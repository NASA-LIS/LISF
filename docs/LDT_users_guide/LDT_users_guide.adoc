--- conflicted
+++ resolved
@@ -1,12 +1,6 @@
-<<<<<<< HEAD
 = Land Data Toolkit (LDT): LDT {lisfrevision} Users Guide
-:revnumber: 3.0
-:revdate: 10 Jan 2024
-=======
-= Land Data Toolkit (LDT): LDT {lisfrevision} Users`' Guide
 :revnumber: 2.6
 :revdate: 1 Nov 2024
->>>>>>> fab34ed3
 :doctype: book
 :sectnums:
 :toc:
