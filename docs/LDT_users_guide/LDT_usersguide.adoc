<<<<<<< HEAD
= Land Data Toolkit (LDT): LDT {lisfrevision} Users' Guide
:revnumber: 1.10
:revdate: 21 Dec 2020
=======
= Land Data Toolkit (LDT): LDT {lisrevision} Users' Guide
:revnumber: 1.10
:revdate: 25 Jan 2021
>>>>>>> ec2d17a7
:doctype: book
:sectnums:
:toc:
:math:
:mathematical-format: svg
:imagesoutdir: images
:stem: latexmath
:data-uri:
:devonly:
:lisfrevision: 7.3
:lisfurl: http://lis.gsfc.nasa.gov
:svnurl: http://subversion.apache.org
:nasalisf: https://github.com/NASA-LIS/LISF
:githuburl: https://github.com
:apachelicense: https://www.apache.org/licenses/LICENSE-2.0
:lispublicrelease: Initial version - for LDT
:ldttarball: LISF_public_release_7.3.0.tar.gz
:emdash: —
:endash: –
:vertellipsis: ⋮


// Set :devonly: when compiling the developers' version of the Users' Guide.
// Set :devonly!: when compiling the public version of the Users' Guide.
//
// The ifdef::devonly[] command allows one to include text for the developers'
// version of the Users' Guide.
// Usage:
// ifdef::devonly[]
// line one
// line two
// endif::devonly[]


// asciidoctor-pdf -r asciidoctor-mathematical LDT_usersguide.adoc


include::revision_table.adoc[]

include::intro.adoc[]
include::backgrd.adoc[]
include::prelim.adoc[]
include::obtain-source.adoc[]
include::build.adoc[]
include::run.adoc[]
include::../../ldt/configs/ldt.config.adoc[]
//include::MODEL_OUTPUT_LIST_LDT.TBL.adoc[]
[appendix]
//include::ldt_runmode0.adoc[]
include::ldt_output_format.adoc[]
[appendix]
include::d_latlon_example.adoc[]
[appendix]
include::d_lambert_example.adoc[]
[appendix]
include::d_gaussian_example.adoc[]
[appendix]
include::d_ps_example.adoc[]
[appendix]
include::d_hrap_example.adoc[]
[appendix]
include::d_mercator_example.adoc[]
ifdef::devonly[]
[appendix]
include::d_utm_example.adoc[]
endif::devonly[]
//include::configure.ldt.adoc[]
include::lis_refs.bib.adoc[]
<|MERGE_RESOLUTION|>--- conflicted
+++ resolved
@@ -1,12 +1,6 @@
-<<<<<<< HEAD
 = Land Data Toolkit (LDT): LDT {lisfrevision} Users' Guide
-:revnumber: 1.10
-:revdate: 21 Dec 2020
-=======
-= Land Data Toolkit (LDT): LDT {lisrevision} Users' Guide
-:revnumber: 1.10
+:revnumber: 1.11
 :revdate: 25 Jan 2021
->>>>>>> ec2d17a7
 :doctype: book
 :sectnums:
 :toc:
