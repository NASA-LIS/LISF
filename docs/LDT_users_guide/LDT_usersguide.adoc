--- conflicted
+++ resolved
@@ -1,11 +1,6 @@
 = Land Data Toolkit (LDT): LDT {lisfrevision} Users' Guide
-<<<<<<< HEAD
-:revnumber: 1.12
-:revdate: 4 Mar 2021
-=======
 :revnumber: 1.13
 :revdate: 31 Mar 2021
->>>>>>> d6c0272a
 :doctype: book
 :sectnums:
 :toc:
