#!/usr/bin/env python

import datetime
import os
import sys

template = "lvt.config.template"

startdt = datetime.datetime(2018, 9, 13, 12)
enddt = datetime.datetime(2018, 9, 14, 12)

output = "netcdf"
#output = "grib2"

# Most variables are processed independently, and are listed below.
var_attributes = {
    "AvgSurfT_inst":
    "AvgSurfT    1  1  K      -  0  1 AvgSurfT    1  1  K      -  0  1",
    "AvgSurfT_tavg":
        "AvgSurfT    1  1  K      -  1  1 AvgSurfT    1  1  K      -  1  1",
    "Albedo_tavg":
        "Albedo      1  1  %      -  1  1 Albedo      1  1  %      -  1  1",
    "CanopInt_inst":
        "CanopInt    1  1  kg/m2  -  0  1 CanopInt    1  1  kg/m2  -  0  1",
    "Elevation_inst":
        "Elevation   1  1  m      -  0  1 Elevation   1  1  m      -  0  1",
    "Evap_tavg":
        "Evap        1  1  kg/m2s -  1  1 Evap        1  1  kg/m2s -  1  1",
    "Greenness_inst":
        "Greenness   1  1  -      -  0  1 Greenness   1  1  -      -  0  1",
    "Landmask_inst":
        "Landmask    1  1  -      -  0  1 Landmask    1  1  -      -  0  1",
    "Landcover_inst":
        "Landcover   1  1  -      -  0  1 Landcover   1  1  -      -  0  1",
    "LWdown_f_inst":
        "LWdown_f    1  1  W/m2   -  0  1 LWdown_f    1  1  W/m2   -  0  1 ",
    "LWdown_f_tavg":
        "LWdown_f    1  1  W/m2   -  1  1 LWdown_f    1  1  W/m2   -  1  1 ",
    "PotEvap_tavg":
        "PotEvap     1  1  W/m2   -  1  1 PotEvap     1  1  W/m2   -  1  1",
    "Psurf_f_inst":
        "Psurf_f     1  1  Pa     -  0  1 Psurf_f     1  1  Pa     -  0  1",
    "Psurf_f_tavg":
        "Psurf_f     1  1  Pa     -  1  1 Psurf_f     1  1  Pa     -  1  1",
    "Qair_f_inst":
        "Qair_f      1  1  kg/kg  -  0  1 Qair_f      1  1  kg/kg  -  0  1",
    "Qair_f_tavg":
        "Qair_f      1  1  kg/kg  -  1  1 Qair_f      1  1  kg/kg  -  1  1",
    "Qg_tavg":
        "Qg          1  1  W/m2   -  1  1 Qg          1  1  W/m2   -  1  1",
    "Qh_tavg":
        "Qh          1  1  W/m2   -  1  1 Qh          1  1  W/m2   -  1  1",
    "Qle_tavg":
        "Qle         1  1  W/m2   -  1  1 Qle         1  1  W/m2   -  1  1",
    "Qs_acc":
        "Qs          1  1  kg/m2  -  3  1 Qs          1  1  kg/m2  -  3  1",
    "Qsb_acc":
        "Qsb         1  1  kg/m2  -  3  1 Qsb         1  1  kg/m2  -  3  1",
    "RelSMC_inst":
        "RelSMC      1  4  -      -  0  4 RelSMC      1  4  -      -  0  4",
    "SmLiqFrac_inst":
        "SmLiqFrac   1  4  m3/m3  -  0  4 SmLiqFrac   1  4  m3/m3  -  0  4",
    "Snowcover_inst":
        "Snowcover   1  1  %      -  0  1 Snowcover   1  1  %      -  0  1",
    "SnowDepth_inst":
        "SnowDepth   1  1  m      -  0  1 SnowDepth   1  1  m      -  0  1",
    "SoilMoist_inst":
        "SoilMoist   1  4  m3/m3  -  0  4 SoilMoist   1  4  m3/m3  -  0  4",
    "SoilMoist_tavg":
        "SoilMoist   1  4  m3/m3  -  1  4 SoilMoist   1  4  m3/m3  -  1  4",
    "SoilTemp_inst":
        "SoilTemp    1  4  K      -  0  4 SoilTemp    1  4  K      -  0  4",
    "SoilTemp_tavg":
        "SoilTemp    1  4  K      -  1  4 SoilTemp    1  4  K      -  1  4",
    "Soiltype_inst":
        "Soiltype    1  1  -      -  0  1 Soiltype    1  1  -      -  0  1",
    "SWdown_f_inst":
        "SWdown_f    1  1  W/m2   -  0  1 SWdown_f    1  1  W/m2   -  0  1",
    "SWdown_f_tavg":
        "SWdown_f    1  1  W/m2   -  1  1 SWdown_f    1  1  W/m2   -  1  1",
    "SWE_inst":
        "SWE         1  1  kg/m2  -  0  1 SWE         1  1  kg/m2  -  0  1",
    "Tair_f_inst":
        "Tair_f      1  1  K      -  0  1 Tair_f      1  1  K      -  0  1",
    "Tair_f_max":
        "Tair_f_max  1  1  K      -  1  1 Tair_f_max  1  1  K      -  1  1",
    "Tair_f_tavg":
        "Tair_f      1  1  K      -  1  1 Tair_f      1  1  K      -  1  1",
    "TotalPrecip_acc":
        "TotalPrecip 1  1  kg/m2  -  3  1 TotalPrecip 1  1  kg/m2  -  3  1",
    "Wind_f_inst":
        "Wind_f      1  1  m/s    -  0  1 Wind_f      1  1  m/s    -  0  1",
    "Wind_f_tavg":
        "Wind_f      1  1  m/s    -  1  1 Wind_f      1  1  m/s    -  1  1",
}

# RHMin must be processed with Tair_f_min, so these are listed together
var_attributes_special = {
    "Tair_f_min":
    "Tair_f_min  1  1  K      -  1  1 Tair_f_min  1  1  K      -  1  1",
    "RHMin_inst":
        "RHMin       1  1  %      -  0  1 RHMin       1  1  %      -  0  1",
}

<<<<<<< HEAD
# Smooth variables that are perturbed, derived from perturbed variables,
# or are LSM outputs that are affected by perturbed variables via physics.
smooth_vars = ["AvgSurfT_inst", "AvgSurfT_tavg",
               "Albedo_tavg", "CanopInt_inst",
               "Evap_tavg", "LWdown_f_inst",
               "LWdown_f_tavg", "PotEvap_tavg",
               "Qg_tavg",
               "Qh_tavg", "Qle_tavg",
               "Qs_acc", "Qsb_acc", "RelSMC_inst",
               "SmLiqFrac_inst", "SnowDepth_inst",
               "Snowcover_inst", "SoilMoist_inst",
               "SoilMoist_tavg", "SoilTemp_inst",
               "SoilTemp_tavg", "SWdown_f_inst",
               "SWdown_f_tavg", "SWE_inst",
               "Tair_f_inst", "Tair_f_max",
               "Tair_f_tavg", "TotalPrecip_acc",
               "Tair_f_min", "RHMin_inst"]

lines = open(template,'r').readlines()
=======
lines = open(template, 'r').readlines()
>>>>>>> be6e28c4

vars = list(var_attributes.keys())
vars.append("RHMin_inst")  # RHMin will be handled specially below
vars.sort()
firstVar = True
for var in vars:
    newlines = []
    for line in lines:
        if "LVT output format:" in line:
            line = "LVT output format: %s\n" % (output)
        elif "Process HYCOM data:" in line:
            if firstVar:
                line = "Process HYCOM data: 1\n"
            else:
                line = "Process HYCOM data: 0\n"
        elif "Apply noise reduction filter:" in line:
            if var in smooth_vars:
                line = "Apply noise reduction filter: 1\n"
            else:
                line = "Apply noise reduction filter: 0\n"
        elif "Starting year:" in line:
            line = "Starting year: %s\n" % (startdt.year)
        elif "Starting month:" in line:
            line = "Starting month: %s\n" % (startdt.month)
        elif "Starting day:" in line:
            line = "Starting day: %s\n" % (startdt.day)
        elif "Starting hour:" in line:
            line = "Starting hour: %s\n" % (startdt.hour)
        elif "Ending year:" in line:
            line = "Ending year: %s\n" % (enddt.year)
        elif "Ending month:" in line:
            line = "Ending month: %s\n" % (enddt.month)
        elif "Ending day:" in line:
            line = "Ending day: %s\n" % (enddt.day)
        elif "Ending hour:" in line:
            line = "Ending hour: %s\n" % (enddt.hour)
        elif "LVT diagnostic file:" in line:
            line = "LVT diagnostic file: lvtlog.%s.3hr" % (var)
        elif "LVT datastream attributes table::" in line:
            line = "LVT datastream attributes table::\n"
            # Special handling for RHMin_inst, which must be processed with
            # Tair_f_min
            if var == "RHMin_inst":
                keys = sorted(list(var_attributes_special.keys()))
                for key in keys:
                    line += "%s\n" % (var_attributes_special[key])
            # The general case
            else:
                line += "%s\n" % (var_attributes[var])
        elif "Metrics output directory:" in line:
            line = "Metrics output directory: STATS.%s.3hr\n" % (var)
        elif "LIS output attributes file:" in line:
            line = "LIS output attributes file:"
            line += " ./MODEL_OUTPUT_LIST.TBL.lvt_557post.%s.3hr\n" % (var)

        newlines.append(line)

    firstVar = False
    newfile = "lvt.config.%s.3hr" % (var)
    print("Writing %s" % (newfile))
    f = open(newfile, "w")
    for line in newlines:
        f.write(line)
    f.close()<|MERGE_RESOLUTION|>--- conflicted
+++ resolved
@@ -102,7 +102,6 @@
         "RHMin       1  1  %      -  0  1 RHMin       1  1  %      -  0  1",
 }
 
-<<<<<<< HEAD
 # Smooth variables that are perturbed, derived from perturbed variables,
 # or are LSM outputs that are affected by perturbed variables via physics.
 smooth_vars = ["AvgSurfT_inst", "AvgSurfT_tavg",
@@ -121,10 +120,7 @@
                "Tair_f_tavg", "TotalPrecip_acc",
                "Tair_f_min", "RHMin_inst"]
 
-lines = open(template,'r').readlines()
-=======
 lines = open(template, 'r').readlines()
->>>>>>> be6e28c4
 
 vars = list(var_attributes.keys())
 vars.append("RHMin_inst")  # RHMin will be handled specially below
