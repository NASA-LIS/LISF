--- conflicted
+++ resolved
@@ -30,10 +30,7 @@
 # 03 Dec 2019:  Eric Kemp (SSAI), added Greenness_inst for Noah and NoahMP.
 #               Not included for JULES since that LSM doesn't use it.
 # 09 Jan 2020:  Eric Kemp (SSAI), added Tair_f_min for JULES for 3hr.
-<<<<<<< HEAD
-=======
 # 05 Aug 2020:  Eric Kemp (SSAI), added Albedo_tavg and SmLiqFrac_inst.
->>>>>>> 520e5d6b
 #
 # ------------------------------------------------------------------------------
 
