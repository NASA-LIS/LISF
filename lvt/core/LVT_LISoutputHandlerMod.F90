--- conflicted
+++ resolved
@@ -9930,19 +9930,11 @@
        enddo
        if(LVT_LIS_rc(source)%gridDesc(10).gt.LVT_rc%gridDesc(10)) then
           !interpolate
-<<<<<<< HEAD
-          !call bilinear_interp(LVT_rc%gridDesc,li,gi,&
-          !     lo,go,mi,mo,LVT_rc%rlat_dn,LVT_rc%rlon_dn,&
-          !     LVT_rc%w11_dn,LVT_rc%w12_dn,LVT_rc%w21_dn,LVT_rc%w22_dn,&
-          !     LVT_rc%n11_dn,LVT_rc%n12_dn,LVT_rc%n21_dn,LVT_rc%n22_dn,&
-          !     LVT_rc%udef,iret)
-=======
 !          call bilinear_interp(LVT_rc%gridDesc,li,gi,&
 !               lo,go,mi,mo,LVT_rc%rlat_dn,LVT_rc%rlon_dn,&
 !               LVT_rc%w11_dn,LVT_rc%w12_dn,LVT_rc%w21_dn,LVT_rc%w22_dn,&
 !               LVT_rc%n11_dn,LVT_rc%n12_dn,LVT_rc%n21_dn,LVT_rc%n22_dn,&
 !               LVT_rc%udef,iret)
->>>>>>> d16b8b18
 
           call bilinear_interp(LVT_rc%gridDesc,li,gi,&
                lo,go,mi,mo,LVT_LIS_rc(source)%rlat_dn,LVT_LIS_rc(source)%rlon_dn,&
@@ -10016,21 +10008,11 @@
           
           if(LVT_LIS_rc(source)%gridDesc(10).gt.LVT_rc%gridDesc(10)) then
              !interpolate
-<<<<<<< HEAD
-             !call bilinear_interp(LVT_rc%gridDesc,li,gi,&
-             !     lo,go,mi,mo,LVT_rc%rlat_dn,LVT_rc%rlon_dn,&
-             !     LVT_rc%w11_dn,LVT_rc%w12_dn,LVT_rc%w21_dn,LVT_rc%w22_dn,&
-             !     LVT_rc%n11_dn,LVT_rc%n12_dn,LVT_rc%n21_dn,LVT_rc%n22_dn,&
-             !     LVT_rc%udef,iret)
-             
-=======
 !             call bilinear_interp(LVT_rc%gridDesc,li,gi,&
 !                  lo,go,mi,mo,LVT_rc%rlat_dn,LVT_rc%rlon_dn,&
 !                  LVT_rc%w11_dn,LVT_rc%w12_dn,LVT_rc%w21_dn,LVT_rc%w22_dn,&
 !                  LVT_rc%n11_dn,LVT_rc%n12_dn,LVT_rc%n21_dn,LVT_rc%n22_dn,&
 !                  LVT_rc%udef,iret)
-
->>>>>>> d16b8b18
              call bilinear_interp(LVT_rc%gridDesc,li,gi,&
                   lo,go,mi,mo,LVT_LIS_rc(source)%rlat_dn,LVT_LIS_rc(source)%rlon_dn,&
                   LVT_LIS_rc(source)%w11_dn,LVT_LIS_rc(source)%w12_dn,&
