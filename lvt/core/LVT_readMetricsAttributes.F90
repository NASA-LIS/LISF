!-----------------------BEGIN NOTICE -- DO NOT EDIT----------------------------
! NASA GSFC Land surface Verification Toolkit (LVT) V1.0
!-------------------------END NOTICE -- DO NOT EDIT----------------------------
!BOP
! 
! !ROUTINE: LVT_readMetricsAttributes
!  \label{LVT_readMetricsAttributes}
!
! !INTERFACE: 
subroutine LVT_readMetricsAttributes(attribFile)
! 
! !USES: 
  use ESMF
  use LVT_statsDataMod, only : LVT_metrics
  use LVT_logMod,       only : LVT_verify, LVT_abort

  implicit none
!
! !INPUT PARAMETERS: 
  character(len=*), intent(in) :: attribFile
! 
! !OUTPUT PARAMETERS:
!
! !DESCRIPTION: 
!  This subroutine reads the attributes of different analysis
!  metrics within LVT. 
! 
! !FILES USED:
!
! !REVISION HISTORY: 
! 
!EOP

  type(ESMF_Config)            :: attribConfig
  integer                      :: rc
  character*100                  :: messages ( 20 )
  
  messages(:) = ''

  attribConfig = ESMF_ConfigCreate(rc=rc)
  call ESMF_ConfigLoadFile(attribConfig,trim(attribFile),rc=rc)
  call LVT_verify(rc,'loading file '//trim(attribFile)//' failed')

  call ESMF_ConfigFindLabel(attribConfig,"Mean:",rc=rc)
  call get_metric_attributes(attribConfig, LVT_metrics%mean,"MEAN",rc)

  call ESMF_ConfigFindLabel(attribConfig,"Min:",rc=rc)
  call get_metric_attributes(attribConfig, LVT_metrics%min,"MIN",rc)

  call ESMF_ConfigFindLabel(attribConfig,"Max:",rc=rc)
  call get_metric_attributes(attribConfig, LVT_metrics%max,"MAX",rc)

  call ESMF_ConfigFindLabel(attribConfig,"Sum:",rc=rc)
  call get_metric_attributes(attribConfig, LVT_metrics%sum,"SUM",rc)

  call ESMF_ConfigFindLabel(attribConfig,"Standard deviation:",rc=rc)
  call get_metric_attributes(attribConfig, LVT_metrics%stdev,"STDEV",rc)

  call ESMF_ConfigFindLabel(attribConfig,"Variance:",rc=rc)
  call get_metric_attributes(attribConfig, LVT_metrics%variance,"VARIANCE",rc)

  call ESMF_ConfigFindLabel(attribConfig,"Anomaly:",rc=rc)
  call get_metric_attributes(attribConfig, LVT_metrics%anomaly,"Anomaly",rc)

  call ESMF_ConfigFindLabel(attribConfig,"RMSE:",rc=rc)
  call get_metric_attributes(attribConfig, LVT_metrics%rmse,"RMSE",rc)

  call ESMF_ConfigFindLabel(attribConfig,"Bias:",rc=rc)
  call get_metric_attributes(attribConfig, LVT_metrics%bias,"BIAS",rc)

  call ESMF_ConfigFindLabel(attribConfig,"Mean absolute error:",rc=rc)
  call get_metric_attributes(attribConfig, LVT_metrics%mae,"MAE",rc)

  call ESMF_ConfigFindLabel(attribConfig,"Probability of detection (PODy):",&
       rc=rc)
  call get_metric_attributes(attribConfig, LVT_metrics%pody,"PODY",rc)

  call ESMF_ConfigFindLabel(attribConfig,"Probability of detection (PODn):",&
       rc=rc)
  call get_metric_attributes(attribConfig, LVT_metrics%podn,"PODN",rc)

  call ESMF_ConfigFindLabel(attribConfig,"False alarm ratio (FAR):",rc=rc)
  call get_metric_attributes(attribConfig, LVT_metrics%far,"FAR",rc)

  call ESMF_ConfigFindLabel(attribConfig, &
       "Probability of false detection (POFD):",rc=rc)
  call get_metric_attributes(attribConfig, LVT_metrics%pofd,"POFD",rc)

  call ESMF_ConfigFindLabel(attribConfig,"Critical success index (CSI):",rc=rc)
  call get_metric_attributes(attribConfig, LVT_metrics%csi,"CSI",rc)

  call ESMF_ConfigFindLabel(attribConfig,"Accuracy measure (ACC):",rc=rc)
  call get_metric_attributes(attribConfig, LVT_metrics%acc,"ACC",rc)

  call ESMF_ConfigFindLabel(attribConfig,"Frequency bias (FBIAS):",rc=rc)
  call get_metric_attributes(attribConfig, LVT_metrics%fbias,"FBIAS",rc)

  call ESMF_ConfigFindLabel(attribConfig,"Equitable threat score (ETS):",rc=rc)
  call get_metric_attributes(attribConfig, LVT_metrics%ets,"ETS",rc)

  call ESMF_ConfigFindLabel(attribConfig,"Raw correlation:",rc=rc)
  call get_metric_attributes(attribConfig, LVT_metrics%rcorr,"RCORR",rc)

  call ESMF_ConfigFindLabel(attribConfig,"Rank correlation:",rc=rc)
  call get_metric_attributes(attribConfig, LVT_metrics%rnkcorr,"RNKCORR",rc)

  call ESMF_ConfigFindLabel(attribConfig,"Anomaly correlation:",rc=rc)
  call get_metric_attributes(attribConfig, LVT_metrics%acorr,"ACORR",rc)

  call ESMF_ConfigFindLabel(attribConfig,"Anomaly RMSE:",rc=rc)
  call get_metric_attributes(attribConfig, LVT_metrics%armse,"ARMSE",rc)

  call ESMF_ConfigFindLabel(attribConfig,"Nash sutcliffe efficiency:",rc=rc)
  call get_metric_attributes(attribConfig, LVT_metrics%nse,"NSE",rc)

  call ESMF_ConfigFindLabel(attribConfig,"ubRMSE:",rc=rc)
  call get_metric_attributes(attribConfig, LVT_metrics%ubrmse,"ubRMSE",rc)

  call ESMF_ConfigFindLabel(attribConfig,"Area metric:",rc=rc)
  call get_metric_attributes(attribConfig, LVT_metrics%area,"AREA",rc)

  call ESMF_ConfigFindLabel(attribConfig,"Wavelet stat:",rc=rc)
  call get_metric_attributes(attribConfig, LVT_metrics%waveletStat, &
       "Waveletstat",rc)

  call ESMF_ConfigFindLabel(attribConfig,"Hausdorff norm:",rc=rc)
  call get_metric_attributes(attribConfig, LVT_metrics%hn,"Hnorm",rc)

  call ESMF_ConfigFindLabel(attribConfig,"Standard precipitation index:",rc=rc)
  call get_metric_attributes(attribConfig, LVT_metrics%spi,"SPI",rc)

  call ESMF_ConfigFindLabel(attribConfig,"Standard runoff index:",rc=rc)
  call get_metric_attributes(attribConfig, LVT_metrics%sri,"SRI",rc)

  call ESMF_ConfigFindLabel(attribConfig,"Standardized soil water index:", &
       rc=rc)
  call get_metric_attributes(attribConfig, LVT_metrics%sswi,"SSWI",rc)

  call ESMF_ConfigFindLabel(attribConfig,"Standardized ground water index:", &
       rc=rc)
  call get_metric_attributes(attribConfig, LVT_metrics%sgwi,"SGWI",rc)

  call ESMF_ConfigFindLabel(attribConfig,"Percentile:",rc=rc)
  call get_metric_attributes(attribConfig, LVT_metrics%percentile,&
       "Percentile",rc)

  call ESMF_ConfigFindLabel(attribConfig,"River flow variate:",rc=rc)
  call get_metric_attributes(attribConfig, LVT_metrics%rfv,&
       "RFV",rc)

  call ESMF_ConfigFindLabel(attribConfig,"MinTime:",rc=rc)
  call get_metric_attributes(attribConfig, LVT_metrics%mintime,"MINTIME",rc)

  call ESMF_ConfigFindLabel(attribConfig,"MaxTime:",rc=rc)
  call get_metric_attributes(attribConfig, LVT_metrics%maxtime,"MAXTIME",rc)

  call ESMF_ConfigFindLabel(attribConfig,"Tendency:",rc=rc)
  call get_metric_attributes(attribConfig, LVT_metrics%tendency,"TENDENCY",rc)

  call ESMF_ConfigFindLabel(attribConfig,"Tendency correlation:",rc=rc)
  call get_metric_attributes(attribConfig, LVT_metrics%tendencycorr,&
       "TENDENCYCORR",rc)

  call ESMF_ConfigFindLabel(attribConfig,"Z score:",rc=rc)
  call get_metric_attributes(attribConfig, LVT_metrics%zscore,"ZSCORE",rc)

  call ESMF_ConfigFindLabel(attribConfig,"Trend:",rc=rc)
  call get_metric_attributes(attribConfig, LVT_metrics%trend,"TREND",rc)

  call ESMF_ConfigFindLabel(attribConfig,"Standard dS index:",rc=rc)
  call get_metric_attributes(attribConfig, LVT_metrics%SdSI,"SdSI",rc)

  call ESMF_ConfigFindLabel(attribConfig,"Triple collocation:",rc=rc)
  call get_metric_attributes(attribConfig, LVT_metrics%tc,"TC",rc)

  call ESMF_ConfigFindLabel(attribConfig,"Detection failure ratio (DFR):", &
       rc=rc)
  call get_metric_attributes(attribConfig, LVT_metrics%dfr,"DFR",rc)

  call ESMF_ConfigFindLabel(attribConfig,"Event frequency (EF):",rc=rc)
  call get_metric_attributes(attribConfig, LVT_metrics%ef,"EF",rc)

  call ESMF_ConfigFindLabel(attribConfig,"Forecast frequency (FF):",rc=rc)
  call get_metric_attributes(attribConfig, LVT_metrics%ff,"FF",rc)

  call ESMF_ConfigFindLabel(attribConfig,"Heidke skill score (HSS):",rc=rc)
  call get_metric_attributes(attribConfig, LVT_metrics%hss,"HSS",rc)

  call ESMF_ConfigFindLabel(attribConfig,"Peirce skill score (PSS):",rc=rc)
  call get_metric_attributes(attribConfig, LVT_metrics%pss,"PSS",rc)

  call ESMF_ConfigFindLabel(attribConfig,"Clayton skill score (CSS):",rc=rc)
  call get_metric_attributes(attribConfig, LVT_metrics%css,"CSS",rc)

  call ESMF_ConfigFindLabel(attribConfig,"Reliability:",rc=rc)
  call get_metric_attributes(attribConfig, LVT_metrics%rel,"REL",rc)

  call ESMF_ConfigFindLabel(attribConfig,"Resilience:",rc=rc)
  call get_metric_attributes(attribConfig, LVT_metrics%res,"RES",rc)

  call ESMF_ConfigFindLabel(attribConfig,"Vulnerability:",rc=rc)
  call get_metric_attributes(attribConfig, LVT_metrics%vul,"VUL",rc)

  call ESMF_ConfigFindLabel(attribConfig,"Kmeans:",rc=rc)
  call get_metric_attributes(attribConfig, LVT_metrics%kmeans,"KMEANS",rc)

  ! Tian bias decomposition...EMK
  call ESMF_ConfigFindLabel(attribConfig,"Tian Hit Bias:",rc=rc)
  call get_metric_attributes(attribConfig, LVT_metrics%thb,"THB",rc)

  call ESMF_ConfigFindLabel(attribConfig,"Tian Miss Bias:",rc=rc)
  call get_metric_attributes(attribConfig, LVT_metrics%tmb,"TMB",rc)

  call ESMF_ConfigFindLabel(attribConfig,"Tian False Alarm Bias:",rc=rc)
  call get_metric_attributes(attribConfig, LVT_metrics%tfb,"TFB",rc)

  call ESMF_ConfigFindLabel(attribConfig,"Metric entropy:",rc=rc)
  call get_metric_attributes(attribConfig, LVT_metrics%mentropy,"Mentropy",rc)

  call ESMF_ConfigFindLabel(attribConfig,"Information gain:",rc=rc)
  call get_metric_attributes(attribConfig, LVT_metrics%igain,"Igain",rc)

  call ESMF_ConfigFindLabel(attribConfig,"Fluctuation complexity:",rc=rc)
  call get_metric_attributes(attribConfig, LVT_metrics%fcomplexity, &
       "Fcomplexity",rc)

  call ESMF_ConfigFindLabel(attribConfig,"Effective complexity:",rc=rc)
  call get_metric_attributes(attribConfig, LVT_metrics%ecomplexity, &
       "Ecomplexity",rc)

<<<<<<< HEAD
  call ESMF_ConfigFindLabel(attribConfig,"Information entropy:",rc=rc)
  call get_metric_attributes(attribConfig, LVT_metrics%ie, &
       "IE",rc)

  call ESMF_ConfigFindLabel(attribConfig,"Conditional entropy:",rc=rc)
  call get_metric_attributes(attribConfig, LVT_metrics%ce, &
       "CE",rc)
=======
  call ESMF_ConfigFindLabel(attribConfig,"Mutual information:",rc=rc)
  call get_metric_attributes(attribConfig, LVT_metrics%mi, &
       "MI",rc)
>>>>>>> 9856d941

end subroutine LVT_readMetricsAttributes

!BOP
! 
! !ROUTINE: get_metric_attributes
! \label{get_metric_attributes}
!
! !INTERFACE:
subroutine get_metric_attributes(attribConfig,attribEntry,&
     short_name, status)
! 
! !USES: 
  use ESMF
  use LVT_statsDataMod
  use LVT_logMod, only : LVT_verify

  implicit none
!
! !INPUT PARAMETERS: 
  type(ESMF_Config),      intent(inout) :: attribConfig
  type(LVT_metricEntry), intent(inout) :: attribEntry
  character(len=*),        intent(in)   :: short_name
  integer,                 intent(in)   :: status
! 
! !OUTPUT PARAMETERS:
!
! !DESCRIPTION: 
!  This routine reads the run time specification for a specific
!  analysis metric. 
! 
! !FILES USED:
!
! !REVISION HISTORY: 
! 
!EOP

  integer                               :: rc

  if(status.eq.0) then 
     call ESMF_ConfigGetAttribute(attribConfig,attribEntry%selectOpt,&
          default=0,rc=rc)
     call LVT_verify(rc,'Error reading select option for '//trim(short_name))
     call ESMF_ConfigGetAttribute(attribConfig,attribEntry%timeOpt,&
          default=0,rc=rc)
     call LVT_verify(rc,'Error reading in-time option for '//trim(short_name))
     call ESMF_ConfigGetAttribute(attribConfig,attribEntry%writeTS,&
          default=0,rc=rc)
     call LVT_verify(rc,'Error reading write time series files option for '//trim(short_name))
     call ESMF_ConfigGetAttribute(attribConfig,attribEntry%extractTS,&
          default=0,rc=rc)
     call LVT_verify(rc,'Error reading extract time series for '//trim(short_name))
     call ESMF_ConfigGetAttribute(attribConfig,attribEntry%minthreshold,&
          default=0.0,rc=rc)
     call LVT_verify(rc,'Error reading min threshold option for '//trim(short_name))
     call ESMF_ConfigGetAttribute(attribConfig,attribEntry%maxthreshold,&
          default=0.0,rc=rc)
     call LVT_verify(rc,'Error reading max threshold option for '//trim(short_name))
     call ESMF_ConfigGetAttribute(attribConfig,attribEntry%computeSC,&
          default=0,rc=rc)
     call LVT_verify(rc,'Error reading compute seasonal cycle option for '//trim(short_name))
     call ESMF_ConfigGetAttribute(attribConfig,attribEntry%computeADC,&
          default=0,rc=rc)
     call LVT_verify(rc,'Error reading compute average diurnal cycle option for '//trim(short_name))
     attribEntry%short_name  = (short_name)
  else

     attribEntry%selectOpt = 0
     attribEntry%timeOpt = 0 
     attribEntry%short_name = (short_name)

  endif
end subroutine get_metric_attributes<|MERGE_RESOLUTION|>--- conflicted
+++ resolved
@@ -228,7 +228,6 @@
   call get_metric_attributes(attribConfig, LVT_metrics%ecomplexity, &
        "Ecomplexity",rc)
 
-<<<<<<< HEAD
   call ESMF_ConfigFindLabel(attribConfig,"Information entropy:",rc=rc)
   call get_metric_attributes(attribConfig, LVT_metrics%ie, &
        "IE",rc)
@@ -236,11 +235,11 @@
   call ESMF_ConfigFindLabel(attribConfig,"Conditional entropy:",rc=rc)
   call get_metric_attributes(attribConfig, LVT_metrics%ce, &
        "CE",rc)
-=======
+
   call ESMF_ConfigFindLabel(attribConfig,"Mutual information:",rc=rc)
   call get_metric_attributes(attribConfig, LVT_metrics%mi, &
        "MI",rc)
->>>>>>> 9856d941
+
 
 end subroutine LVT_readMetricsAttributes
 
