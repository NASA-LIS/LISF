--- conflicted
+++ resolved
@@ -57,11 +57,7 @@
   public :: LVT_logunit ! file unit number used for diagnostic logging
 !EOP  
 
-<<<<<<< HEAD
-  integer, parameter :: stacksize= 10000 !2000
-=======
   integer, parameter :: stacksize= 100000
->>>>>>> d16b8b18
   integer :: LVT_logunit 
   logical :: IOU(stacksize)  = .false. ! I/O file unit numbers
   
