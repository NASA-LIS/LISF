#latex: \comment{
# This is the full lvt.config file.  It contains all the user-configurable
# options plus documentation.
#
# Please add any updates to the LVT code regarding configuration options
# to this file -- including documentation.
#
# Documentation must be placed in between 
#    #latex: BEGIN_DESCRIPTION
#    #latex: END_DESCRIPTION
# markers.
#
# Lines in the lis.config file must be placed in between 
#    #latex: BEGIN_CONFIG
#    #latex: END_CONFIG
# markers.
#
# All documentation must the marked up with "#latex: " tags.
#
# Actual lines of the lvt.config file should not be marked up.
#
# To include this file in the User's Guide:
# 1) Checkout the latest copy of this file from the repository.
# 2) Place it with the source for the User's Guide.
# 3) Rename it lis.config.tex
# 4) Edit the lis.config.tex file:
#    Remove the string "#latex:"
#    Replace the string "BEGIN_CONFIG" with the string "\begin{Verbatim}"
#    Replace the string "END_CONFIG" with the string "\end{Verbatim}"
#    Replace the string "BEGIN_DESCRIPTION" with the empty string
#    Replace the string "END_DESCRIPTION" with the empty string
#    For the developer's version:
#       Replace the string "BEGIN_DEVELOPMENT_ONLY" with the empty string
#       Replace the string "END_DEVELOPMENT_ONLY" with the empty string
#    For the public version:
#       Delete the lines between the "BEGIN_DEVELOPMENT_ONLY" and 
#       "END_DEVELOPMENT_ONLY" strings
#
# These are the commands (vi) that I use to process this file for the
# User's Guide.
#
#:%s/#latex://
#:%s/BEGIN_DESCRIPTION//
#:%s/END_DESCRIPTION//
#:%s/BEGIN_CONFIG/\\begin{Verbatim}[frame=single]/
#:%s/END_CONFIG/\\end{Verbatim}/
#
#latex: }

#latex: BEGIN_DESCRIPTION
#latex: \section{LVT config File} \label{sec:lvtconfigfile}
#latex: This section describes the options in the \file{lvt.config} file.
#latex: END_DESCRIPTION

#latex: BEGIN_DESCRIPTION
#latex: \subsection{Overall driver options} \label{ssec:driveropts}
#latex: END_DESCRIPTION

#latex: BEGIN_DESCRIPTION
#latex: \var{LVT running mode:} specifies the running mode to be used
#latex: Acceptable values are:
#latex: 
#latex: \begin{tabular}{ll}
#latex: Value & Description     \\
#latex:  ``Data intercomparison'' & standard analysis mode where a particular data is compared \\
#latex:                           & against another \\
#latex:  ``Benchmarking'' & A benchmarking output is generated based on the input training datasets \\
#latex:  ``DA statistics processing'' & data assimilation diagnostics analysis \\
#latex:  ``DA observation processing'' & data assimilation observation analysis \\
#latex:  ``OPTUE output processing'' & parameter estimation/uncertainty output analysis   \\
#latex:  ``RTM output processing'' & radiative transfer model output analysis   \\
<<<<<<< HEAD
#latex:  ``557 post'' & LIS postprocessing mode for 557WW operations \\
#latex:
=======
#latex:  ``LDTSI post`` & special postprocessing mode for LDTSI \\
>>>>>>> 1dcecee2
#latex: \end{tabular}
#latex: 
#latex: END_DESCRIPTION

#latex: BEGIN_CONFIG
LVT running mode:                       "Data intercomparison"
#latex: END_CONFIG

#latex: BEGIN_DESCRIPTION
#latex: \var{Map projection of the LVT analysis:} specifies the 
#latex:  map projection used in the LVT analysis. 
#latex: Acceptable values are:
#latex: 
#latex: \begin{tabular}{ll}
#latex: Value & Description                                             \\
#latex:  latlon & Lat/Lon projection with SW to NE data ordering             \\
#latex:  mercator & Mercator projection with SW to NE data ordering            \\
#latex:  lambert & Lambert conformal projection with SW to NE data ordering   \\
#latex:  gaussian & Gaussian domain                                            \\ 
#latex:  polar & Polar stereographic projection with SW to NE data ordering \\
#latex:  UTM & UTM domain                                    \\
#latex: \end{tabular}
#latex: 
#latex: END_DESCRIPTION

#latex: BEGIN_CONFIG
Map projection of the LVT analysis:          "latlon"
#latex: END_CONFIG

#latex: BEGIN_DESCRIPTION
#latex: \var{LVT output format:} specifies the format of the LVT 
#latex: output. 
#latex: Acceptable values are:
#latex: 
#latex: \begin{tabular}{ll}
#latex: Value & Description                       \\
#latex: binary     & Write output in binary format     \\
#latex: grib1     & Write output in Grib format (not supported yet)       \\
#latex: netcdf     & Write output in NETCDF format     \\
#latex: \end{tabular}
#latex: 
#latex: See Appendix~\ref{sec:lvt_output_format} for more details about
#latex: the structure of the LVT output files. 
#latex: END_DESCRIPTION

#latex: BEGIN_CONFIG
LVT output format:                      "netcdf"
#latex: END_CONFIG

#latex: BEGIN_DESCRIPTION
#latex: \var{LVT output methodology:} specifies the output methodology used in 
#latex: LVT. The LVT output is written as a 
#latex: 1-D array containing only land points or as a 2-D array containing
#latex: both land and water points. 1-d tile space includes the subgrid 
#latex: tiles and ensembles. 1-d grid space includes a vectorized, land-only
#latex: grid-averaged set of values. 
#latex: Acceptable values are:
#latex: 
#latex: \begin{tabular}{ll}
#latex: Value & Description                       \\
#latex: ``1d tilespace''     & LVT output in a 1-D tile domain \\
#latex: ``2d gridspace''     & LVT output in a 2-D grid domain \\
#latex: ``1d gridspace''     & LVT output in a 1-D grid domain \\
#latex: \end{tabular}
#latex: 
#latex: END_DESCRIPTION

#latex: BEGIN_CONFIG
LVT output methodology:                 "2d gridspace"
#latex: END_CONFIG

#latex: BEGIN_DESCRIPTION

#latex: BEGIN_DESCRIPTION
#latex: \var{Analysis data sources:} specifies the two sources of data to be 
#latex: used in an LVT comparison. The user must always choose two sources
#latex: specified in adjacent columns. The second column entry will be taken 
#latex: as the reference data and the first column will be used as the 
#latex: data being evaluated (against the reference data). If the comparison
#latex: LIS output against a non-LIS data, it is recommended to specify
#latex: the first source as "LIS output" and then the other data as the 
#latex: second data source. 
#latex: 
#latex: Acceptable values for each column are:
#latex: 
#latex: \begin{tabular}{ll}
#latex: Value & Description                \\
#latex: ``none'' & template \\
#latex: ``LIS output'' & output from another LIS run \\
#latex: ``LIS DAOBS'' & processed observations from a LIS DA run \\
#latex: ``ISCCP LST''& ISCCP skin temperature observations \\
#latex: ``MODIS LST''& MODIS (Terra/Aqua) land surface temperature observations \\
#latex: ``SCAN'' & SCAN soil moisture station observations \\
#latex: ``NASMD'' & North American Soil Moisture Database soil moisture station observations \\
#latex: ``ISMN'' & ISMN soil moisture station observations \\
#latex: ``SURFRAD'' & SURFRAD observations \\
#latex: ``SNOTEL'' & SNOTEL snow water equivalent observations \\
#latex: ``LSWG Tb'' & Tb brightness temperature observations at the LSWG sites \\
#latex: ``FMI SWE'' & Finnish Meteorological Institute (FMI) snow course data \\
#latex: ``CMC'' & Canadian Meteorological Center (CMC) snow depth analysis \\
#latex: ``SNODAS'' & NOHRSC SNow Data Assimilation (SNODAS) product \\
#latex: ``AMSR-E NASA soil moisture'' & NASA (NSIDC) retrival of AMSR-E soil moisture \\
#latex: ``AMSR-E LPRM soil moisture'' & LPRM (VU) retrival of AMSR-E soil moisture \\
#latex: ``AMMA'' & AMMA station observations \\
#latex: ``Ameriflux'' & Ameriflux station observations \\
#latex: ``ARM'' & ARM station observations \\
#latex: ``SMOSREX'' & SMOSREX station observations \\
#latex: ``AGRMET'' & AGRMET land surface analysis \\
#latex: ``Globsnow'' & GlobSnow SWE analysis \\
#latex: ``SNODEP metobs'' & WMO snow depth station observations \\
#latex: ``MOD10A1'' & MOD10A1 fractional snow cover data from MODIS \\
#latex: ``MOD10A1V6'' & MOD10A1.006 Normalized Difference from MODIS \\
#latex: ``ANSA snowdepth'' & ANSA snow depth retrievals \\
#latex: ``ANSA SWE'' & ANSA SWE retrievals \\
#latex: ``CPC precipitation'' & CPC unified precipitation product \\
#latex: ``GPM IMERG'' & IMERG precipitation data product\\
#latex: ``USGS streamflow'' & USGS streamflow observations \\
#latex: ``Naturalized streamflow'' & Naturalized streamflow estimates \\
#latex: ``FLUXNET MTE'' & Gridded FLUXNET MTE data from MPI \\
#latex: ``MOD16A2'' & MOD16A2 ET products from MODIS \\
#latex: ``UW ET'' & University of Washington ET products from MODIS \\
#latex: ``ALEXI'' & ALEXI model ET estimates from USDA \\
#latex: ``USDA ARS soil moisture'' & soil moisture measurements from USDA ARS watersheds\\
#latex: ``GHCN'' & Global Historical Climatology Network data \\
#latex: ``ALEXI'' & Atmosphere Land Exchange Inverse model outputs of ET \\
#latex: ``NLDAS2'' & North American Land Data Assimilation System Phase-2 data\\
#latex: ``GRACE'' & processed GRACE data used in a LIS-DA instance \\
#latex: ``PBO H2O'' & plate boundary observatory data \\
#latex: ``USGS ground water well data'' & USGS ground water well data \\
#latex: ``SMOS L2 soil moisture'' & SMOS level 2 soil moisture \\
#latex: ``SMOS L1 TB'' & SMOS level 1 brightness temperature\\
#latex: ``GCOMW AMSR2 L3 soil moisture'' & GCOMW AMSR2 level 3 soil moisture \\
#latex: ``SMOPS soil moisture'' & Soil Moisture Operational Product System data \\
#latex: ``ESA CCI soil moisture'' & ESA CCI soil moisture \\
#latex: \end{tabular}
#latex: \begin{tabular}{ll}
#latex: ``GIMMS NDVI'' & GIMMS NDVI data \\
#latex: ``GIMMS AVHRR NDVI'' & GIMMS AVHRR NDVI data \\
#latex: ``GIMMS MODIS NDVI'' & GIMMS MODIS NDVI data \\
#latex: ``GLDAS2'' & NASA Global Land Data Assimilation System version 2 data\\
#latex: ``MERRA2'' & MERRA version 2 data\\
#latex: ``ERA interim land'' & ERA Interim Land data\\
#latex: ``SSEB'' & USGS SSEB operational ET and ET anomaly data\\
#latex: ``GRDC'' & Global Runoff Data Center data\\
#latex: ``GLERL hydro data'' & Great Lakes hydrology data \\
#latex: ``GL6 JULES data'' & GL6 JULES data\\
#latex: ``GLEAM'' & GLEAM data\\
#latex: ``FLUXNET2015 dataset'' & Measurements from FLUXNET2015 dataset\\
#latex: ``USCRN soil moisture'' & USCRN soil moisture data\\
#latex: ``SMAP soil moistu'' & SMAP soil moisture data\\
#latex: ``SMAP vegetation water content'' & SMAP vegetation water content\\
#latex: \end{tabular}
#latex: 
#latex: END_DESCRIPTION

#latex: BEGIN_CONFIG
Analysis data sources:     "LIS output"  "SURFRAD"
#latex: END_CONFIG

#latex: BEGIN_DESCRIPTION
#latex: \var{Experiment code:} LIS-6 experiment code number.
#latex:
#latex: Note --- Only needed when using LVT on LIS 6 output.
#latex: END_DESCRIPTION

#latex: BEGIN_CONFIG
Experiment code:                        111
#latex: END_CONFIG

#latex: BEGIN_DESCRIPTION
#latex: \var{Start mode:} specifies if the LVT analysis is to be restarted 
#latex: from a previous (unfinished) analysis. Note that if ``restart'' option
#latex: is selected, then the starting time (below) must be changed appropriately.
#latex: 
#latex: Acceptable values are:
#latex: 
#latex: \begin{tabular}{ll}
#latex: Value & Description                \\
#latex: coldstart & Fresh analysis \\
#latex: restart & Restart from a previous analysis \\
#latex: \end{tabular}
#latex: 
#latex: END_DESCRIPTION

#latex: BEGIN_CONFIG
Start mode:                             "coldstart"
#latex: END_CONFIG

#latex: BEGIN_DESCRIPTION
#latex: \var{LVT output restart files:} a flag to specify if LVT restart
#latex: files should be written out.  The default is to turn off writing
#latex: these restart files.  To enable writing of LVT restart files,
#latex: change this option to ``1''.
#latex: END_DESCRIPTION

#latex: BEGIN_CONFIG
LVT output restart files:               0
#latex: END_CONFIG

#latex: BEGIN_DESCRIPTION
#latex: \var{LVT restart output interval:} specifies the frequency at which 
#latex: the restart files must be written during a LVT analysis. The time 
#latex: interval is specified with a number followed by a 2 character suffix
#latex: that indicates the units. For example, a restart interval of 1 hour
#latex: can be specified as ``1hr'', ``60mn'', or ``3600ss''. 
#latex:  
#latex: Acceptable values for the 2 character suffix are:
#latex: 
#latex: \begin{tabular}{ll}
#latex: Value & Description                \\
#latex: ss & second \\
#latex: mn & minute \\
#latex: hr & hour \\
#latex: da & day \\
#latex: mo & month\\
#latex: yr & year \\
#latex: \end{tabular}
#latex: 
#latex: END_DESCRIPTION

#latex: BEGIN_CONFIG
LVT restart output interval:            "1mo"
#latex: END_CONFIG

#latex: BEGIN_DESCRIPTION
#latex: \var{LVT restart filename:} specifies the name of the LVT restart file
#latex: END_DESCRIPTION

#latex: BEGIN_CONFIG
LVT restart filename:                   "none"
#latex: END_CONFIG

#latex: BEGIN_DESCRIPTION
#latex: The start time of the evaluation period is specified in the following format: 
#latex: 
#latex: \begin{tabular}{lll}
#latex: Variable & Value & Description                      \\
#latex: \var{Starting year:} & integer 2001 -- present & 
#latex:                        specifying starting year     \\
#latex: \var{Starting month:} & integer 1 -- 12 & 
#latex:                        specifying starting month    \\
#latex: \var{Starting day:} & integer 1 -- 31 & 
#latex:                       specifying starting day       \\
#latex: \var{Starting hour:} & integer 0 -- 23 &
#latex:                        specifying starting hour     \\
#latex: \var{Starting minute:} & integer 0 -- 59 &
#latex:                          specifying starting minute \\
#latex: \var{Starting second:} & integer 0 -- 59 &
#latex:                          specifying starting second \\
#latex: \end{tabular}
#latex: 
#latex: END_DESCRIPTION

#latex: BEGIN_CONFIG
Starting year:                          2007
Starting month:                           11
Starting day:                              1
Starting hour:                             0
Starting minute:                           0
Starting second:                           0
#latex: END_CONFIG

#latex: BEGIN_DESCRIPTION
#latex: The end time of the evaluation period is specified in the following format: 
#latex: 
#latex: \begin{tabular}{lll}
#latex: Variable & Value & Description                      \\
#latex: \var{Ending year:} & integer 2001 -- present & 
#latex:                        specifying ending year     \\
#latex: \var{Ending month:} & integer 1 -- 12 & 
#latex:                        specifying ending month    \\
#latex: \var{Ending day:} & integer 1 -- 31 & 
#latex:                       specifying ending day       \\
#latex: \var{Ending hour:} & integer 0 -- 23 &
#latex:                        specifying ending hour     \\
#latex: \var{Ending minute:} & integer 0 -- 59 &
#latex:                          specifying ending minute \\
#latex: \var{Ending second:} & integer 0 -- 59 &
#latex:                          specifying ending second \\
#latex: \end{tabular}
#latex: 
#latex: END_DESCRIPTION

#latex: BEGIN_CONFIG
Ending year:                            2008
Ending month:                              5
Ending day:                               31
Ending hour:                               0
Ending minute:                             0
Ending second:                             0
#latex: END_CONFIG

#latex: BEGIN_DESCRIPTION
#latex: \var{LVT clock timestep:} specifies the timestep to be 
#latex: used in the LVT analysis. It is recommended to use a timestep
#latex: consistent with the output frequency of the first data stream. 
#latex: END_DESCRIPTION

#latex: BEGIN_CONFIG
LVT clock timestep:                    "1da"
#latex: END_CONFIG

#latex: BEGIN_DESCRIPTION
#latex: \var{Undefined value:} specifies the undefined value.
#latex: The default is set to -9999.
#latex: END_DESCRIPTION

#latex: BEGIN_CONFIG
Undefined value:                        -9999
#latex: END_CONFIG

#latex: BEGIN_DESCRIPTION
#latex: \var{LVT diagnostic file:} specifies the name of run time
#latex: diagnostic file. 
#latex: Acceptable values are any 40 character string.
#latex: END_DESCRIPTION

#latex: BEGIN_CONFIG
LVT diagnostic file:                    lvtlog
#latex: END_CONFIG

#latex: BEGIN_DESCRIPTION
#latex: \subsection{Domain specification} \label{ssec:domainspec}
#latex: LVT expects three sets of domain specification. 
#latex: (1) the domain over which the LVT analysis needs to be carried out
#latex: (2) the domain in which LIS simulation was carried out (LIS run domain)
#latex: Section~\ref{ssec:driveropts} lists the projections that LIS supports.
#latex: END_DESCRIPTION

#latex: BEGIN_DESCRIPTION
#latex: \subsubsection{LVT run domain} \label{sssec:run_latlon}
#latex: This section describes how to specify the run domain over
#latex: which LVT will perform its analysis.
#latex: See the LDT Users' Guide for more details about
#latex: setting these values.
#latex: END_DESCRIPTION

#latex: BEGIN_CONFIG
Run domain lower left lat:            30.125
Run domain lower left lon:          -124.875
Run domain upper right lat:           50.125
Run domain upper right lon:          -69.875
Run domain resolution (dx):            0.25
Run domain resolution (dy):            0.25
#latex: END_CONFIG

#latex: BEGIN_DESCRIPTION
#latex: \var{Input domain and mask data file:} specifies the name of the 
#latex: parameter input file to be used for the definition of domain 
#latex: and parameters in LVT. This file should be in NetCDF format and 
#latex: must include details about the map projection (as global attributes)
#latex: and must include a landmask field. LVT uses the landmask specified
#latex: in this file to derive the landmask for the LVT run domain. 
#latex: The extents of the run domain should be inclusive of the landmask
#latex: specified in this file (but it doesn't have to match exactly). 
#latex: END_DESCRIPTION

#latex: BEGIN_CONFIG
Input domain and mask data file:                ./lis_input.d01.nc
#latex: END_CONFIG

#latex: BEGIN_DESCRIPTION
#latex: \var{LVT datastream attributes table::} specifies the variables
#latex: being analyzed and their attributes.  The list of variables are
#latex: to be specified in a table form with each line representing the
#latex: variable specification from datastream 1 and datastream 2.  In
#latex: the example below, latent heat flux variable from datastream 1
#latex: is compared against the sensible heat flux from datastream 2.
#latex: In addition, the root zone soil moisture from datastream 1 is
#latex: compared against the root zone soil moisture from datastream 2.
#latex: Each variable specification consists of 7 columns representing
#latex: the short name, starting index of the level of the variable
#latex: (0 indicates that variable is not selected), ending index of the
#latex: level of the variable, units, direction type, time-averaging
#latex: option (0 = instantaneous, 1 = time-averaged) and total number
#latex: of vertical levels.  NOTE: This line must end with two colons
#latex: after the word table (e.g., ``table::''), and the final line
#latex: of the table is a line with only two colons (e.g., ``::'').
#latex: The table information is contained on the lines in-between
#latex: these beginning and end lines.
#latex: For example, if the soil moisture variable has 4 levels and the
#latex: user choses levels 2 to 3, then they can be entered as (for a
#latex: datastream.
#latex: 
#latex: SoilMoist   2 3 m3/m3   -   1   4
#latex: END_DESCRIPTION

#latex: BEGIN_CONFIG
LVT datastream attributes table::
Qle         1 1 W/m2   DN   1   1 Qh        1 1 W/m2    DN    1  1
RootMoist   1 1 m3/m3   -   1   1 RootMoist 1 1 m3/m3   -     1  1
:: 
#latex: END_CONFIG

#latex: BEGIN_DESCRIPTION
#latex: \var{LVT surface soil layer thickness:} 
#latex: specifies the thickness (in m) of the surface soil layer to be 
#latex: considered in the LVT analysis
#latex: END_DESCRIPTION

#latex: BEGIN_CONFIG
LVT surface soil layer thickness:       0.1
#latex: END_CONFIG

#latex: BEGIN_DESCRIPTION
#latex: \var{LVT root zone soil layer thickness:} 
#latex: specifies the thickness (in m) of the root zone soil layer to be 
#latex: considered in the LVT analysis. 
#latex: END_DESCRIPTION

#latex: BEGIN_CONFIG
LVT root zone soil layer thickness:     1.0
#latex: END_CONFIG

#latex: BEGIN_DESCRIPTION
#latex: \subsection{Analysis options specification} \label{ssec:statsspec}
#latex: This section of the config file specifies the type of analysis to be 
#latex: conducted during the verification/evaluation. Note that some options
#latex: are only available in certain running modes.
#latex: END_DESCRIPTION

#latex: BEGIN_DESCRIPTION
#latex: \var{Apply external mask:} Specifies whether to apply an external mask
#latex: in limiting the analysis to a selected set of data points. Note that
#latex: undefined value is considered to be the value used for omitting grid
#latex: points. All values other than 'undefined values' (e.g. -9999.0) are
#latex: considered as valid. 
#latex: 
#latex: Acceptable values are:
#latex: 
#latex: \begin{tabular}{ll}
#latex: Value & Description                                             \\
#latex: 0     & Do not apply external mask  \\
#latex: 1     & Apply external, temporally varying mask\\
#latex: 2     & Apply fixed mask\\
#latex: 3     & Apply temporal monthly mask\\
#latex: \end{tabular}
#latex: 
#latex: END_DESCRIPTION

#latex: BEGIN_CONFIG
Apply external mask:                    0
#latex: END_CONFIG

#latex: BEGIN_DESCRIPTION
#latex: \var{Temporal (monthly) mask flags:} specifies the temporal
#latex: (monthly) mask flags (specified as 0/1 for each calendar month). 
#latex: This option is only read when the 'Apply external mask' option
#latex: is set to 3. 
#latex: 
#latex: END_DESCRIPTION

#latex: BEGIN_CONFIG
Temporal (monthly) mask flags: 0 0 0 0 0 1 1 1 0 0 0 0
#latex: END_CONFIG

#latex: BEGIN_DESCRIPTION
#latex: \var{External mask directory:} Specifies the name of the 
#latex: data mask file/directory. If the mask varies temporally, 
#latex: then this option specifies the top-level directory 
#latex: containing data mask. Note that the mask files are 
#latex: expected to be in binary, sequential access format. 
#latex: 
#latex: END_DESCRIPTION

#latex: BEGIN_CONFIG
External mask directory:                "none"
#latex: END_CONFIG

#latex: BEGIN_DESCRIPTION
#latex: \var{Compute ensemble metrics:} specifies whether to 
#latex: compute ensemble-based metrics or not. If this option
#latex: is turned on, then all the traditional (non-ensemble)
#latex: metrics will be turned off. 
#latex: 
#latex: Acceptable values are:
#latex: 
#latex: \begin{tabular}{ll}
#latex: Value & Description                                             \\
#latex: 0     & Do not compute \\
#latex: 1     & compute ensemble metrics \\
#latex: \end{tabular}
#latex: 
#latex: END_DESCRIPTION

#latex: BEGIN_CONFIG
Compute ensemble metrics:               0
#latex: END_CONFIG

#latex: BEGIN_DESCRIPTION
#latex: \var{Compute information theory metrics:} specifies whether to 
#latex: compute information theory-based metrics or not. If this option
#latex: is turned on, then the ensemble and traditional 
#latex: metrics will be turned off. 
#latex: 
#latex: Acceptable values are:
#latex: 
#latex: \begin{tabular}{ll}
#latex: Value & Description                                             \\
#latex: 0     & Do not compute \\
#latex: 1     & compute information theory metrics \\
#latex: \end{tabular}
#latex: 
#latex: END_DESCRIPTION

#latex: BEGIN_CONFIG
Compute information theory metrics:     0
#latex: END_CONFIG

#latex: BEGIN_DESCRIPTION
#latex: \var{Metrics attributes file:} specifies the attributes of the metrics
#latex: that are used in the LVT analysis. 
#latex: Section~\ref{sec:metricslisttable} describes the format of the metrics attributes file.
#latex: END_DESCRIPTION

#latex: BEGIN_CONFIG
Metrics attributes file:                ./METRICS.TBL
#latex: END_CONFIG

#latex: BEGIN_DESCRIPTION
#latex: \var{Observation count threshold:} Specifies the number of 
#latex: observations to be used as the minimum threshold for computing
#latex: statistics. Grid points with observation count less than this
#latex: value will be ignored. 
#latex: 
#latex: Acceptable values are 0 or higher
#latex: END_DESCRIPTION

#latex: BEGIN_CONFIG
Observation count threshold:            50
#latex: END_CONFIG

#latex: BEGIN_DESCRIPTION
#latex: \var{Metric computation frequency:} Specifies the temporal 
#latex: averaging interval of the LIS output and observation data. 
#latex: 
#latex: Note that the ending time and the \var{Metric computation frequency}
#latex: must be consistent.  For example, for a 
#latex: \var{Metric computation frequency} of 1da, you must have an ending
#latex: time of:
#latex:
#latex: \var{Ending hour:}   0 \\
#latex: \var{Ending minute:} 0 \\
#latex: \var{Ending second:} 0 \\
#latex: END_DESCRIPTION

#latex: BEGIN_CONFIG
Metric computation frequency:            "1da"
#latex: END_CONFIG

#latex: BEGIN_DESCRIPTION
#latex: \var{Temporal lag in metrics computations:} Specifies the temporal 
#latex: lag in metric computations. The values can be positive or negative
#latex: (e.g. ``+1da'' or ``-1da'') 
#latex: END_DESCRIPTION

#latex: BEGIN_CONFIG
Temporal lag in metrics computations:    0
#latex: END_CONFIG

#latex: BEGIN_DESCRIPTION
#latex: \var{Spatial averaging mode:} Specifies the spatial 
#latex: averaging mode to be used. 
#latex: 
#latex: Acceptable values are:
#latex: 
#latex: \begin{tabular}{ll}
#latex: Value & Description                                             \\
#latex: pixel-by-pixel     & each pixel is treated separately \\
#latex: region-based     & stats are computed for on a region by region basis \\
#latex: \end{tabular}
#latex: 
#latex: END_DESCRIPTION

#latex: BEGIN_CONFIG
Spatial averaging mode:     "pixel-by-pixel"
#latex: END_CONFIG

#latex: BEGIN_DESCRIPTION
#latex: \var{Regional mask file for spatial averaging:} Specifies the 
#latex: name of the regional mask file to be used for determining 
#latex: the (sub) regions, if region-based spatial averaging mode is 
#latex: selected. 
#latex: 
#latex: This file must be in big-endian, sequential access format 
#latex: and must correspond exactly to the LVT run domain. 
#latex: END_DESCRIPTION

#latex: BEGIN_CONFIG
Regional mask file for spatial averaging: none
#latex: END_CONFIG

#latex: BEGIN_DESCRIPTION
#latex: \var{Metric output directory:} Specifies the top-level directory 
#latex: where the output from the analysis is to be written. 
#latex: 
#latex: END_DESCRIPTION

#latex: BEGIN_CONFIG
Metric output directory:                 ./STATS
#latex: END_CONFIG

#latex: BEGIN_DESCRIPTION
#latex: \var{Metric output frequency:} Specifies the frequency (in seconds) 
#latex: of the analysis output.
#latex: 
#latex: Note that the \var{Metric output frequency} is simply a setting for 
#latex: specifying the frequency of LVT outputs. If the \var{Metric output frequency}
#latex: is different from (greater than) the time averaging interval, 
#latex: no additional averaging will be performed between the time
#latex: averaging intervals.
#latex: 
#latex: END_DESCRIPTION

#latex: BEGIN_CONFIG
Metric output frequency:                  "1da"
#latex: END_CONFIG

#latex: BEGIN_DESCRIPTION
#latex: \var{Apply temporal smoothing to obs:} specifies whether to
#latex: temporal smoothing to the observations. If enabled,the
#latex: code will compute an average value across the specified
#latex: time window, instead of only 
#latex: using the value that corresponds to the current time.  
#latex: 
#latex: Acceptable values are:
#latex: 
#latex: \begin{tabular}{ll}
#latex: Value & Description                            \\
#latex: 1     & apply temporal smoothing to obs        \\
#latex: 0     & do not apply temporal smoothing to obs \\
#latex: \end{tabular}
#latex: 
#latex: END_DESCRIPTION

#latex: BEGIN_CONFIG
Apply temporal smoothing to obs: 0
#latex: END_CONFIG

#latex: BEGIN_DESCRIPTION
#latex: \var{Obs temporal smoothing window half length:} specifies the
#latex: observation temporal smoothing window half length. The smoothing
#latex: window is then defined as (current time +/- half length). 
#latex:
#latex: END_DESCRIPTION

#latex: BEGIN_CONFIG
Obs temporal smoothing window half length: "2da"
#latex: END_CONFIG

#latex: BEGIN_DESCRIPTION
#latex: \var{Obs temporal smoothing window interval:} specifies the
#latex: observation temporal smoothing window interval. This will be 
#latex: used as the increment length across the smoothing window. 
#latex: For e.g., if the window half length is specified as 2 days
#latex: the smoothing window will be of 5 days. If the smoothing
#latex: window interval is 1 day, then number of points in the
#latex: smoothing window will be 5 (-2 da, -1da, current day, 
#latex: +1da, +2da).
#latex: 
#latex: END_DESCRIPTION

#latex: BEGIN_CONFIG
Obs temporal smoothing window interval: "1da"
#latex: END_CONFIG

#latex: BEGIN_DESCRIPTION
#latex: \var{Time series location file:} specifies the name of the file
#latex: which lists the locations and regions in the domain where ASCII
#latex: time series data are to be derived.
#latex:
#latex: The locations can be specified in five different formats:
#latex: (1) using the lat/lon values; (2) using the column/row indices;
#latex: (3) using the tile indices; (4) specifying lat/lon values to
#latex: draw a polygon around a region; and (5) using a categorical
#latex: from which to define subregions.
#latex:
#latex: Note that LVT has been updated so the format of the time series
#latex: locations file uses a minimum fraction of the domain before the
#latex: temporal calculations will occur.  Previously, the time series
#latex: locations file used a minimum number of observations.  A value
#latex: for this ``min frac'' of 0.1 (for example) implies that at least
#latex: 10 percent of the total number of points in the domain location
#latex: must be available for the temporal calculations to occur.
#latex:
#latex: A sample file with location style 1 is shown below:
#latex:
#latex: \begin{verbatim}
#latex:  #Number of locations
#latex:  2
#latex:  #Location style (1-lat/lon, 2-col/row, 3-tile, 4-polygon, 5-map)
#latex:  1
#latex:  #Name (then, next line), SW-lat, SW-lon, NE-lat, NE-lon, min frac
#latex:  WEST_US
#latex:  40.0 -130.0 50.0 -110.0 0.0
#latex:  HIGH_PLAINS_US
#latex:  43.0 -110.0 49.0 -100.0 0.0
#latex: \end{verbatim}
#latex:
#latex: If the location style is 2, the user specifies the column and
#latex: row indices for the bounding boxes, instead of the corner lat/lon
#latex: values.  A sample file with location style 2 is shown below:
#latex:
#latex: \begin{verbatim}
#latex:  #Number of locations
#latex:  2
#latex:  #Location style (1-lat/lon, 2-col/row, 3-tile, 4-polygon, 5-map)
#latex:  2
#latex:  #Name (then, next line), SW-col, SW-row, NE-col, NE-row, min frac
#latex:  WEST_US
#latex:   1 1 20 30 0.0
#latex:  EAST_US
#latex:  21 1 40 30 0.0
#latex: \end{verbatim}
#latex:
#latex: If the location style is 3, the user specifies the tile indices
#latex: for specifying the bounds (starting tile index and ending tile
#latex: index).  A sample file with location style 3 is shown below:
#latex:
#latex: \begin{verbatim}
#latex:  #Number of locations
#latex:  2
#latex:  #Location style (1-lat/lon, 2-col/row, 3-tile, 4-polygon, 5-map)
#latex:  3
#latex:  #Name (then, next line), Start index, End index, min frac
#latex:  WEST_US
#latex:   1 20 0.0
#latex:  EAST_US
#latex:  21 40 0.0
#latex: \end{verbatim}
#latex:
#latex: If the location style is 4, the user explicitly specifies the
#latex: lat/lons of each grid point to be used to specify a region in
#latex: the shape of a polygon.  Users should be careful with this
#latex: location style option, as they cannot specify a minimum fraction
#latex: of the domain that must have valid observations.  A sample file
#latex: with location style 4 is shown below:
#latex: 
#latex: \begin{verbatim}
#latex:  #Number of locations
#latex:  2
#latex:  #Location style (1-lat/lon, 2-col/row, 3-tile, 4-polygon, 5-map)
#latex:  4
#latex:  #Number of points followed by lat/lon of each point
#latex:  REGION1
#latex:  3
#latex:  34.4 -103.2
#latex:  33.4 -100.2
#latex:  32.1  -99.3
#latex:  REGION2
#latex:  2
#latex:  40.2 -103.3
#latex:  42.2 -104.2
#latex: \end{verbatim}
#latex:
#latex: If the location style is 5, the user explicitly specifies a
#latex: categorical map from which to define subregions.  In the map,
#latex: the categories must be in numerically increasing order from 1.
#latex: The map must be a binary direct-access file, with point (1,1)
#latex: in the southwest corner of the domain.  A sample file with
#latex: location style 5 is shown below:
#latex:
#latex: \begin{verbatim}
#latex:  #Number of stations
#latex:  3
#latex:  #Location style (1-lat/lon, 2-col/row, 3-tile, 4-polygon, 5-map)
#latex:  5
#latex:  #Name (then, next line), min frac
#latex:  NEWENGLAND
#latex:  0.0
#latex:  MIDATLANTIC
#latex:  0.0
#latex:  SOUTHATLANTIC
#latex:  0.0
#latex:  #categorical map
#latex:  ../huc02_conus_0.125dg.1gd4r
#latex: \end{verbatim}
#latex:
#latex: Please see the sample TS\_LOCATIONS.TXT file for an example
#latex: in location format (1).
#latex:
#latex: END_DESCRIPTION

#latex: BEGIN_CONFIG
Time series location file:              ./TS_LOCATIONS.TXT
#latex: END_CONFIG

#latex: BEGIN_DESCRIPTION
#latex: \var{Variable-based stratification:} Specifies if the errors
#latex: are to be stratified using one of the model output variables.
#latex: The errors will be stratified into two levels (1) where the
#latex: values of the stratification variable falls above the specified
#latex: threshold and (2) where the values of the stratification
#latex: variable falls below the specified threshold.
#latex:
#latex: Acceptable values are:
#latex:
#latex: \begin{tabular}{ll}
#latex: Value & Description      \\
#latex: 0     & Do not stratify  \\
#latex: 1     & Stratify errors  \\
#latex: \end{tabular}
#latex:
#latex: END_DESCRIPTION

#latex: BEGIN_CONFIG
Variable-based stratification:          0
#latex: END_CONFIG

#latex: BEGIN_DESCRIPTION
#latex: \var{Stratification variable:} Specifies the name of the variable
#latex: to be used in the stratification 
#latex: 
#latex: END_DESCRIPTION

#latex: BEGIN_CONFIG
Stratification variable:                SWdown_f
#latex: END_CONFIG

#latex: BEGIN_DESCRIPTION
#latex: \var{Stratification threshold:} Specifies the minimum value to be 
#latex: used as the stratification threshold. 
#latex: 
#latex: END_DESCRIPTION

#latex: BEGIN_CONFIG
Stratification threshold:               1.0
#latex: END_CONFIG

#latex: BEGIN_DESCRIPTION
#latex: \var{Confidence interval (\%):} Specifies the confidence interval
#latex: threshold (in percentage) of the computed statistics
#latex: 
#latex: END_DESCRIPTION

#latex: BEGIN_CONFIG
Confidence interval (%):                95
#latex: END_CONFIG

#latex: BEGIN_DESCRIPTION
#latex: \var{External data-based stratification:} Specifies if the errors are  
#latex: to be stratified based on an external (static) dataset (e.g. 
#latex: landcover, elevation,etc.) The associated attributes file
#latex: specifies the stratification details
#latex: 
#latex: Acceptable values are:
#latex: 
#latex: \begin{tabular}{ll}
#latex: Value & Description                                             \\
#latex: 0     & Do not stratify \\
#latex: 1     & Stratify errors  \\
#latex: \end{tabular}
#latex: 
#latex: END_DESCRIPTION

#latex: BEGIN_CONFIG
External data-based stratification:     0
#latex: END_CONFIG

#latex: BEGIN_DESCRIPTION
#latex: \var{Stratification attributes file:} Specifies the name of the file 
#latex: which lists the details of the stratification. 
#latex: The format of the time series location file 
#latex: is as follows: 
#latex: 
#latex: \begin{verbatim}
#latex:   #Number of stratification data sources
#latex:   3
#latex:   #Stratification data files
#latex:   srtm_elev1km.1gd4r
#latex:   srtm_slope1km.1gd4r
#latex:   srtm_aspect1km.1gd4r 
#latex:   #stratifcation variable name
#latex:   ELEV
#latex:   SLOPE
#latex:   ASPECT
#latex:   #Max (row 1) min (row2) values for each category 
#latex:   7000 1.0 6 
#latex:   500  0.0 0 
#latex:   #number of bins                       
#latex:   12 12 12
#latex: 
#latex: \end{verbatim}
#latex: 
#latex: END_DESCRIPTION

#latex: BEGIN_CONFIG
Stratification attributes file:         ./strat_attribs.txt
#latex: END_CONFIG

#latex: BEGIN_DESCRIPTION
#latex: \var{Seasonal cycle interval type:} Specifies the interval type
#latex: for average seasonal cycle computations (when enabled in the 
#latex: METRICS.TBL file)
#latex: 
#latex: Acceptable values are:
#latex: 
#latex: \begin{tabular}{ll}
#latex: Value & Description                                             \\
#latex: monthly     & monthly seasonal cycles \\
#latex: 3 monthly    & 3-monthly seasonal cycles (DJF,MAM,JJA,SON) \\
#latex: 6 monthly    & 6-monthly seasonal cycles  \\
#latex: yearly   & yearly seasonal cycles  \\
#latex: \end{tabular}
#latex: 
#latex: END_DESCRIPTION

#latex: BEGIN_CONFIG
Seasonal cycle interval type:           "monthly"
#latex: END_CONFIG

#latex: BEGIN_DESCRIPTION
#latex: \var{Seasonal cycle minimum count threshold:} Specifies minimum
#latex: number of points to be used in computing the average seasonal cycle
#latex: computations. 
#latex: END_DESCRIPTION

#latex: BEGIN_CONFIG
Seasonal cycle minimum count threshold:           10
#latex: END_CONFIG

#latex: BEGIN_DESCRIPTION
#latex: \var{Average diurnal cycle minimum count threshold:} Specifies minimum
#latex: number of points to be used in computing the average diurnal cycle
#latex: computations. 
#latex: END_DESCRIPTION

#latex: BEGIN_CONFIG
Average diurnal cycle minimum count threshold:    10
#latex: END_CONFIG

#latex: BEGIN_DESCRIPTION
#latex: \var{Averaging window for computing mean values in anomaly calculations:} Specifies 
#latex: the time window to use for computing mean values to be used in anomaly 
#latex: calculations. This option only applies to the Anomaly metrics 
#latex: (Anomaly, Anomaly R, Anomaly RMSE)
#latex: Acceptable values are:
#latex: 
#latex: \begin{tabular}{ll}
#latex: Value & Description  \\
#latex: monthly     & use monthly means  \\
#latex: yearly     & use annual means       \\
#latex: \end{tabular}
#latex: 
#latex: END_DESCRIPTION

#latex: BEGIN_CONFIG
Averaging window for computing mean values in anomaly calculations: monthly
#latex: END_CONFIG

#latex: BEGIN_DESCRIPTION
#latex: \var{Compute only the climatology for percentiles:} If set to 1,
#latex: then LVT will only calculate the climatology when calculating
#latex: percentiles.  After the percentiles have been calculated, then
#latex: LVT can be run in restart mode using these climatology files
#latex: without having to calculate the climatology every time.  If set
#latex: to any value other than 1, LVT will first calculate percentiles
#latex: climatology, and then calculate the percentiles.
#latex: END_DESCRIPTION

#latex: BEGIN_CONFIG
Compute only the climatology for percentiles:     0
#latex: END_CONFIG

#latex: BEGIN_DESCRIPTION
#latex: \var{Scale model data prior to computing percentiles:} specifies 
#latex: whether to scale model data prior to computing percentiles.
#latex: The standard normal deviate based scaling is employed.  
#latex: Acceptable values are:
#latex: 
#latex: \begin{tabular}{ll}
#latex: Value & Description  \\
#latex: 0     & do not scale \\
#latex: 1     & scale        \\
#latex: \end{tabular}
#latex: 
#latex: \var{Percentile scaling mean (input data) filename:} specifies
#latex: the name of the file containing the input data mean.
#latex: 
#latex: \var{Percentile scaling standard deviation (input data) filename:} specifies
#latex: the name of the file containing the input data standard deviation.
#latex:
#latex: \var{Percentile scaling mean (scaled data) filename:} specifies 
#latex: the name of the file containing the scaled data mean. 
#latex:
#latex: \var{Percentile scaling standard deviation (scaled data) filename:} specifies
#latex: the name of the file containing the scaled data standard deviation
#latex:
#latex: \var{Percentile scaling start time for scaling:} specifies the 
#latex: time to start scaling.
#latex:
#latex: \var{Percentile scaling end time for scaling:} specifies the
#latex: time to end scaling.
#latex: END_DESCRIPTION

#latex: BEGIN_CONFIG
Scale model data prior to computing percentiles: 0
Percentile scaling mean (input data) filename:
Percentile scaling standard deviation (input data) filename:
Percentile scaling mean (scaled data) filename:
Percentile scaling standard deviation (scaled data) filename:
Percentile scaling start time for scaling:
Percentile scaling end time for scaling:
#latex: END_CONFIG

#latex: BEGIN_DESCRIPTION
#latex: \var{Compute only the climatology for SGWI:} If set to 1,
#latex: then LVT will only calculate the climatology for SGWI.
#latex: END_DESCRIPTION

#latex: BEGIN_CONFIG
Compute only the climatology for SGWI:     0
#latex: END_CONFIG

#latex: BEGIN_DESCRIPTION
#latex: \var{Compute only the climatology for SPI:} If set to 1,
#latex: then LVT will only calculate the climatology for SPI.
#latex: END_DESCRIPTION

#latex: BEGIN_CONFIG
Compute only the climatology for SPI:     0
#latex: END_CONFIG

#latex: BEGIN_DESCRIPTION
#latex: \var{Compute only the climatology for SRI:} If set to 1,
#latex: then LVT will only calculate the climatology for SRI.
#latex: END_DESCRIPTION

#latex: BEGIN_CONFIG
Compute only the climatology for SRI:     0
#latex: END_CONFIG

#latex: BEGIN_CONFIG
#latex: \var{SPI timescale of computation:} Set to 1,3,6,...for
#latex: SPI (or SRI, SSWI) agregations
#latex: END_CONFIG

#latex: BEGIN_DESCRIPTION
#latex: \var{Compute only the climatology for SSWI:} If set to 1,
#latex: then LVT will only calculate the climatology for SSWI.
#latex: END_DESCRIPTION

#latex: BEGIN_CONFIG
Compute only the climatology for SSWI:     0
#latex: END_CONFIG

#latex: BEGIN_DESCRIPTION
#latex: \var{Starting month if a shifted year definition is used in temporal averaging:}
#latex: The starting month (integer from 1 to 12) if doing a yearly
#latex: average or outputting the stats in yearly intervals.  Setting
#latex: this value to 10, for example, represents the start of a
#latex: hydrologic water year.
#latex: END_DESCRIPTION

#latex: BEGIN_CONFIG
Starting month if a shifted year definition is used in temporal averaging: 10
#latex: END_CONFIG

#latex: BEGIN_DESCRIPTION
#latex: \var{Time specification option for MinTime metric:}
#latex: The 'MinTime' metric computes the time at which the minimum value occcurs within
#latex: the stats writing time window. This particular option specifies 
#latex: the nature of the time value saved. Acceptable values are: 
#latex: \begin{tabular}{ll}
#latex:  Value & Description                \\
#latex:  doy & day of year                   \\
#latex:  mo  & month  \\
#latex:  da  & day \\
#latex:  hr  & hour \\
#latex:  mn  & minute\\
#latex:  ss  & second \\
#latex: \end{tabular}
#latex: If doy is chosen, for example, then the day of the year at which the 
#latex: minimum value occurs will be saved. 
#latex: END_DESCRIPTION

#latex: BEGIN_CONFIG
Time specification option for Mintime metric: doy
#latex: END_CONFIG

#latex: BEGIN_DESCRIPTION
#latex: \var{Time specification option for MaxTime metric:}
#latex: The 'Maxtime' metric computes the time at which the maximum value occcurs within
#latex: the stats writing time window. This particular option specifies 
#latex: the nature of the time value saved. Acceptable values are: 
#latex: \begin{tabular}{ll}
#latex:  Value & Description                \\
#latex:  doy & day of year                   \\
#latex:  mo  & month  \\
#latex:  da  & day \\
#latex:  hr  & hour \\
#latex:  mn  & minute\\
#latex:  ss  & second \\
#latex: \end{tabular}
#latex: If doy is chosen, for example, then the day of the year at which the 
#latex: maximum value occurs will be saved. 
#latex: END_DESCRIPTION

#latex: BEGIN_CONFIG
Time specification option for MaxTime metric: doy
#latex: END_CONFIG

#latex: BEGIN_DESCRIPTION
#latex: \subsection{Data stream sources} \label{ssec:obssrc}
#latex: This section of the config file specifies the details of the 
#latex: sources of data streams.
#latex: END_DESCRIPTION

#latex: BEGIN_DESCRIPTION
#latex: \subsubsection{LIS output}
#latex: END_DESCRIPTION
#latex: \var{LIS output analysis data class:} specifies the type of land 
#latex: surface data that is being analyzed. 
#latex: Acceptable values are:
#latex: 
#latex: \begin{tabular}{ll}
#latex:  Value & Description                \\
#latex:  LSM & LSM variables                    \\
#latex:  Routing & Routing variables                \\
#latex:  RTM & Radiative transfer model variables   \\
#latex:  Irrigation & Irrigation model output \\
#latex: \end{tabular}
#latex: 
#latex: \var{LIS output number of surface model types:} specifies the 
#latex: number of surface model types used in the LIS simulation
#latex: 
#latex: \var{LIS output surface model types:} specifies the surface model types used in the LIS simulation, 
#latex: in consecutive columns. 
#latex: Acceptable values are:
#latex: 
#latex: \begin{tabular}{ll}
#latex: Value & Description                \\
#latex:  LSM & land surface model types \\
#latex:  Lake & Lake model types \\
#latex: \end{tabular}
#latex: 
#latex: \var{LIS output model name:} specifies the name of the model used that
#latex: generated the output.
#latex:
#latex: Acceptable values are:
#latex: 
#latex: \begin{tabular}{ll}
#latex: Value        & Description                  \\
#latex: ``CLSM''     & Catchment land surface model \\
#latex: ``CLM''      & CLM 2.0                      \\
#latex: ``CLSM F2.5''  & Catchment Fortuna 2.5        \\
#latex: ``HYSSIB''   & HySSiB                       \\
#latex: ``MOS''      & Mosaic                       \\
#latex: ``Noah.2.7.1''  & Noah 2.7.1                   \\
#latex: ``Noah.3.2''   & Noah 3.2                     \\
#latex: ``Noah.3.3''   & Noah 3.3                     \\
#latex: ``SiB2''     & SiB2                         \\
#latex: ``TEMPLATE'' & template (no model)          \\
#latex: ``VIC411''   & VIC 4.1.1                    \\
#latex: ``WRSI''     & GeoWRSI 2.0                  \\
#latex: \end{tabular}
#latex: 
#latex: \var{LIS output domain and parameter file:} specifies the name of the 
#latex: parameter input file used in the LIS simulation 
#latex: This file is generated by 
#latex: the Land Data Toolkit (LDT). 
#latex: 
#latex: \var{LIS output directory:} specifies the LIS output directory
#latex: 
#latex: \var{LIS output naming style:} specifies the style of the LIS output.
#latex: Acceptable values are: 
#latex: 
#latex: \begin{tabular}{ll}
#latex: Value                        & Description                      \\
#latex: ``5 level hierarchy''        & 5 levels of hierarchy            \\
#latex: ``3 level hierarchy''        & 3 levels of hierarchy            \\
#latex: ``2 level hierarchy''        & 2 levels of hierarchy            \\
#latex: ``WMO convention''           & WMO convention for weather codes (written by LIS) \\
#latex: ``WMO convention (AFW OPS)'' & WMO convention for weather codes (for AFW production use)  \\
#latex: \end{tabular}
#latex: 
#latex: \var{LIS output methodology:} specifies the output methodology used
#latex: for generating the output. The LIS output is written as a 
#latex: 1-D array containing only land points or as a 2-D array containing
#latex: both land and water points. 1-d tile space includes the subgrid 
#latex: tiles and ensembles. 1-d grid space includes a vectorized, land-only
#latex: grid-averaged set of values. 
#latex: Acceptable values are:
#latex: 
#latex: \begin{tabular}{ll}
#latex: Value & Description                       \\
#latex: ``1d tilespace''     & LIS output in a 1-D tile domain \\
#latex: ``2d gridspace''     & LIS output in a 2-D grid domain \\
#latex: ``1d gridspace''     & LIS output in a 1-D grid domain \\
#latex: \end{tabular}
#latex: 
#latex: \var{LIS output format:} specifies the format of the LIS output 
#latex: Acceptable values are:
#latex: 
#latex: \begin{tabular}{ll}
#latex: Value & Description                       \\
#latex: binary     & Write output in binary format     \\
#latex: grib1     & Write output in Grib format (not supported yet)       \\
#latex: netcdf     & Write output in NETCDF format     \\
#latex: \end{tabular}
#latex: 
#latex: \var{LIS output interval:} specifies the frequency at which the
#latex: LIS output was written.  The time interval is specified with a
#latex: number followed by a 2 character suffix that indicates the units.
#latex: For example, an output interval of 1 hour can be specified as
#latex: ``1hr'', ``60mn'', or ``3600ss''. 
#latex:  
#latex: Acceptable values for the 2 character suffix are:
#latex: 
#latex: \begin{tabular}{ll}
#latex: Value & Description                \\
#latex: ss & second \\
#latex: mn & minute \\
#latex: hr & hour \\
#latex: da & day \\
#latex: mo & month\\
#latex: yr & year \\
#latex: \end{tabular}
#latex: 
#latex: \var{LIS output attributes file:} specifies the model output 
#latex: attribute file used for generating the LIS output 
#latex: 
#latex: \var{LIS output maximum number of surface type tiles per grid:} defines the maximum
#latex: surface type tiles per grid (this can be as many as the total number of 
#latex: vegetation/landcover types)  used in the LIS simulation.
#latex:
#latex: \var{lIS output minimum cutoff percentage (surface type tiles):} defines the smallest
#latex: percentage (among the surface type distributions within a grid cell) for 
#latex: which to create a tile, used in the LIS simulation.  The percentage 
#latex: value is expressed as a fraction.
#latex: 
#latex: \var{LIS output maximum number of soil texture tiles per grid:} defines the maximum
#latex: soil texture type tiles per grid (this can be as many as the total number
#latex: of soil texture types) used in the LIS simulation.
#latex:
#latex: \var{LIS output minimum cutoff percentage (soil texture tiles):} defines the smallest
#latex: percentage (among the soil texture distributions within a grid cell) for 
#latex: which to create a tile, used in the LIS simulation.  The percentage 
#latex: value is expressed as a fraction.
#latex: 
#latex: \var{LIS output maximum number of soil fraction tiles per grid:} defines the maximum
#latex: soil fraction tiles per grid used in the LIS simulation.
#latex:
#latex: \var{LIS output minimum cutoff percentage (soil fraction tiles):} defines the smallest
#latex: percentage (among the soil fraction distributions within a grid cell) for 
#latex: which to create a tile, used in the LIS simulation.  The percentage 
#latex: value is expressed as a fraction.
#latex: 
#latex: \var{LIS output maximum number of elevation bands per grid:} defines the maximum
#latex: elevation bands per grid used in the LIS simulation.
#latex:
#latex: \var{LIS output minimum cutoff percentage (elevation bands):} defines the smallest
#latex: percentage (among the elevation distributions within a grid cell) for 
#latex: which to create a tile, used in the LIS simulation.  The percentage 
#latex: value is expressed as a fraction.
#latex: 
#latex: \var{LIS output maximum number of slope bands per grid:} defines the maximum
#latex: slope bands per grid used in the LIS simulation.
#latex:
#latex: \var{LIS output minimum cutoff percentage (slope bands):} defines the smallest
#latex: percentage (among the slope distributions within a grid cell) for 
#latex: which to create a tile, used in the LIS simulation.  The percentage 
#latex: value is expressed as a fraction.
#latex: 
#latex: \var{LIS output maximum number of aspect bands per grid:} defines the maximum
#latex: aspect bands per grid used in the LIS simulation.
#latex:
#latex: \var{LIS output minimum cutoff percentage (aspect bands):} defines the smallest
#latex: percentage  (among the aspect distributions within a grid cell) for 
#latex: which to create a tile, used in the LIS simulation.  The percentage 
#latex: value is expressed as a fraction.
#latex: 
#latex: \var{LIS output nest index:} specifies the nest index of the domain \\
#latex: 
#latex: \var{LIS output elevation data source:} specifies the name of the topographical elevation
#latex: data source used in the LIS run (This information is used to replicate 
#latex: the domain creation that was done in the LIS run). 
#latex: 
#latex: \var{LIS output slope data source:} specifies the name of the topographical slope
#latex: data source used in the LIS run (This information is used to replicate 
#latex: the domain creation that was done in the LIS run). 
#latex: 
#latex: \var{LIS output aspect data source:} specifies the name of the topographical aspect
#latex: data source used in the LIS run (This information is used to replicate 
#latex: the domain creation that was done in the LIS run). 
#latex: 
#latex: \var{LIS output soil texture data source:} specifies the name of the soil texture
#latex: data source used in the LIS run (This information is used to replicate 
#latex: the domain creation that was done in the LIS run). 
#latex:
#latex: \var{LIS output soil fraction data source:} specifies the name of the soil fraction
#latex: data source used in the LIS run (This information is used to replicate 
#latex: the domain creation that was done in the LIS run). 
#latex: 
#latex: \var{LIS output number of soil moisture layers:} specifies the number of soil moisture
#latex: layers used in the LIS output
#latex: 
#latex: \var{LIS output number of soil temperature layers:} specifies the number of soil temperature
#latex: layers used in the LIS output
#latex: 
#latex: \var{LIS output soil moisture layer thickness:} specifies the 
#latex: thicknesses of soil moisture layers in the LIS output
#latex: 
#latex: \var{LIS output soil temperature layer thickness:} specifies the 
#latex: thicknesses of soil temperature layers in the LIS output
#latex: END_DESCRIPTION

#latex: BEGIN_CONFIG
LIS output analysis data class:                      "LSM"
LIS output number of surface model types:           1
LIS output surface model types:                    "LSM"
LIS output model name:                             "Noah.3.3"
LIS output domain and parameter file:              "lis_input.d01.nc"
LIS output directory:                            ./CLSM/OUTPUT
LIS output naming style:            "3 level hierarchy"
LIS output methodology:            "2d gridspace"
LIS output format:                  "netcdf"
LIS output interval:                "1da"
LIS output attributes file:    ../Data/Noah33_CONUS/NOAH33_OUTPUT_LIST.TBL
LIS output maximum number of surface type tiles per grid:     1
LIS output minimum cutoff percentage (surface type tiles):    0.10
LIS output maximum number of soil texture tiles per grid:     1
LIS output minimum cutoff percentage (soil texture tiles):    0.10
LIS output maximum number of soil fraction tiles per grid:    1
LIS output minimum cutoff percentage (soil fraction tiles):   0.10
LIS output maximum number of elevation bands per grid:        1
LIS output minimum cutoff percentage (elevation bands):       0.10
LIS output maximum number of slope bands per grid:            1
LIS output minimum cutoff percentage (slope bands):           0.10
LIS output maximum number of aspect bands per grid:           1
LIS output minimum cutoff percentage (aspect bands):          0.10
LIS output number of ensembles per tile:  1
LIS output nest index:     1
LIS output elevation data source: none
LIS output slope data source:     none
LIS output aspect data source:     none
LIS output soil texture data source: none
LIS output soil fraction data source: none
LIS output number of soil moisture layers:  4
LIS output number of soil temperature layers:  4
LIS output soil moisture layer thickness: 0.1 0.3 0.6 1.0
LIS output soil temperature layer thickness:  0.1 0.3 0.6 1.0
#latex: END_CONFIG

#latex: BEGIN_DESCRIPTION
#latex: \subsubsection{AGRMET data}
#latex: END_DESCRIPTION

#latex: BEGIN_DESCRIPTION
#latex: \var{AGRMET data directory:} specifies the location of the AGRMET
#latex:  data. 
#latex:
#latex: \var{AGRMET data security class name:} specifies the security level
#latex: classification of the data (U for unclassified)
#latex:
#latex: \var{AGRMET data distribution class name:} specifies the distribution
#latex:  classification of AGRMET data
#latex:
#latex: \var{AGRMET data category name:} specifies category name for AGRMET
#latex:  data. 
#latex:
#latex: \var{AGRMET data area of data:} specifies geographical extent of 
#latex:  AGRMET data
#latex: 
#latex: END_DESCRIPTION

#latex: BEGIN_CONFIG
AGRMET data directory:                  ./AGRMET_data
AGRMET data security class name:      U
AGRMET data distribution class name:  C
AGRMET data category name:            ANLYS
AGRMET data area of data:             GLOBAL

#latex: END_CONFIG

#latex: BEGIN_DESCRIPTION
#latex: \subsubsection{ALEXI data}
#latex: END_DESCRIPTION

#latex: BEGIN_DESCRIPTION
#latex: \var{ALEXI data directory:} specifies the location of the
#latex: ALEXI ET data. 
#latex: 
#latex: \var{ALEXI data resolution (in km):} specifies the resolution of the
#latex: ALEXI ET data in km. Acceptable values are 4 or 10. 
#latex: 
#latex: END_DESCRIPTION

#latex: BEGIN_CONFIG
ALEXI data directory:                   ./ALEXI
ALEXI data resolution (in km):  4
#latex: END_CONFIG

#latex: BEGIN_DESCRIPTION
#latex: \subsubsection{Ameriflux station observations}
#latex: END_DESCRIPTION

#latex: BEGIN_DESCRIPTION
#latex: \var{Ameriflux observation directory:} specifies the location of the
#latex: Ameriflux datasets.Under this directory, the Ameriflux data is 
#latex: expected to be organized by the station names and then under each 
#latex: station name directory, the Level3 Ameriflux files are expected to be
#latex: staged. 
#latex:
#latex: \var{Ameriflux data level:} specifies the level of Ameriflux data 
#latex: (Note that only level 3 data is currently supported)
#latex:
#latex: \var{Ameriflux station list file:} specifies the file that lists the location of the 
#latex: Ameriflux stations. The format of the station list is as follows:
#latex: 
#latex: \begin{verbatim}
#latex: #nstns
#latex: 76
#latex: #stnname; location name; lat; lon; SWC1 depth; SWC2 depth; TS1 depth; TS2 depth
#latex: ARM_SGP_Burn; USARb; 35.5497; -98.0402; 10; 30; 5; 15
#latex: ARM_SGP_Control; USARc; 35.5465; -98.0401; 10; 30; 5; 15
#latex: ARM_SGP_Main; USARM; 36.6058; -97.4888; 5; 25; 5; 15
#latex: Atqasuk; USAtq; 70.4696; -157.4089; -1; -1; 0; 5
#latex: Audubon_Grasslands; USAud; 31.5907; -110.5092; 10; 20; 2; 4
#latex: Austin_Cary; USSP1; 29.7381; -82.2188; -1; -1; 0; 5
#latex: Barrow; USBrw; 71.3225; -156.6259; -1; -1; 0; 5
#latex: Bartlett_Experimental_Forest; USBar; 44.0645; -71.2881; 10; -1; 5; -1
#latex: Blodgett_Forest; USBlo; 38.8953; -120.6328; 10; 20; 5; 10
#latex: Bondville; USBo1; 40.0062; -88.2904; 5; 20; 2; 4
#latex:  ......
#latex:  ......
#latex: \end{verbatim}
#latex: 
#latex: END_DESCRIPTION

#latex: BEGIN_CONFIG
Ameriflux observation directory:        ./AmeriFlux
Ameriflux data level:                    Level3
Ameriflux station list file:            ./AmeriFlux/Ameriflux_stns.txt

#latex: END_CONFIG

#latex: BEGIN_DESCRIPTION
#latex: \subsubsection{ANSA snow depth data}
#latex: END_DESCRIPTION

#latex: BEGIN_DESCRIPTION
#latex: \var{ANSA snow depth observation directory:} specifies the location of the
#latex: ANSA snow depth observation data (Note that this plugin handles the raw
#latex: observations that go into the generation of the AFWA ANSA snow depth product)
#latex: 
#latex: END_DESCRIPTION

#latex: BEGIN_CONFIG
ANSA snow depth observation directory:  ./SNODEP
ANSA snow depth lower left lat:      -89.875
ANSA snow depth lower left lon:     -179.875
ANSA snow depth upper right lat:      89.875
ANSA snow depth upper right on:      179.875
ANSA snow depth resolution (dx):       0.25
ANSA snow depth resolution (dy):       0.25
#latex: END_CONFIG

#latex: BEGIN_DESCRIPTION
#latex: \subsubsection{ANSA SWE data}
#latex: END_DESCRIPTION

#latex: BEGIN_DESCRIPTION
#latex: \var{ANSA SWE observation directory:} specifies the location of the
#latex: ANSA snow water equivalent observation data (Note that this plugin handles the raw
#latex: observations that go into the generation of the AFWA ANSA snow swe product)
#latex: 
#latex: END_DESCRIPTION

#latex: BEGIN_CONFIG
ANSA SWE observation directory:  ./ANSA_SWE
ANSA SWE lower left lat:      -89.875
ANSA SWE lower left lon:     -179.875
ANSA SWE upper right lat:      89.875
ANSA SWE upper right on:      179.875
ANSA SWE resolution (dx):       0.25
ANSA SWE resolution (dy):       0.25
#latex: END_CONFIG

#latex: BEGIN_DESCRIPTION
#latex: \subsubsection{ARM station observations}
#latex: END_DESCRIPTION

#latex: BEGIN_DESCRIPTION
#latex: \var{ARM observation directory:} specifies the location of the
#latex: ARM datasets
#latex:
#latex: \var{ARM site identifier name:} specifies the text identifier 
#latex:  (e.g. sgp, twp, nsa, etc.)
#latex:
#latex: \var{ARM station list file:} specifies the file that lists the location of the 
#latex: ARM stations. The format of the station list is as follows:
#latex: 
#latex: \var{ARM use BAEBBR data:} specifies if to use the BAEBBR data or not
#latex:
#latex: \var{ARM use EBBR data:} specifies if to use the EBBR data or not
#latex:
#latex: \var{ARM use ECOR flux data:} specifies if to use the ECOR data or not
#latex:
#latex: \var{ARM use SWATS data:} specifies if to use the SWATS data or not
#latex:
#latex: \var{ARM use SMOS data:} specifies if to use the SMOS data or not
#latex: 
#latex: \begin{verbatim}
#latex:
#latex: #nstns
#latex: 22
#latex: #stnname; lat; lon
#latex: E1; 38.202; -99.316
#latex: E2; 38.306; -97.301
#latex: E3; 38.201; -95.597
#latex: E4; 37.953; -98.329
#latex: E5; 38.114; -97.513
#latex: E6; 37.842; -97.020
#latex: E7; 37.383; -96.180
#latex: E8; 37.333; -99.309
#latex: E9; 37.133; -97.266
#latex:  ......
#latex:  ......
#latex: \end{verbatim}
#latex: 
#latex: END_DESCRIPTION

#latex: BEGIN_CONFIG
ARM observation directory:              ./ARM_SGP
ARM site identifier name:               sgp
ARM station list file:                  ./ARM_SGP/sgp_stns.txt
ARM use BAEBBR data:                    1
ARM use EBBR data:                      1
ARM use ECOR flux data:                 1
ARM use SWATS data:                     1
ARM use SMOS data:                      1
#latex: END_CONFIG

#latex: BEGIN_DESCRIPTION
#latex: \subsubsection{USDA ARS soil moisture observations}
#latex: END_DESCRIPTION

#latex: BEGIN_DESCRIPTION
#latex: \var{ARS soil moisture observation directory:}  specifies the location of the ARS
#latex: soil moisture observation data
#latex:
#latex: \var{ARS soil moisture station list file:}  specifies the file that lists the location of the 
#latex: ARS stations. The format of the file is as follows: 
#latex: ARS station name, station lat, station lon
#latex: 
#latex: \begin{verbatim}
#latex: #nstns
#latex: 4
#latex: #stns
#latex: wg 31.73 -110.05
#latex: lr 31.50 -83.550
#latex: lw 34.95 -97.983
#latex: rc 43.07 -116.75
#latex: \end{verbatim}
#latex: 
#latex: 
#latex: END_DESCRIPTION

#latex: BEGIN_CONFIG
ARS soil moisture observation directory: ./ARS_Watersheds
ARS soil moisture station list file:     ./ARS_Watersheds/stnlist.dat
#latex: END_CONFIG

#latex: BEGIN_DESCRIPTION
#latex: \var{CMC snow depth observation directory:}  specifies the location of the CMC 
#latex: snow depth observation data \\
#latex: 
#latex: END_DESCRIPTION

#latex: BEGIN_CONFIG
CMC snow depth observation directory:   ./CMC_data
#latex: END_CONFIG

#latex: BEGIN_DESCRIPTION
#latex: \subsubsection{SNODAS snow analysis data}
#latex: END_DESCRIPTION

#latex: BEGIN_DESCRIPTION
#latex: \var{SNODAS observation directory:}  specifies the location of the SNODAS
#latex: data \\
#latex: 
#latex: END_DESCRIPTION

#latex: BEGIN_CONFIG
SNODAS observation directory:           ./SNODAS
#latex: END_CONFIG

#latex: BEGIN_DESCRIPTION
#latex: \subsubsection{CPC precipitation data}
#latex: END_DESCRIPTION

#latex: BEGIN_DESCRIPTION
#latex: \var{CPC PCP observation directory:} specifies the location of the
#latex: CPC unified precipitation data
#latex:
#latex: \var{CPC PCP domain type (CONUS or GLOBAL):} specifies the version of
#latex: the CPC unified precipitation data
#latex:
#latex: \var{CPC PCP use real time data:} specifies whether to use the real time
#latex: version of the CPC unified precipitation data
#latex: 
#latex: END_DESCRIPTION

#latex: BEGIN_CONFIG
CPC PCP observation directory:            ../CPC_CONUS
CPC PCP domain type (CONUS or GLOBAL):    CONUS
CPC PCP use real time data:               0 
#latex: END_CONFIG

#latex: BEGIN_DESCRIPTION
#latex: \subsubsection{GPM IMERG precipitation data}
#latex: END_DESCRIPTION

#latex: BEGIN_DESCRIPTION
#latex: \var{IMERG data directory:} specifies the location of the
#latex: GPM IMERG precipitation product
#latex:
#latex: \var{IMERG version:} specifies the version of the GPM
#latex: IMERG precipitation product. The valid options are:
#latex: early, late, or final
#latex:
#latex: END_DESCRIPTION

#latex: BEGIN_CONFIG
IMERG data directory:            ../IMERG
IMERG version:                   final
#latex: END_CONFIG

#latex: BEGIN_DESCRIPTION
#latex: \subsubsection{ESA CCI soil moisture data}
#latex: END_DESCRIPTION

#latex: BEGIN_DESCRIPTION
#latex: \var{ESA CCI soil moisture data directory:} specifies the location of the
#latex: ESA CCI soil moisture data
#latex:
#latex: \var{ESA CCI soil moisture data version:} specifies the version of the 
#latex: ESA CCI data (1 or 2)
#latex: 
#latex: END_DESCRIPTION

#latex: BEGIN_CONFIG
ESA CCI soil moisture data directory: ../ECV_sm_v2.0/
ESA CCI soil moisture data version:    2
#latex: END_CONFIG

#latex: BEGIN_DESCRIPTION
#latex: \subsubsection{Gridded FLUXNET MTE data}
#latex: END_DESCRIPTION

#latex: BEGIN_DESCRIPTION
#latex: \var{FLUXNET data directory:} specifies the location of the
#latex: gridded FLUXNET MTE data 
#latex: 
#latex: END_DESCRIPTION

#latex: BEGIN_CONFIG
FLUXNETmte data directory:           ./FLUXNET
#latex: END_CONFIG

#latex: BEGIN_DESCRIPTION
#latex: \subsubsection{Global Change Observation Mission -- Water (GCOMW)}
#latex: END_DESCRIPTION

#latex: BEGIN_DESCRIPTION
#latex: \var{GCOMW AMSR2 L3 soil moisture observation directory:} specifies the
#latex: location of the GCOMW AMSR2 L3 soil moisture observations.
#latex: 
#latex: END_DESCRIPTION

#latex: BEGIN_CONFIG
GCOMW AMSR2 L3 soil moisture observation directory:
#latex: END_CONFIG

#latex: BEGIN_DESCRIPTION
#latex: \subsubsection{Global Historic Climatology Network (GHCN) data}
#latex: END_DESCRIPTION

#latex: BEGIN_DESCRIPTION
#latex: \var{GHCN observation directory:} specifies the location of the
#latex: GHCN data
#latex: 
#latex: \var{GHCN station file:} specifies the file that lists the GHCN
#latex: stations in the following format 
#latex: (station id, latitude, longitude, elevation)
#latex: 
#latex: \begin{verbatim}
#latex: USC00020170   33.63920      -109.3278       2792.000      
#latex: USC00020678   35.23000      -111.8214       2179.900      
#latex: USC00020750   36.67780      -110.5411       2220.800      
#latex: USC00021001   36.21470      -112.0620       2438.400      
#latex: USC00023009   35.16110      -111.7311       2171.700      
#latex: USC00023828   34.74330      -111.4139       2279.900      
#latex: USC00025412   34.11420      -109.8589       2237.200      
#latex:  ......
#latex:  ......
#latex: \end{verbatim}
#latex: END_DESCRIPTION

#latex: BEGIN_CONFIG
GHCN observation directory:             ./GHCN
GHCN station file:                      ./GHCN/ghcnd-qc-stations.txt
#latex: END_CONFIG

#latex: BEGIN_DESCRIPTION
#latex: \subsubsection{GlobSnow data}
#latex: END_DESCRIPTION

#latex: BEGIN_DESCRIPTION
#latex: \var{GlobSnow data directory:} specifies the location of the GlobSnow
#latex:  data. 
#latex: 
#latex: END_DESCRIPTION

#latex: BEGIN_CONFIG
GlobSnow data directory:                ./GlobSnow
#latex: END_CONFIG

#latex: BEGIN_DESCRIPTION
#latex: \subsubsection{ISMN soil moisture observations}
#latex: END_DESCRIPTION

#latex: BEGIN_DESCRIPTION
#latex: \var{ISMN observation directory:}  specifies the location of the ISMN
#latex: (International Soil Moisture Network) soil moisture observation data 
#latex: 
#latex: END_DESCRIPTION

#latex: BEGIN_CONFIG
ISMN observation directory:             ./ISMN
#latex: END_CONFIG

#latex: BEGIN_DESCRIPTION
#latex: \subsubsection{LPRM AMSR-E soil moisture retrievals}
#latex: END_DESCRIPTION

#latex: BEGIN_DESCRIPTION
#latex: \var{LPRM AMSR-E soil moisture observation directory:}  specifies the location of the LPRM AMSR-E soil moisture retrievals
#latex: 
#latex: \var{LPRM AMSR-E use raw data:}  specifies whether to use
#latex: the LPRM AMSR-E raw data.
#latex: Acceptable values are:
#latex: 
#latex: \begin{tabular}{ll}
#latex: Value & Description \\
#latex: 0     & Do not use  \\
#latex: 1     & Use         \\
#latex: \end{tabular}
#latex: 
#latex: END_DESCRIPTION

#latex: BEGIN_CONFIG
LPRM AMSR-E soil moisture observation directory: ./LPRM-AMSRE
LPRM AMSR-E use raw data:                        0
#latex: END_CONFIG

#latex: BEGIN_DESCRIPTION
#latex: \subsubsection{MOD16A2 data}
#latex: END_DESCRIPTION

#latex: BEGIN_DESCRIPTION
#latex: \var{MOD16A2 data directory:} specifies the location of the
#latex: MOD16A2 - MODIS based ET data. 
#latex: 
#latex: END_DESCRIPTION

#latex: BEGIN_CONFIG
MOD16A2 data directory:                 ./MOD16
#latex: END_CONFIG

#latex: BEGIN_DESCRIPTION
#latex: \subsubsection{MODIS LST}
#latex: END_DESCRIPTION

#latex: BEGIN_DESCRIPTION
#latex: \var{MODIS LST data directory:} specifies the location of the
#latex: MODIS LST data.
#latex: 
#latex: END_DESCRIPTION

#latex: BEGIN_CONFIG
MODIS LST data directory:
#latex: END_CONFIG

#latex: BEGIN_DESCRIPTION
#latex: \subsubsection{North American Soil Moisture Database (NASMD)}
#latex: END_DESCRIPTION

#latex: BEGIN_DESCRIPTION
#latex: \var{NASMD observation directory:} specifies the location
#latex: of the NASMD observation directory.
#latex: 
#latex: \var{NASMD coord file:} specifies the name of the
#latex: NASMD coordinates file.
#latex: 
#latex: \var{NASMD number of stations:} specifies the number
#latex: of NASMD stations.
#latex: 
#latex: END_DESCRIPTION

#latex: BEGIN_CONFIG
NASMD observation directory:   ../TAMU_NASMD
NASMD coord file:              ../TAMU_NASMD/nasmd_stations.txt 
NASMD number of stations:      1289
#latex: END_CONFIG

#latex: BEGIN_DESCRIPTION
#latex: \subsubsection{Naturalized monthly streamflow data}
#latex: END_DESCRIPTION

#latex: BEGIN_DESCRIPTION
#latex: \var{Naturalized streamflow observation directory:} 
#latex: specifies the location of the naturalized monthly 
#latex: streamflow observation data 
#latex:
#latex: \var{Naturalized streamflow station list file:} 
#latex: lists the locations of the streamflow stations in the following format 
#latex: (total number of stations followed by 
#latex: each usgs station id, latitude, longitude,data coverage begin year, 
#latex: data coverage end year).
#latex: 
#latex: \begin{verbatim}
#latex: #nstns
#latex: 23
#latex: #name, lat, lon
#latex: ala 31.55  -87.51 1950 1993
#latex: apa 29.95  -85.02 1950 1993 
#latex: del 39.69  -75.69 1948 1987
#latex: ftp 48.04 -106.36 1950 2009
#latex: gar 47.39 -101.39 1950 2009
#latex: gre 40.91 -109.42 1905 2006   
#latex:  ......
#latex:  ......
#latex: \end{verbatim}
#latex: END_DESCRIPTION
#latex: BEGIN_CONFIG
Naturalized streamflow observation directory: ./Naturalized_StreamFlow
Naturalized streamflow station list file:     ./Naturalized_StreamFlow/Naturalized_stnlist.txt
#latex: END_CONFIG

#latex: BEGIN_DESCRIPTION
#latex: \subsubsection{NLDAS2}
#latex: END_DESCRIPTION

#latex: BEGIN_DESCRIPTION
#latex: \var{NLDAS2 data directory:} specifies the location
#latex: of the NLDAS-2 data directory.
#latex: 
#latex: \var{NLDAS2 hourly or monthly:} specifies if the NLDAS-2
#latex: files to be read in are hourly or are monthly-averaged.
#latex: 
#latex: \var{NLDAS2 land surface model:} specifies the
#latex: NLDAS-2 forcing or land-surface model dataset. 
#latex: Acceptable values are:
#latex: 
#latex: \begin{tabular}{ll}
#latex:  Value & Description                \\
#latex:  FORCINGA & NLDAS-2 primary forcing         \\
#latex:  FORCINGB & NLDAS-2 secondary forcing         \\
#latex:  NOAH & NLDAS-2 Noah LSM         \\
#latex:  MOS & NLDAS-2 Mosaic LSM         \\
#latex:  VIC & NLDAS-2 VIC LSM         \\
#latex:  SAC & NLDAS-2 SAC LSM (hourly only)        \\
#latex:  SACSM & NLDAS-2 SAC LSM soil moisture variables (hourly only)   \\
#latex:  NOAHST & NLDAS-2 Noah LSM streamflow variables (hourly only)    \\
#latex:  MOSST & NLDAS-2 Mosaic LSM streamflow variables (hourly only)   \\
#latex:  VICST & NLDAS-2 VIC LSM streamflow variables (hourly only)      \\
#latex:  SACST & NLDAS-2 SAC LSM streamflow variables (hourly only)      \\
#latex: \end{tabular}
#latex: 
#latex: \var{NLDAS2 analysis data class:} specifies the type of
#latex: NLDAS-2 data that is being analyzed. 
#latex: Acceptable values are:
#latex: 
#latex: \begin{tabular}{ll}
#latex:  Value & Description                \\
#latex:  LSM & LSM variables                    \\
#latex:  Routing & Routing variables                \\
#latex: \end{tabular}
#latex: 
#latex: \var{NLDAS2 soil moisture volumetric:} specifies
#latex: if LVT should convert the NLDAS-2 soil moisture
#latex: values in amounts (kg m-2) to volumetric (m3 m-3),
#latex: when \var{LVT running mode} is set to
#latex: ``Observation processing''.  If
#latex: \var{NLDAS2 soil moisture volumetric} is set to
#latex: ``.true.'', then the values will be converted.
#latex: 
#latex: \var{NLDAS2 VIC soil depth1 file:} specifies the 
#latex: name of the VIC soil depth 1 binary file.
#latex: 
#latex: \var{NLDAS2 VIC soil depth2 file:} specifies the 
#latex: name of the VIC soil depth 2 binary file.
#latex: 
#latex: \var{NLDAS2 VIC soil depth3 file:} specifies the 
#latex: name of the VIC soil depth 3 binary file.
#latex: 
#latex: END_DESCRIPTION

#latex: BEGIN_CONFIG
NLDAS2 data directory:             ./NLDAS2.VIC
NLDAS2 hourly or monthly:          hourly
NLDAS2 land surface model:         VIC
NLDAS2 analysis data class:        LSM
NLDAS2 soil moisture volumetric:   .true.
NLDAS2 VIC soil depth1 file:       ./vic_depth1.1gd4r
NLDAS2 VIC soil depth2 file:       ./vic_depth2.1gd4r
NLDAS2 VIC soil depth3 file:       ./vic_depth3.1gd4r
#latex: END_CONFIG

#latex: BEGIN_DESCRIPTION
#latex: \subsubsection{Soil Moisture Operational Processing System
#latex: (SMOPS)}
#latex: END_DESCRIPTION

#latex: BEGIN_DESCRIPTION
#latex: \var{SMOPS soil moisture observation directory:} specifies the
#latex: location of the SMOPS soil moisture observation directory.
#latex: 
#latex: \var{SMOPS soil moisture use ASCAT data:} specifies whether
#latex: to use the ASCAT data.
#latex: Acceptable values are:
#latex: 
#latex: \begin{tabular}{ll}
#latex: Value & Description \\
#latex: 0     & do not use  \\
#latex: 1     & use         \\
#latex: \end{tabular}
#latex:
#latex: \var{SMOPS soil moisture use WindSat data:} specifies whether
#latex: to use the WindSat data.
#latex: Acceptable values are:
#latex: 
#latex: \begin{tabular}{ll}
#latex: Value & Description \\
#latex: 0     & do not use  \\
#latex: 1     & use         \\
#latex: \end{tabular}
#latex:
#latex: \var{SMOPS soil moisture use SMOS data:} specifies whether
#latex: to use the SMOS data.
#latex: Acceptable values are:
#latex: 
#latex: \begin{tabular}{ll}
#latex: Value & Description \\
#latex: 0     & do not use  \\
#latex: 1     & use         \\
#latex: \end{tabular}
#latex: 
#latex: END_DESCRIPTION

#latex: BEGIN_CONFIG
SMOPS soil moisture observation directory: ./SMOPS
SMOPS soil moisture use ASCAT data:        1
SMOPS soil moisture use WindSat data:      0 
SMOPS soil moisture use SMOS data:         0 
#latex: END_CONFIG

#latex: BEGIN_DESCRIPTION
#latex: \subsubsection{SMOS L1 TB}
#latex: END_DESCRIPTION

#latex: BEGIN_DESCRIPTION
#latex: \var{SMOS L1 TB observation directory:} specifies the location
#latex: of the SMOS L1 TB observation directory.
#latex: 
#latex: END_DESCRIPTION

#latex: BEGIN_CONFIG
SMOS L1 TB observation directory:
#latex: END_CONFIG

#latex: BEGIN_DESCRIPTION
#latex: \subsubsection{SMOS L2 soil moisture}
#latex: END_DESCRIPTION

#latex: BEGIN_DESCRIPTION
#latex: \var{SMOS L2 soil moisture observation directory:} specifies the
#latex: location of the SMOS L2 soil moisture observation directory.
#latex: 
#latex: END_DESCRIPTION

#latex: BEGIN_CONFIG
SMOS L2 soil moisture observation directory:
#latex: END_CONFIG

#latex: BEGIN_DESCRIPTION
#latex: \subsubsection{SNODEP metobs snow depth data}
#latex: END_DESCRIPTION

#latex: BEGIN_DESCRIPTION
#latex: \var{SNODEP metobs directory:} specifies the location of the
#latex: SNODEP observation data (Note that this plugin handles the raw
#latex: observations that go into the generation of the AFWA SNODEP product)
#latex: 
#latex: END_DESCRIPTION

#latex: BEGIN_CONFIG
SNODEP metobs directory:           ./SNODEP
#latex: END_CONFIG

#latex: BEGIN_DESCRIPTION
#latex: \subsubsection{SNOTEL SWE observations}
#latex: END_DESCRIPTION

#latex: BEGIN_DESCRIPTION
#latex: \var{SNOTEL observation directory:}  specifies the location of the SNOTEL
#latex: SWE observation data
#latex:
#latex: \var{SNOTEL coord file:}  specifies the file that lists the location of the 
#latex: SNOTEL stations. The format of the station list is as follows:
#latex: 
#latex: \begin{verbatim}
#latex: AZ        BAKER BUTTE                      11R06S           308    34.450  -111.400
#latex: AZ        BAKER BUTTE SMT                  11R07S          1140    34.450  -111.367
#latex: AZ        BALDY                            09S01S           310    33.967  -109.500
#latex: AZ        BEAVER HEAD                      09S06S           902    33.683  -109.200
#latex:  ......
#latex:  ......
#latex: \end{verbatim}
#latex: 
#latex: END_DESCRIPTION

#latex: BEGIN_CONFIG
SNOTEL observation directory:           ./SNOTEL
SNOTEL coord file:                      ./SNOTEL/SNOTEL_CONUS_list.txt
#latex: END_CONFIG

#latex: BEGIN_DESCRIPTION
#latex: \subsubsection{SURFRAD observations (radiation, wind speed, pressure) }
#latex: END_DESCRIPTION

#latex: BEGIN_DESCRIPTION
#latex: \var{SURFRAD observation directory:}  specifies the location of the SURFRAD
#latex: radiation data \\
#latex: END_DESCRIPTION

#latex: BEGIN_CONFIG
SURFRAD observation directory:          ./SURFRAD
#latex: END_CONFIG

#latex: BEGIN_DESCRIPTION
#latex: \subsubsection{SCAN soil moisture observations}
#latex: END_DESCRIPTION

#latex: BEGIN_DESCRIPTION
#latex: \var{SCAN observation directory:}  specifies the location of the SCAN
#latex: soil moisture observation data (Note that the plugin handles the
#latex: ``reprocessed'' SCAN data from NASA GMAO.
#latex:
#latex: \var{SCAN number of stations:}  specifies the number of SCAN stations used in the analysis
#latex:
#latex: \var{SCAN coord file:}  specifies the file that lists the location of the 
#latex: SCAN stations. The format of the metadata file is as follows: 
#latex: station id, station lat, station lon, elevation, SCAN state \\
#latex: 
#latex: \begin{verbatim}
#latex:  2058	34.43	-87		633	AL
#latex:  2030	34.85	-91.88		250	AR
#latex:  2091	34.28	-91.35		197	AR
#latex:  2026	31.73	-110.05		4500	AZ
#latex:  2013	33.88	-83.43		770	GA
#latex:  2027	31.5	-83.55		350	GA
#latex:   ....
#latex:   ....
#latex: \end{verbatim}
#latex: 
#latex: END_DESCRIPTION

#latex: BEGIN_CONFIG
SCAN observation directory:             ./SCAN
SCAN number of stations:                37
SCAN coord file:                        ./SCAN_coord.txt
#latex: END_CONFIG

#latex: BEGIN_DESCRIPTION
#latex: \subsubsection{USGS ground water}
#latex: END_DESCRIPTION

#latex: BEGIN_DESCRIPTION
#latex: \var{USGS ground water (well data) observation directory:} specifies
#latex: the location of the USGS ground water (well data) observation
#latex: directory.
#latex: 
#latex: \var{USGS ground water (well data) coord file:} specifies
#latex: the name of the USGS ground water (well data) coordinates file.
#latex: 
#latex: END_DESCRIPTION

#latex: BEGIN_CONFIG
USGS ground water (well data) observation directory: ./USGS_GW_welldata
USGS ground water (well data) coord file:            ./USGS_GW_welldata/Well_mdata.txt
#latex: END_CONFIG

#latex: BEGIN_DESCRIPTION
#latex: \subsubsection{USGS daily streamflow data}
#latex: END_DESCRIPTION

#latex: BEGIN_DESCRIPTION
#latex: \var{USGS streamflow observation directory:} specifies the location of the
#latex: USGS daily streamflow observation data 
#latex: 
#latex: \var{USGS streamflow station list file:} lists the locations of the
#latex: streamflow stations in the following format 
#latex: (total number of stations followed by 
#latex: each usgs station id, latitude, longitude).
#latex: 
#latex: \begin{verbatim}
#latex:#nstns
#latex:961
#latex:#name, lat, lon
#latex: 01010000   46.70060      -69.71560    
#latex: 01010500   47.11310      -69.08810    
#latex: 01011000   47.06970      -69.07940    
#latex: 01013500   47.23750      -68.58280    
#latex: 01022500   44.60810      -67.93530    
#latex: 01030500   45.50110      -68.30580    
#latex: 01031500   45.17500      -69.31470    
#latex: 01038000   44.22280      -69.59390    
#latex: 01047000   44.86920      -69.95500    
#latex: 01052500   44.87750      -71.05750    
#latex: 01054200   44.39060      -70.97970    
#latex:  ......
#latex:  ......
#latex: \end{verbatim}
#latex: END_DESCRIPTION
#latex: BEGIN_CONFIG
USGS streamflow observation directory:  ./USGS_StreamFlow
USGS streamflow station list file:      ./USGS_StreamFlow/USGS_stnlist_nldas.txt
#latex: END_CONFIG

#latex: BEGIN_DESCRIPTION
#latex: \subsubsection{University of Washington ET data}
#latex: END_DESCRIPTION

#latex: BEGIN_DESCRIPTION
#latex: \var{UW ET data directory:} specifies the location of the
#latex: UWET ET data. 
#latex: 
#latex: END_DESCRIPTION

#latex: BEGIN_CONFIG
UW ET data directory:                   ./UW_ET_MODIS-SRB_Monthly
#latex: END_CONFIG

#latex: BEGIN_DESCRIPTION
#latex: \subsubsection{GIMMS AVHRR NDVI data}
#latex: END_DESCRIPTION

#latex: BEGIN_DESCRIPTION
#latex: \var{GIMMS AVHRR NDVI data directory:} specifies the location of the
#latex: GIMMS NDVI data. 
#latex: 
#latex: END_DESCRIPTION

#latex: BEGIN_CONFIG
GIMMS AVHRR NDVI data directory:                   ./GIMMS-3g/
#latex: END_CONFIG

#latex: BEGIN_DESCRIPTION
#latex: \subsubsection{GIMMS MODIS NDVI data}
#latex: END_DESCRIPTION

#latex: BEGIN_DESCRIPTION
#latex: \var{GIMMS MODIS NDVI data directory:} specifies the location of the
#latex: GIMMS MODIS NDVI data.
#latex:
#latex: END_DESCRIPTION

#latex: BEGIN_CONFIG
GIMMS MODIS NDVI data directory:                   ./GIMMS_MODIS_NDVI
#latex: END_CONFIG


#latex: BEGIN_DESCRIPTION
#latex: \subsubsection{GLDAS version 2 data}
#latex: END_DESCRIPTION

#latex: BEGIN_DESCRIPTION
#latex: \var{GLDAS2 data directory:} specifies the location of the
#latex: GLDAS2 data. 
#latex:
#latex: \var{GLDAS2 data model name:} specifies the name of the land surface
#latex: model used in the GLDAS2 data. 
#latex: 
#latex: END_DESCRIPTION

#latex: BEGIN_CONFIG
GLDAS2 data directory:                   ./GLDAS2/
GLDAS2 data model name:                  NOAH
#latex: END_CONFIG

#latex: BEGIN_DESCRIPTION
#latex: \subsubsection{MERRA version 2 data}
#latex: END_DESCRIPTION

#latex: BEGIN_DESCRIPTION
#latex: \var{MERRA2 data directory:} specifies the location of the
#latex: MERRA2 data. 
#latex:
#latex: END_DESCRIPTION

#latex: BEGIN_CONFIG
MERRA2 data directory:                   ./MERRA2/
#latex: END_CONFIG

#latex: BEGIN_DESCRIPTION
#latex: \subsubsection{ERA Interim Land data}
#latex: END_DESCRIPTION

#latex: BEGIN_DESCRIPTION
#latex: \var{ERA interim land data directory:} specifies the location of the
#latex: ERA Interim Land data. 
#latex:
#latex: END_DESCRIPTION

#latex: BEGIN_CONFIG
ERA interim land data directory:                   ./ERA_Interim_Land/
#latex: END_CONFIG

#latex: BEGIN_DESCRIPTION
#latex: \subsubsection{SSEB operational data}
#latex: END_DESCRIPTION

#latex: BEGIN_DESCRIPTION
#latex: \var{SSEBop data directory:} specifies the location of the
#latex: SSEB data. 
#latex:
#latex: \var{SSEBop process anomaly data:} specifies whether to process the 
#latex: ET anomaly data or the raw ET data. 
#latex: END_DESCRIPTION

#latex: BEGIN_CONFIG
SSEBop data directory:                   ./SSEB/ETA/
SSEBop process anomaly data:             1
#latex: END_CONFIG

#latex: BEGIN_DESCRIPTION
#latex: \subsubsection{GRDC data}
#latex: END_DESCRIPTION

#latex: BEGIN_DESCRIPTION
#latex: \var{GRDC data directory:} specifies the location of the
#latex: GRDC data. 
#latex:
#latex: \var{GRDC station list file:} specifies the file that contains the
#latex: listing of the GRDC stations
#latex:
#latex: \var{GRDC frequency of data:} specifies the frequency of the GRDC data
#latex: (monthly/daily)
#latex:
#latex: \var{GRDC file version:} specifies the version of the GRDC data
#latex: (1 or 2)
#latex: END_DESCRIPTION

#latex: BEGIN_CONFIG
GRDC data directory:    ../GRDC_data
GRDC station list file: ../GRDC_data/GRDC_stations.txt
GRDC frequency of data:  monthly
GRDC file version:       1
#latex: END_CONFIG

#latex: BEGIN_DESCRIPTION
#latex: \subsubsection{LIS DAOBS output as the observation}
#latex: END_DESCRIPTION

#latex: BEGIN_DESCRIPTION
#latex: \var{LIS DAOBS output directory:} specifies the LIS DAOBS output directory \\
#latex: END_DESCRIPTION

#latex: BEGIN_CONFIG
LIS DAOBS output directory:             ./DAOBS
#latex: END_CONFIG

#latex: BEGIN_DESCRIPTION
#latex: \var{LIS DAOBS use scaled obs:} specifies whether to use scaled obs.
#latex: Acceptable values are:
#latex: 
#latex: \begin{tabular}{ll}
#latex: Value & Description           \\
#latex: 0     & Do not use scaled obs \\
#latex: 1     & Use scaled obs        \\
#latex: \end{tabular}
#latex: END_DESCRIPTION

#latex: BEGIN_CONFIG
LIS DAOBS use scaled obs: 0
#latex: END_CONFIG

#latex: BEGIN_DESCRIPTION
#latex: \subsubsection{ISCCP land surface temperature observations}
#latex: END_DESCRIPTION

#latex: BEGIN_DESCRIPTION
#latex: \var{ISCCP Tskin data directory:}  specifies the location of the ISCCP
#latex: land surface temperature data \\
#latex: END_DESCRIPTION

#latex: BEGIN_CONFIG
ISCCP Tskin data directory:             ./ISCCP
#latex: END_CONFIG

#latex: BEGIN_DESCRIPTION
#latex: \subsubsection{LSWG Tb observations}
#latex: END_DESCRIPTION

#latex: BEGIN_DESCRIPTION
#latex: \var{LSWG Tb observation filename:}  specifies the name of the LSWG
#latex: filename containing Brightness Temperature (Tb) observations
#latex:
#latex: \var{LSWG Tb satellite name:} specifies the name of satellite
#latex:  -- same as what's used in CRTM
#latex:
#latex: \var{LSWG Tb data format:} 0 for AMSR-E, 1-for AMSU
#latex:
#latex: \var{LSWG Tb metadata file:} specifies the file that lists the metadata
#latex: for LSWG Tb observations. The format of the metadata file is as follows: 
#latex: 
#latex: \begin{verbatim}
#latex: #nstns, undef, starting time, ending time, timestep (mins)
#latex: 1 -1 2006 07 01 10 00 2007 06 30 17 00 3600
#latex: #LIS channel  data index in  file
#latex: 1   1
#latex: 2   2
#latex: 3   3
#latex: 4   4
#latex: 5   5
#latex: 6   6
#latex: 7   7
#latex: 8   8
#latex: 9   9 
#latex: 10  10
#latex: 11  11
#latex: 12  12
#latex: 13  13
#latex: 14  14
#latex: 15  15
#latex: \end{verbatim}
#latex:
#latex: \var{LSWG Tb include cloud masking:} specifies if data is to be ignored
#latex:  in the presence of clouds (0-do not ignore, 1-ignore)
#latex:
#latex: \var{LSWG Tb cloud mask file:} specifies the name of the cloud mask file
#latex:
#latex: \var{LSWG Tb cloud mask column:} ??
#latex:
#latex: \var{LSWG Tb cloud mask threshold(\%):} specifies the threshold below 
#latex:  which clouds can be ignored (used only if cloud masking is enabled). 
#latex:
#latex: END_DESCRIPTION

#latex: BEGIN_CONFIG
LSWG Tb observation filename:           ./_LSWG/C3VP.txt
LSWG Tb satellite name:                 "N18_"
LSWG Tb data format:                    1
LSWG Tb metadata file:                  ./C3VP_mdata
LSWG Tb include cloud masking:          1
LSWG Tb cloud mask file:                ./cloud_mask.txt
LSWG Tb cloud mask column:              ??
LSWG Tb cloud mask threshold(%):        75
#latex: END_CONFIG

#latex: BEGIN_DESCRIPTION
#latex: \subsubsection{FMI SWE observations}
#latex: END_DESCRIPTION

#latex: BEGIN_DESCRIPTION
#latex: \var{FMISWE observation directory:}  specifies the location of the FMI
#latex: snow course data \\
#latex: END_DESCRIPTION

#latex: BEGIN_CONFIG
FMISWE observation directory:           ./FMI_SWE
#latex: END_CONFIG

#latex: BEGIN_DESCRIPTION
#latex: \subsubsection{CMC daily snow depth observations}
#latex: END_DESCRIPTION

#latex: BEGIN_DESCRIPTION
#latex: \subsubsection{NASA AMSR-E soil moisture retrievals}
#latex: END_DESCRIPTION

#latex: BEGIN_DESCRIPTION
#latex: \var{NASA AMSR-E soil moisture observation directory:}  specifies the location of the standard (NASA) AMSR-E soil moisture retrievals
#latex: 
#latex: END_DESCRIPTION

#latex: BEGIN_CONFIG
NASA AMSR-E soil moisture observation directory: ./NASA_AMSRE
#latex: END_CONFIG

#latex: BEGIN_DESCRIPTION
#latex: \subsubsection{AMMA station observations}
#latex: END_DESCRIPTION

#latex: BEGIN_DESCRIPTION
#latex: \var{AMMA observation directory:} specifies the location of the
#latex: AMMA in-situ observations. 
#latex:
#latex: \var{AMMA static txt file list:} specifies the file with the station
#latex: file names in text format (.txt)
#latex: 
#latex: A sample static txt file list is shown below: 
#latex: 
#latex: \begin{verbatim}
#latex: 12
#latex: 201006140332132535.csv
#latex: 201006140337342536.csv
#latex: 201006140347082537.csv
#latex: 201006140348592538.csv
#latex: 201006140351382539.csv
#latex: 201006140358582540.csv
#latex: 201006140400532541.csv
#latex: 201006140402202542.csv
#latex: 201006140640302543.csv
#latex: 201006140641442544.csv
#latex: 201006140642422545.csv
#latex: 201006140643372546.csv
#latex: \end{verbatim}
#latex:
#latex: \var{AMMA static netcdf file list:} specifies the file with the station
#latex: file names in netcdf format
#latex: 
#latex: A sample static txt file list is shown below: 
#latex: 
#latex: \begin{verbatim}
#latex: 
#latex: 10
#latex: ceh-aws_agoufou_20050414.nc
#latex: ceh-aws_bamba_20050426.nc
#latex: ceh-aws_banizoumbou_20051115.nc
#latex: ceh-aws_belifoungou_20051111.nc
#latex: ceh-aws_bira_20051113.nc
#latex: ceh-aws_hedgerit_20050415.nc
#latex: ceh-aws_kelema_20050416.nc
#latex: ceh-aws_nalohou_20051111.nc
#latex: ceh-aws_pobe_20050220.nc
#latex: ceh-aws_wankama_20051117.nc
#latex: \end{verbatim}
#latex:
#latex: \var{AMMA soil moisture layer weights:} normalized weights to be applied
#latex:  for root zone computations of soil moisture
#latex:
#latex: \var{AMMA soil temperature layer weights:} normalized weights to be
#latex:  applied for root zone computations of soil temperature
#latex: 
#latex: END_DESCRIPTION

#latex: BEGIN_CONFIG
AMMA observation directory:             ./AMMA
AMMA static txt file list:              amma_static_txtfiles.txt
AMMA static netcdf file list:           amma_static_ncfiles.txt
AMMA soil moisture layer weights:       0.1875 0.1875 0.625 0.0 0.0
AMMA soil temperature layer weights:    0.1875 0.1875 0.625 0.0 0.0
#latex: END_CONFIG

#latex: BEGIN_DESCRIPTION
#latex: \subsubsection{SMOSREX in-situ soil moisture observations}
#latex: END_DESCRIPTION

#latex: BEGIN_DESCRIPTION
#latex: \var{SMOSREX observation filename:} specifies the name of the 
#latex: SMOSREX observation filename. Currently this plugin only handles 
#latex: a single observation location. 
#latex: 
#latex: END_DESCRIPTION

#latex: BEGIN_CONFIG
SMOSREX observation filename:           ./SMOSREX/Toulouse_SMOSREX.dat
#latex: END_CONFIG

#latex: BEGIN_DESCRIPTION
#latex: \subsubsection{MOD10A1 snow cover data}
#latex: END_DESCRIPTION

#latex: BEGIN_DESCRIPTION
#latex: \subsubsection{MOD10A1V6 snow cover data}
#latex: END_DESCRIPTION

#latex: BEGIN_DESCRIPTION
#latex: \var{MOD10A1 observation directory:} specifies the location of the
#latex: 1km resolution MOD10A1 fractional snow cover data
#latex: 
#latex: END_DESCRIPTION

#latex: BEGIN_CONFIG
MOD10A1 observation directory:          ./MOD10A1
#latex: END_CONFIG

#latex: BEGIN_CONFIG
MOD10A1V6 observation directory:          ./MOD10A1V6
#latex: END_CONFIG

#latex: BEGIN_DESCRIPTION
#latex: \subsubsection{GRACE (processed from LDT) data}
#latex: END_DESCRIPTION

#latex: BEGIN_DESCRIPTION
#latex: \var{GRACE data directory:} specifies the location of the
#latex: GRACE data (note that this plugin handles the ``processed''
#latex: GRACE data, where the GRACE TWS anomalies have been added
#latex: to the LIS model TWS).
#latex: 
#latex: \var{GRACE configuration:} specifies the GRACE configuration.
#latex: Acceptable values are: 
#latex:
#latex: \begin{tabular}{ll}
#latex: Value   & Description     \\
#latex: default   & GRACE           \\
#latex: follow-on & GRACE follow-on \\
#latex: GRACE-2 & GRACE 2         \\
#latex: \end{tabular}
#latex: END_DESCRIPTION

#latex: BEGIN_CONFIG
GRACE data directory:  ./GRACE
GRACE configuration:   default
#latex: END_CONFIG

#latex: BEGIN_DESCRIPTION
#latex: \subsubsection{CEOP}
#latex: END_DESCRIPTION

#latex: BEGIN_DESCRIPTION
#latex: \var{CEOP data directory:} specifies the location of the
#latex: CEOP data.
#latex: 
#latex: \var{CEOP station list file:} specifies the location of the
#latex: CEOP station list file.
#latex: 
#latex: \var{CEOP read surface meteorology data:} specifies whether to read
#latex: the CEOP surface meteorology data.
#latex: Acceptable values are:
#latex: 
#latex: \begin{tabular}{ll}
#latex: Value & Description \\
#latex: 0     & do not read \\
#latex: 1     & read        \\
#latex: \end{tabular}
#latex: 
#latex: \var{CEOP read flux data:} specifies whether to read
#latex: the CEOP flux data.
#latex: Acceptable values are:
#latex: 
#latex: \begin{tabular}{ll}
#latex: Value & Description \\
#latex: 0     & do not read \\
#latex: 1     & read        \\
#latex: \end{tabular}
#latex: 
#latex: \var{CEOP read soil moisture and temperature data:} specifies
#latex: whether to read the CEOP soil moisture and temperature data.
#latex: Acceptable values are:
#latex: 
#latex: \begin{tabular}{ll}
#latex: Value & Description \\
#latex: 0     & do not read \\
#latex: 1     & read        \\
#latex: \end{tabular}
#latex: 
#latex: END_DESCRIPTION

#latex: BEGIN_CONFIG
CEOP data directory:                          ./CEOP
CEOP station list file:
CEOP read surface meteorology data:           1
CEOP read flux data:                          1
CEOP read soil moisture and temperature data: 1
#latex: END_CONFIG

#latex: BEGIN_DESCRIPTION
#latex: \subsubsection{COOP}
#latex: END_DESCRIPTION

#latex: BEGIN_DESCRIPTION
#latex: \var{COOP data directory:} specifies the location of the
#latex: COOP data.
#latex: 
#latex: \var{COOP coord file:} specifies the name of the
#latex: COOP coordinates file.
#latex: 
#latex: \var{COOP metadata file:} specifies the name of the
#latex: COOP metadate file.
#latex: 
#latex: END_DESCRIPTION

#latex: BEGIN_CONFIG
COOP data directory:
COOP coord file:
COOP metadata file:
#latex: END_CONFIG

#latex: BEGIN_DESCRIPTION
#latex: \subsubsection{Great Lakes Environmental Research Lab (GLERL)}
#latex: END_DESCRIPTION

#latex: BEGIN_DESCRIPTION
#latex: \var{GLERL hydro data directory:} specifies the
#latex: location of the GLERL hydro data.
#latex: 
#latex: \var{GLERL hydro lake locations file:} specifies the
#latex: name of the GLERL hydro lake locations file.
#latex: 
#latex: END_DESCRIPTION

#latex: BEGIN_CONFIG
GLERL hydro data directory:
GLERL hydro lake locations file:
#latex: END_CONFIG

#latex: BEGIN_DESCRIPTION
#latex: \subsubsection{GSOD}
#latex: END_DESCRIPTION

#latex: BEGIN_DESCRIPTION
#latex: \var{GSOD observation directory:} specifies the location of the
#latex: GSOD observation data.
#latex: 
#latex: \var{GSOD coord file:} specifies the name of the
#latex: GSOD coordinates file.
#latex: 
#latex: \var{GSOD metadata file:} specifies the name of the
#latex: GSOD metadate file.
#latex: 
#latex: END_DESCRIPTION

#latex: BEGIN_CONFIG
GSOD observation directory:
GSOD coord file:
GSOD metadata file:
#latex: END_CONFIG

#latex: BEGIN_DESCRIPTION
#latex: \subsubsection{Plate Boundary Observatory H2O (PBOH2O)}
#latex: END_DESCRIPTION

#latex: BEGIN_DESCRIPTION
#latex: \var{PBOH2O observation directory:} specifies the location
#latex: of the PBOH2O observation directory.
#latex: 
#latex: \var{PBOH2O station list file:} specifies the name of the 
#latex: PBOH2O station list file.
#latex: 
#latex: END_DESCRIPTION

#latex: BEGIN_CONFIG
PBOH2O observation directory:
PBOH2O station list file:
#latex: END_CONFIG

#latex: BEGIN_DESCRIPTION
#latex: \subsubsection{WG PBMR}
#latex: END_DESCRIPTION

#latex: BEGIN_DESCRIPTION
#latex: \var{WG PBMR observation directory:} specifies
#latex: the location of the WG PBMR observation directory.
#latex: 
#latex: \var{WG PBMR site index:} specifies
#latex: the location of the WG PBMR site index.
#latex: 
#latex: END_DESCRIPTION

#latex: BEGIN_CONFIG
WG PBMR observation directory:
WG PBMR site index:
#latex: END_CONFIG

#latex: BEGIN_DESCRIPTION
#latex: \subsubsection{GLEAM}
#latex: END_DESCRIPTION

#latex: BEGIN_DESCRIPTION
#latex: \var{GLEAM data directory:} specifies
#latex: the location of the GLEAM data directory.
#latex: 
#latex: \var{GLEAM data version:} specifies
#latex: the version of the GLEAM data 
#latex: 
#latex: Acceptable values are:
#latex: 
#latex: \begin{tabular}{ll}
#latex: Value & Description                                             \\
#latex: 3.2a     & version 3.2a \\
#latex: 3.2b     & version 3.2b \\
#latex: 3.1a     & version 3.1a \\
#latex: 3.1b     & version 3.1b \\
#latex: 3.1c     & version 3.1c \\
#latex: 3.0a     & version 3.0a \\
#latex: 3.0b     & version 3.0b \\
#latex: 3.0c     & version 3.0c \\
#latex: \end{tabular}
#latex: 
#latex: END_DESCRIPTION

#latex: BEGIN_CONFIG
GLEAM data directory:          ./GLEAM/
GLEAM data version:            '3.2a'
#latex: END_CONFIG

#latex: BEGIN_DESCRIPTION
#latex: \subsubsection{FLUXNET2015}
#latex: END_DESCRIPTION

#latex: BEGIN_DESCRIPTION
#latex: \var{FLUXNET2015 observation directory:} specifies
#latex: the location of the FLUXNET2015 data
#latex: 
#latex: \var{FLUXNET2015 station list file:} specifies
#latex: the list of stations in the FLUXNET2015 data. 
#latex: 
#latex: END_DESCRIPTION

#latex: BEGIN_CONFIG
FLUXNET2015 observation directory: ./FLUXNET2015_STN/
FLUXNET2015 station list file:     ./FLUXNET2015_STN/STN_list.dat

#latex: END_CONFIG

#latex: BEGIN_DESCRIPTION
#latex: \subsubsection{USCRN soil moisture}
#latex: END_DESCRIPTION

#latex: BEGIN_DESCRIPTION
#latex: \var{USCRN soil moisture observation directory:} specifies
#latex: the location of the USCRN soil moisture data
#latex: 
#latex: \var{USCRN soil moisture station file:} specifies
#latex: the list of stations in the USCRN data. 
#latex: 
#latex: END_DESCRIPTION

#latex: BEGIN_CONFIG
USCRN soil moisture observation directory:   ./USCRN
USCRN soil moisture station file:            ./USCRN/USCRN_stations.txt
#latex: END_CONFIG

#latex: BEGIN_DESCRIPTION
#latex: \subsubsection{SMAP soil moisture}
#latex: END_DESCRIPTION

#latex: BEGIN_DESCRIPTION
#latex: \var{SMAP soil moisture observation directory:} specifies
#latex: the location of the SMAP soil moisture observation directory.
#latex: 
#latex: \var{SMAP soil moisture data designation:} specifies
#latex: the designation of the SMAP data. 
#latex:
#latex: Acceptable values are:
#latex: 
#latex: \begin{tabular}{ll}
#latex: Value & Description   \\
#latex: SPL3SMP & SMAP L3 Radiometer Global Daily 36 km EASE-Grid Soil Moisture \\
#latex: SPL3SMP_E & SMAP Enhanced L3 Radiometer Global Daily 9 km EASE-Grid Soil Moisture\\
#latex: \end{tabular}
#latex: 
#latex: 
#latex: END_DESCRIPTION

#latex: BEGIN_CONFIG
SMAP soil moisture observation directory: ../SPL3SMP
SMAP soil moisture data designation:      SPL3SMP

#latex: END_CONFIG
#latex: BEGIN_DESCRIPTION
#latex: \subsubsection{WG SWRC}
#latex: END_DESCRIPTION

#latex: BEGIN_DESCRIPTION
#latex: \var{WG SWRC observation directory:} specifies
#latex: the location of the WG SWRC observation directory.
#latex: 
#latex: \var{WG SWRC station list file:} specifies
#latex: the name of the WG SWRC station list file.
#latex: 
#latex: END_DESCRIPTION

#latex: BEGIN_CONFIG
WG SWRC observation directory:
WG SWRC station list file:
#latex: END_CONFIG

#latex: BEGIN_DESCRIPTION
#latex: \subsection{OptUE processing options} \label{ssec:optue}
#latex: This section of the config file specifies the details of the 
#latex: optimization and uncertainty estimation processing options,
#latex: and the specicialized options to analyze outputs from the
#latex: Optimization/Uncertainy Estimation algorithms.
#latex: END_DESCRIPTION

#latex: BEGIN_DESCRIPTION
#latex: \var{LIS OptUE restart file:} the name of the 
#latex: file that specifies the parameter distributions 
#latex: LVT expects this information to be provided through
#latex: the uncertainty estimation algorithm restart file. 
#latex: Note that this option needs to be specified only if 
#latex: ensemble cross correlation metric is enabled. 
#latex: 
#latex: END_DESCRIPTION

#latex: BEGIN_CONFIG
LIS OptUE restart file:                 MCSIM.001.MCSIMrst
#latex: END_CONFIG

#latex: BEGIN_DESCRIPTION
#latex: \var{LIS OptUE number of model parameters:} 
#latex: specifies the number of model parameters in the 
#latex: uncertainty estimation algorithm restart file. 
#latex: Note that this option needs to be specified only if 
#latex: ensemble cross correlation metric is enabled. 
#latex: 
#latex: END_DESCRIPTION

#latex: BEGIN_CONFIG
LIS OptUE number of model parameters:   4
#latex: END_CONFIG

#latex: BEGIN_DESCRIPTION
#latex: \var{OptUE algorithm used:} specifies the index of the 
#latex: optimization/uncertainty estimation algorithm used 
#latex: 
#latex: Acceptable values are:
#latex: 
#latex: \begin{tabular}{ll}
#latex: Value & Description     \\
#latex:  1 & Levenberg- Marquardt \\
#latex:  2 & Genetic Algorithm \\
#latex:  3 & SCE-UA \\
#latex:  4 & MCSIM \\
#latex:  5 & MCMC \\
#latex:  6 & DEMC \\
#latex: \end{tabular}
#latex: 
#latex: END_DESCRIPTION

#latex: BEGIN_CONFIG
OptUE algorithm used:                   2
#latex: END_CONFIG

#latex: BEGIN_DESCRIPTION
#latex: \var{OptUE decision space attributes file:} lists the decision space 
#latex: attributes file used in the LIS optimization/uncertainty estimation
#latex: integration. 
#latex: 
#latex: END_DESCRIPTION

#latex: BEGIN_CONFIG
OptUE decision space attributes file:   ./GArun/noah_sm_decspace.txt
#latex: END_CONFIG

#latex: BEGIN_DESCRIPTION
#latex: \var{OptUE number of iterations:} Number of generations used 
#latex: in the optimization/uncertainty estimation algorithm. 
#latex: 
#latex: END_DESCRIPTION

#latex: BEGIN_CONFIG
OptUE number of iterations:             20
#latex: END_CONFIG

#latex: BEGIN_DESCRIPTION
#latex: \var{OptUE compute time series:} specifies if a time series of  
#latex: OptUE run output data is to be generated (0-no, 1-yes)
#latex: 
#latex: END_DESCRIPTION

#latex: BEGIN_CONFIG
OptUE compute time series:              1
#latex: END_CONFIG

#latex: BEGIN_DESCRIPTION
#latex: \var{OptUE time series location file:} specifies the file which 
#latex: lists the locations in the domain where the time series data are 
#latex: to be extracted.  The format of the time series location file is as follows: 
#latex: 
#latex: \begin{verbatim}
#latex:    #Number of locations
#latex:    1
#latex:    #Location style (1-lat/lon, 2-col/row, 3-tile)
#latex:    2 
#latex:    #mask filename
#latex:    none
#latex:    #site name 
#latex:    Site1
#latex:    244  236 
#latex: 
#latex: \end{verbatim}
#latex: 
#latex: END_DESCRIPTION

#latex: BEGIN_CONFIG
OptUE time series location file:        ./STN_LOCATIONS.DAT
#latex: END_CONFIG

#latex: BEGIN_DESCRIPTION
#latex: \var{OptUE total number of parameters:} specifies the total
#latex: number of parameters.
#latex: 
#latex: END_DESCRIPTION

#latex: BEGIN_CONFIG
OptUE total number of parameters:              2
#latex: END_CONFIG

#latex: BEGIN_DESCRIPTION
#latex: \var{OptUE total number of selected parameters:} specifies the total
#latex: number of selected parameters.
#latex: 
#latex: END_DESCRIPTION

#latex: BEGIN_CONFIG
OptUE total number of selected parameters:              1
#latex: END_CONFIG

#latex: BEGIN_DESCRIPTION
#latex: \subsection{DA diagnostics analysis} \label{ssec:dastatrunmode}
#latex: This section of the config file specifies the specialized options
#latex: to analyze the data assimilation diagnostics. These options are
#latex: employed for runmode=``DA statistics processing''
#latex: END_DESCRIPTION

#latex: BEGIN_DESCRIPTION
#latex: \var{Compute innovation distribution:} Specifies if innovation distribution 
#latex: analysis (computing mean and variance) is to be computed. 
#latex: 
#latex: Acceptable values are:
#latex: 
#latex: \begin{tabular}{ll}
#latex: Value & Description                                             \\
#latex: 0     & Do not compute \\
#latex: 1     & Compute \\
#latex: \end{tabular}
#latex: 
#latex: \var{Compute analysis gain:} specifies if analysis gain
#latex: is to be computed. 
#latex: 
#latex: Acceptable values are:
#latex: 
#latex: \begin{tabular}{ll}
#latex: Value & Description                                             \\
#latex: 0     & Do not compute \\
#latex: 1     & Compute \\
#latex: \end{tabular}
#latex: 
#latex: \var{Number of state variables in the DA update} specifies 
#latex: the number of state variables in the DA update.
#latex: 
#latex: END_DESCRIPTION

#latex: BEGIN_CONFIG
Compute Innovation Distribution:            1
Compute analysis gain:                      0
Number of state variables in the DA update: 4
#latex: END_CONFIG

#latex: BEGIN_DESCRIPTION
#latex: \subsection{DA observation analysis} \label{ssec:daobsrunmode}
#latex:  This runmode is used to conduct analysis of observations used in 
#latex:  the DA assimilation instance. LIS DA subsystem generates processed
#latex:  (interpolated, QC'd) estimates of input observations. This runmode
#latex:  enables analysis of such data. 
#latex: 
#latex:  No specialized options are necessary, 
#latex:  except specifying the 'LIS output attributes file:' option to 
#latex:  correspond to the DA output. For example, if the DA instance 
#latex:  generates estimates of a single variable (say SWE) 
#latex:  then specify the LIS output attributes file
#latex:  such that (only) SWE is present in the (LIS) output file. In other words, 
#latex:  column number 2 should indicate 1 for SWE variable and 0 
#latex:  for every other varialble. If multiple observation types are 
#latex:  present in the DA output, then column number 2 should be 
#latex:  appropriately modified. 
#latex: 
#latex: END_DESCRIPTION

#latex: BEGIN_DESCRIPTION
<<<<<<< HEAD
#latex: \subsection{557 post} \label{ssec:557postrunmode}
#latex:  This runmode is used to postprocess LIS data and generate netCDF
#latex:  or GRIB2 output files for use by 557WW.  Specific capabilities 
#latex:  include:
#latex:  
#latex:  \begin{itemize}
#latex:  \item Calculate ensemble means and standard deviations (spreads).
#latex:  \item Optionally apply a Gaussian filter to the ensemble products 
#latex:    (recommended).
#latex:  \item Postprocess over 3 or 24 hour periods.
#latex:  \item Interpolate US Navy GOFS (HYCOM) sea ice and sea surface 
#latex     temperature data to the LIS grid.
#latex:  \item Output in GRIB2 or netCDF.
#latex:  \end{itemize}
#latex:
#latex:  Due to memory constraints, only a few (typically one) LIS variable
#latex:  can be processed by a single invocation of LVT in this mode.  
#latex:  However, this provides an opportunity to divide a set of LIS 
#latex:  variables into a number of independent jobs that can be run in 
#latex:  parallel, thus reducing the overall runtime.  For GRIB2 output, the 
#latex:  files can then be combined using the standard Unix `cat' command.
#latex:  For netCDF, it is necessary to use the NCO tool `ncks' to merge
#latex:  the postprocessed fields together into a single file.
#latex:
#latex;  These capabilities are activated by setting LVT running mode to
#latex:  ``557 post''
#latex:  
#latex:  When using this runmode:  
#latex:
#latex:  \begin{itemize}
#latex:  \item The LVT output format must be set to either ``netcdf'' or 
#latex:  ``grib2''.
#latex:  \item The LVT output methodology should be ``2d ensemble gridspace''.
#latex:  \item The first analysis data source must be ``LIS output''.
#latex:  \item The process HYCOM data setting should only be turned on for
#latex:   a single LVT invocation -- otherwise, multiple copies of the
#latex:   HYCOM data may be appended afterwards into a single GRIB2 or 
#latex:   netCDF file.
#latex:  \item It is recommende that the LIS output data be in ``1d tilespace''
#latex:   to reduce the time required to read and map the data to LVT's
#latex:   internal structures.
#latex:  \item It is recommended that each LVT invocation have it's own
#latex:   specified metrics output directory, to prevent file overwrites
#latex:   from different LVT invocations running in parallel.
#latex:  \end{itemize}
#latex:
#latex:  It is recommended that scripts be used to customize lvt.config
#latex:  files for each LVT invocation, and then run LVT in individual
#latex:  batch modes.  Example scripts are provided in lvt/util/afwa/templates,
#latex:  along with customized MODEL_OUTPUT_LIST.TBL files for use by
#latex:  557WW.  Sample scripts to automate merging of GRIB2 or netCDF output
#latex:  files are given in lvt/utils/afwa.
#latex:
#latex: END_DESCRIPTION

#latex: BEGIN_DESCRIPTION
#latex: \var{Process HYCOM data:} Specifies if HYCOM (US Navy GOFS) data
#latex: are processed in addition to LIS data.
#latex: 
#latex: Acceptable values are:
#latex: 
#latex: \begin{tabular}{ll}
#latex: Value & Description                                             \\
#latex: 0     & Do not process \\
#latex: 1     & Process \\
=======
#latex: \subsection{LDTSI post} \label{ssec:ldtsipostrunmode}
#latex: This runmode is used to postprocess LDTSI (snow and ice) analyses,
#latex: which are originally produced in netCDF format.  LVT will optionally
#latex: convert the fields to GRIB2 format and output on the LDT grid (no
#latex: interpolations).  In addition, three options are provided for GRIB1
#latex: output:  (1) interpolate to 0.25 deg lat/lon domain; (2) interpolate
#latex: to Air Force Northern Hemisphere 16th mesh polar stereographic grid;
#latex: and (3) interpolate to Air Force Southern Hemisphere 16th mesh polar
#latex: stereographic grid.  These GRIB1 products are intended as look-alike
#latex: replacements for the legacy Air Force SNODEP product.  These 
#latex: options are activated for runmode=``LDTSI post''
#latex: 
#latex: When run in this mode, LVT will interpret the starting year, month,
#latex: etc as the valid date/time to process, and will ignore the ending
#latex: date and time information.  (In other words, only a single date and
#latex: time will be processed.)
#latex:
#latex: LVT will also use the diagnostic file and undefined value entries.
#latex:
#latex: Other entries that are required but not actually used in this runmode
#latex: include the map projection, analysis sources, output format, output
#latex: GRIB settings, the output methodology, start mode, clock timestep,
#latex: metrics computation and output frequencies, option to apply temporal
#latex: smoothing to obs, option to apply external mask, option for stratifying
#latex: by external data and/or variable, and an observation count threshold.
#latex: These other entries are required by the LVT config initialization
#latex: routine, which is called by the LVT driver for all runmodes.
#latex: END_DESCRIPTION

#latex: BEGIN_DESCRIPTION
#latex: \var{LDTSI output GRIB2 native grid:} Specifies if LDTSI 
#latex: should be output in GRIB2 (no interpolation).
#latex:
#latex: Acceptable values are:
#latex:
#latex: \begin{tabular}{ll}
#latex: Value & Description
#latex: .true. & Output in GRIB2 \\
#latex: .false. & Do not output in GRIB2 \\
>>>>>>> 1dcecee2
#latex: \end{tabular}
#latex: END_DESCRIPTION

#latex: BEGIN_CONFIG
<<<<<<< HEAD
Process HYCOM data: 1
#latex: END_CONFIG

#latex: BEGIN_DESCRIPTION
#latex: \var{HYCOM data directory:} Specifies directory path to HYCOM (US 
#latex:   Navy GOFS) data
#latex: END_DESCRIPTION

#latex: BEGIN_CONFIG
HYCOM data directory: HYCOM
#latex: END_CONFIG

#latex: BEGIN_DESCRIPTION
#latex: \var{Apply noise reduction filter:} Specifies whether to smooth the
#latex: postprocessed fields before writing to file.
#latex: 
#latex: Acceptable values are:
#latex: 
#latex: \begin{tabular}{ll}
#latex: Value & Description                                             \\
#latex: 0     & Do not smooth \\
#latex: 1     & Smooth \\
=======
LDTSI output GRIB2 native grid: .true.
#latex: END_CONFIG

#latex: BEGIN_DESCRIPTION
#latex: \var{LDTSI output GRIB1 global 0.25deg lat/lon:} Specifies if LDTSI 
#latex: should be interpolated to 0.25 deg lat/lon grid and output in GRIB1.
#latex:
#latex: Acceptable values are:
#latex:
#latex: \begin{tabular}{ll}
#latex: Value & Description
#latex: .true. & Interpolate and output in GRIB1 \\
#latex: .false. & Do not interpolate or output \\
#latex: \end{tabular}
#latex: END_DESCRIPTION

#latex: BEGIN_CONFIG
LDTSI output GRIB1 global 0.25deg lat/lon: .true.
#latex: END_CONFIG

#latex: BEGIN_DESCRIPTION
#latex: \var{LDTSI output GRIB1 NH 16th mesh polar stereographic:} Specifies 
#latex: if LDTSI should be interpolated to Northern Hemispheric 16th mesh polar
#latex: stereographic grid and output in GRIB1.
#latex:
#latex: Acceptable values are:
#latex:
#latex: \begin{tabular}{ll}
#latex: Value & Description
#latex: .true. & Interpolate and output in GRIB1 \\
#latex: .false. & Do not interpolate or output \\
>>>>>>> 1dcecee2
#latex: \end{tabular}
#latex: END_DESCRIPTION

#latex: BEGIN_CONFIG
<<<<<<< HEAD
Apply noise reduction filter: 1
#latex: END_CONFIG

#latex: BEGIN_DESCRIPTION
#latex: \var{Smoothing filter type:} Specifies which smoothing filter to use,
#latex: provided smoothing is activated.
#latex: 
#latex: Acceptable values are:
#latex: 
#latex: \begin{tabular}{ll}
#latex: Value & Description                                             \\
#latex: "box filter"      & Box linear filter (or box blur) \\
#latex: "gaussian filter" & Gaussian filter (recommended) \\
=======
LDTSI output GRIB1 NH 16th mesh polar stereographic: .true.
#latex: END_CONFIG

#latex: BEGIN_DESCRIPTION
#latex: \var{LDTSI output GRIB 1 SH 16th mesh polar stereographic:} Specifies 
#latex: if LDTSI should be interpolated to Southern Hemispheric 16th mesh polar
#latex: stereographic grid and output in GRIB1.
#latex:
#latex: Acceptable values are:
#latex:
#latex: \begin{tabular}{ll}
#latex: Value & Description
#latex: .true. & Interpolate and output in GRIB1 \\
#latex: .false. & Do not interpolate or output \\
>>>>>>> 1dcecee2
#latex: \end{tabular}
#latex: END_DESCRIPTION

#latex: BEGIN_CONFIG
<<<<<<< HEAD
Smoothing filter type:        "gaussian filter"
=======
LDTSI output GRIB1 SH 16th mesh polar stereographic: .true.
#latex: END_CONFIG

#latex: BEGIN_DESCRIPTION
#latex: \var{LDTSI input netcdf directory:} Specifies path of directory 
#latex: containing LDTSI netcdf files to process.  
#latex: END_DESCRIPTION

#latex: BEGIN_CONFIG
LDTSI input netcdf directory: ./LDTSI
#latex: END_CONFIG

#latex: BEGIN_DESCRIPTION
#latex: \var{LDTSI output grib directory:} Specifies path of directory 
#latex: to write GRIB2 and/or GRIB1 files.
#latex: END_DESCRIPTION

#latex: BEGIN_CONFIG
LDTSI output grib directory: ./grib
>>>>>>> 1dcecee2
#latex: END_CONFIG<|MERGE_RESOLUTION|>--- conflicted
+++ resolved
@@ -69,12 +69,8 @@
 #latex:  ``DA observation processing'' & data assimilation observation analysis \\
 #latex:  ``OPTUE output processing'' & parameter estimation/uncertainty output analysis   \\
 #latex:  ``RTM output processing'' & radiative transfer model output analysis   \\
-<<<<<<< HEAD
 #latex:  ``557 post'' & LIS postprocessing mode for 557WW operations \\
-#latex:
-=======
 #latex:  ``LDTSI post`` & special postprocessing mode for LDTSI \\
->>>>>>> 1dcecee2
 #latex: \end{tabular}
 #latex: 
 #latex: END_DESCRIPTION
@@ -3052,8 +3048,8 @@
 #latex: 
 #latex: END_DESCRIPTION
 
-#latex: BEGIN_DESCRIPTION
-<<<<<<< HEAD
+
+#latex: BEGIN_DESCRIPTION
 #latex: \subsection{557 post} \label{ssec:557postrunmode}
 #latex:  This runmode is used to postprocess LIS data and generate netCDF
 #latex:  or GRIB2 output files for use by 557WW.  Specific capabilities 
@@ -3092,9 +3088,9 @@
 #latex:   a single LVT invocation -- otherwise, multiple copies of the
 #latex:   HYCOM data may be appended afterwards into a single GRIB2 or 
 #latex:   netCDF file.
-#latex:  \item It is recommende that the LIS output data be in ``1d tilespace''
-#latex:   to reduce the time required to read and map the data to LVT's
-#latex:   internal structures.
+#latex:  \item It is recommended that the LIS output data be in 
+#latex:  ``1d tilespace'' to reduce the time required to read and map the 
+#latex:   data to LVT's internal structures.
 #latex:  \item It is recommended that each LVT invocation have it's own
 #latex:   specified metrics output directory, to prevent file overwrites
 #latex:   from different LVT invocations running in parallel.
@@ -3119,7 +3115,57 @@
 #latex: Value & Description                                             \\
 #latex: 0     & Do not process \\
 #latex: 1     & Process \\
-=======
+#latex: \end{tabular}
+#latex: END_DESCRIPTION
+
+#latex: BEGIN_CONFIG
+Process HYCOM data: 1
+#latex: END_CONFIG
+
+#latex: BEGIN_DESCRIPTION
+#latex: \var{HYCOM data directory:} Specifies directory path to HYCOM (US 
+#latex:   Navy GOFS) data
+#latex: END_DESCRIPTION
+
+#latex: BEGIN_CONFIG
+HYCOM data directory: HYCOM
+#latex: END_CONFIG
+
+#latex: BEGIN_DESCRIPTION
+#latex: \var{Apply noise reduction filter:} Specifies whether to smooth the
+#latex: postprocessed fields before writing to file.
+#latex: 
+#latex: Acceptable values are:
+#latex: 
+#latex: \begin{tabular}{ll}
+#latex: Value & Description                                             \\
+#latex: 0     & Do not smooth \\
+#latex: 1     & Smooth \\
+#latex: \end{tabular}
+#latex: END_DESCRIPTION
+
+#latex: BEGIN_CONFIG
+Apply noise reduction filter: 1
+#latex: END_CONFIG
+
+#latex: BEGIN_DESCRIPTION
+#latex: \var{Smoothing filter type:} Specifies which smoothing filter to use,
+#latex: provided smoothing is activated.
+#latex: 
+#latex: Acceptable values are:
+#latex: 
+#latex: \begin{tabular}{ll}
+#latex: Value & Description                                             \\
+#latex: "box filter"      & Box linear filter (or box blur) \\
+#latex: "gaussian filter" & Gaussian filter (recommended) \\
+#latex: \end{tabular}
+#latex: END_DESCRIPTION
+
+#latex: BEGIN_CONFIG
+Smoothing filter type:        "gaussian filter"
+#latex: END_CONFIG
+
+#latex: BEGIN_DESCRIPTION
 #latex: \subsection{LDTSI post} \label{ssec:ldtsipostrunmode}
 #latex: This runmode is used to postprocess LDTSI (snow and ice) analyses,
 #latex: which are originally produced in netCDF format.  LVT will optionally
@@ -3159,35 +3205,10 @@
 #latex: Value & Description
 #latex: .true. & Output in GRIB2 \\
 #latex: .false. & Do not output in GRIB2 \\
->>>>>>> 1dcecee2
-#latex: \end{tabular}
-#latex: END_DESCRIPTION
-
-#latex: BEGIN_CONFIG
-<<<<<<< HEAD
-Process HYCOM data: 1
-#latex: END_CONFIG
-
-#latex: BEGIN_DESCRIPTION
-#latex: \var{HYCOM data directory:} Specifies directory path to HYCOM (US 
-#latex:   Navy GOFS) data
-#latex: END_DESCRIPTION
-
-#latex: BEGIN_CONFIG
-HYCOM data directory: HYCOM
-#latex: END_CONFIG
-
-#latex: BEGIN_DESCRIPTION
-#latex: \var{Apply noise reduction filter:} Specifies whether to smooth the
-#latex: postprocessed fields before writing to file.
-#latex: 
-#latex: Acceptable values are:
-#latex: 
-#latex: \begin{tabular}{ll}
-#latex: Value & Description                                             \\
-#latex: 0     & Do not smooth \\
-#latex: 1     & Smooth \\
-=======
+#latex: \end{tabular}
+#latex: END_DESCRIPTION
+
+#latex: BEGIN_CONFIG
 LDTSI output GRIB2 native grid: .true.
 #latex: END_CONFIG
 
@@ -3219,26 +3240,10 @@
 #latex: Value & Description
 #latex: .true. & Interpolate and output in GRIB1 \\
 #latex: .false. & Do not interpolate or output \\
->>>>>>> 1dcecee2
-#latex: \end{tabular}
-#latex: END_DESCRIPTION
-
-#latex: BEGIN_CONFIG
-<<<<<<< HEAD
-Apply noise reduction filter: 1
-#latex: END_CONFIG
-
-#latex: BEGIN_DESCRIPTION
-#latex: \var{Smoothing filter type:} Specifies which smoothing filter to use,
-#latex: provided smoothing is activated.
-#latex: 
-#latex: Acceptable values are:
-#latex: 
-#latex: \begin{tabular}{ll}
-#latex: Value & Description                                             \\
-#latex: "box filter"      & Box linear filter (or box blur) \\
-#latex: "gaussian filter" & Gaussian filter (recommended) \\
-=======
+#latex: \end{tabular}
+#latex: END_DESCRIPTION
+
+#latex: BEGIN_CONFIG
 LDTSI output GRIB1 NH 16th mesh polar stereographic: .true.
 #latex: END_CONFIG
 
@@ -3253,14 +3258,10 @@
 #latex: Value & Description
 #latex: .true. & Interpolate and output in GRIB1 \\
 #latex: .false. & Do not interpolate or output \\
->>>>>>> 1dcecee2
-#latex: \end{tabular}
-#latex: END_DESCRIPTION
-
-#latex: BEGIN_CONFIG
-<<<<<<< HEAD
-Smoothing filter type:        "gaussian filter"
-=======
+#latex: \end{tabular}
+#latex: END_DESCRIPTION
+
+#latex: BEGIN_CONFIG
 LDTSI output GRIB1 SH 16th mesh polar stereographic: .true.
 #latex: END_CONFIG
 
@@ -3280,5 +3281,4 @@
 
 #latex: BEGIN_CONFIG
 LDTSI output grib directory: ./grib
->>>>>>> 1dcecee2
 #latex: END_CONFIG