--- conflicted
+++ resolved
@@ -251,7 +251,6 @@
     !character*20 :: pevap_comp_method
     integer       :: ic, c,r,ic_down
     integer       :: gdeltas
-<<<<<<< HEAD
 
     !ag (12Sep2019)
     type(ESMF_Field)     :: rivsto_field
@@ -261,8 +260,6 @@
     real, pointer        :: fldstotmp(:)
     real, pointer        :: fldfrctmp(:)
 
-=======
->>>>>>> 89b95aa9
     type(ESMF_DistGrid)  :: patchDG
     integer, allocatable :: deblklist(:,:,:)
     integer              :: stid,enid
@@ -1399,7 +1396,6 @@
 !  option is turned on. 
 !---------------------------------------------------------------------
     Routing_DAvalid = .false. 
-<<<<<<< HEAD
 
     if(LIS_rc%ndas.gt.0.or.LIS_rc%nperts.gt.0) then 
        
@@ -1656,8 +1652,6 @@
           deallocate(ssdev)          
        enddo
     endif
-=======
->>>>>>> 89b95aa9
 
     if(LIS_rc%ndas.gt.0.or.LIS_rc%nperts.gt.0) then 
        
