--- conflicted
+++ resolved
@@ -429,14 +429,14 @@
                                      varname="PGS", wformat=wformat)
  
             ! read: optional gecros crop
-<<<<<<< HEAD
-            do l=1, 60 ! TODO: check loop
-                call LIS_readvar_restart(ftn, n, LIS_rc%lsm_index, tmptilen, varname="GECROS_STATE", &
-                                         dim=l, vlevels = 60, wformat=wformat)
-                do t=1, LIS_rc%npatch(n, LIS_rc%lsm_index)
-                    NOAHMP401_struc(n)%noahmp401(t)%gecros_state(l) = tmptilen(t)
-                enddo
-            enddo
+            !do l=1, 60 ! TODO: check loop
+            !    call LIS_readvar_restart(ftn, n, LIS_rc%lsm_index, tmptilen, varname="GECROS_STATE", &
+            !                             dim=l, vlevels = 60, wformat=wformat)
+            !    do t=1, LIS_rc%npatch(n, LIS_rc%lsm_index)
+            !        NOAHMP401_struc(n)%noahmp401(t)%gecros_state(l) = tmptilen(t)
+            !    enddo
+            !enddo
+
             !SW for MMF 
             if(NOAHMP401_struc(n)%run_opt==5) then
                 call LIS_readvar_restart(ftn, n, LIS_rc%lsm_index, NOAHMP401_struc(n)%noahmp401%qslat, &
@@ -465,15 +465,6 @@
                 enddo
 
             endif
-=======
-!            do l=1, 60 ! TODO: check loop
-!                call LIS_readvar_restart(ftn, n, LIS_rc%lsm_index, tmptilen, varname="GECROS_STATE", &
-!                                         dim=l, vlevels = 60, wformat=wformat)
-!                do t=1, LIS_rc%npatch(n, LIS_rc%lsm_index)
-!                    NOAHMP401_struc(n)%noahmp401(t)%gecros_state(l) = tmptilen(t)
-!                enddo
-!            enddo
->>>>>>> 5c5013f4
         
             ! close restart file
             if(wformat .eq. "binary") then
