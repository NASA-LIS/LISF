--- conflicted
+++ resolved
@@ -930,18 +930,13 @@
             NOAHMP401_struc(n)%noahmp401(t)%chuc      = tmp_chuc
             NOAHMP401_struc(n)%noahmp401(t)%chv2      = tmp_chv2
             NOAHMP401_struc(n)%noahmp401(t)%chb2      = tmp_chb2
-<<<<<<< HEAD
-            NOAHMP401_struc(n)%noahmp401(t)%infxs1rt  = tmp_infxs1rt
-            NOAHMP401_struc(n)%noahmp401(t)%soldrain1rt  = tmp_soldrain1rt
             !SW
             noahmp401_struc(n)%noahmp401(t)%subsnow    = tmp_subsnow
             noahmp401_struc(n)%noahmp401(t)%qsnbot     = tmp_qsnbot
             noahmp401_struc(n)%noahmp401(t)%pah        = tmp_pah
             noahmp401_struc(n)%noahmp401(t)%relsmc(:)  = tmp_relsmc(:)
-=======
             NOAHMP401_struc(n)%noahmp401(t)%infxs1rt  = tmp_infxs1rt(1,1)
             NOAHMP401_struc(n)%noahmp401(t)%soldrain1rt  = tmp_soldrain1rt(1,1)
->>>>>>> d716d79e
 
             
             ! EMK Update RHMin for 557WW
