!-----------------------BEGIN NOTICE -- DO NOT EDIT-----------------------
! NASA Goddard Space Flight Center
! Land Information System Framework (LISF)
! Version 7.3
!
! Copyright (c) 2020 United States Government as represented by the
! Administrator of the National Aeronautics and Space Administration.
! All Rights Reserved.
!-------------------------END NOTICE -- DO NOT EDIT-----------------------

#include "LIS_misc.h"
!BOP
!
! !ROUTINE: NoahMP401_main
! \label{NoahMP401_main}
!
! !REVISION HISTORY:
!  This subroutine is generated with the Model Implementation Toolkit
!  developed by Shugong Wang for the NASA Land Information System V7.
!  The initial specification of the subroutine is by Sujay Kumar.
!
!   10/25/18: Shugong Wang, Zhuo Wang; initial implementation for NoahMP401 with LIS-7
!   05/15/19: Yeosang Yoon; code added for snow DA to work
!   10/29/19: David Mocko; Added RELSMC to output, and an option
!                          for different units for Qs/Qsb/Albedo
!
! !INTERFACE:
subroutine NoahMP401_main(n)
! !USES:
    use LIS_coreMod
    use LIS_histDataMod
    use LIS_timeMgrMod, only : LIS_isAlarmRinging
    use LIS_constantsMod,  only : LIS_CONST_RHOFW   !New
    use LIS_logMod, only     : LIS_logunit, LIS_endrun
    use LIS_FORC_AttributesMod
    use NoahMP401_lsmMod

    implicit none
! !ARGUMENTS:
    integer, intent(in)  :: n
    integer              :: t
    integer              :: i
    real                 :: dt
    real                 :: lat, lon
    real                 :: tempval
    integer              :: row, col
    integer              :: year, month, day, hour, minute, second
    logical              :: alarmCheck

!
! !DESCRIPTION:
!  This is the entry point for calling the NoahMP401 physics.
!  This routine calls the {\tt noahmp_driver_401} routine that performs
!  the land surface computations, to solve water and energy equations.

!  The arguments are:
!  \begin{description}
!  \item[n]
!    index of the nest
!  \end{description}
!EOP

! define variables for NoahMP401
    real                 :: tmp_latitude           ! latitude in decimal degree [rad]
    real                 :: tmp_longitude          ! longitude in decimal year [rad]
    integer              :: tmp_year               ! year of the current time step [-]
    integer              :: tmp_month              ! month of the current time step [-]
    integer              :: tmp_day                ! day of the current time step [-]
    integer              :: tmp_hour               ! hour of the current time step [-]
    integer              :: tmp_minute             ! minute of the current time step [-]
    real                 :: tmp_dz8w               ! reference height of temperature and humidity [m]
    real                 :: tmp_dt                 ! timestep [s]
    integer              :: tmp_ttile              ! tile No. [-]
    integer              :: tmp_itimestep          ! timestep number [-]

    real, allocatable    :: tmp_sldpth(:)          ! thickness of soil layers [m]
    integer              :: tmp_nsoil              ! number of soil layers [-]
    integer              :: tmp_nsnow              ! maximum number of snow layers (e.g. 3) [-]
    integer              :: tmp_vegetype           ! vegetation type [-]
    integer              :: tmp_soiltype           ! soil type [-]
    real, allocatable    :: tmp_shdfac_monthly(:)  ! monthly values for green vegetation fraction []
    real                 :: tmp_tbot               ! deep soil temperature [K]
    integer              :: tmp_urban_vegetype     ! urban land cover type index [-]
    integer              :: tmp_cropcat            ! crop category [-]
    real                 :: tmp_planting           ! planting date [-]
    real                 :: tmp_harvest            ! harvest date [-]
    real                 :: tmp_season_gdd         ! growing season GDD [-]
    character            :: tmp_landuse_tbl_name   ! Noah model landuse parameter table [-]
    character            :: tmp_soil_tbl_name      ! Noah model soil parameter table [-]
    character            :: tmp_gen_tbl_name       ! Noah model general parameter table [-]
    character            :: tmp_noahmp_tbl_name    ! NoahMP parameter table [-]
    integer              :: tmp_dveg_opt           ! dynamic vegetation, (1->off; 2->on); with opt_crs=1 [-]
    integer              :: tmp_crs_opt            ! canopt stomatal resistance (1->Ball-Berry; 2->Jarvis) [-]
    integer              :: tmp_btr_opt            ! soil moisture factor for stomatal resistance (1->Noah;2->CLM;3->SSiB) [-]
    integer              :: tmp_run_opt            ! runoff and groundwater (1->SIMGM; 2->SIMTOP; 3->Schaake96; 4->BATS) [-]
    integer              :: tmp_sfc_opt            ! surface layer drag coeff (CH & CM) (1->M-O; 2->Chen97) [-]
    integer              :: tmp_frz_opt            ! supercooled liquid water (1->NY06; 2->Koren99) [-]
    integer              :: tmp_inf_opt            ! frozen soil permeability (1->NY06; 2->Koren99) [-]
    integer              :: tmp_rad_opt            ! radiation transfer (1->gap=F(3D,cosz); 2->gap=0; 3->gap=1-Fveg) [-]
    integer              :: tmp_alb_opt            ! snow surface albedo (1->BATS; 2->CLASS) [-]
    integer              :: tmp_snf_opt            ! rainfall & snowfall (1->Jordan91; 2->BATS; 3->Noah) [-]
    integer              :: tmp_tbot_opt           ! lower boundary of soil temperature [-]
    integer              :: tmp_stc_opt            ! snow/soil temperature time scheme [-]
    integer              :: tmp_gla_opt            ! glacier option (1->phase change; 2->simple) [-]
    integer              :: tmp_sndpth_gla_opt     ! snow depth max for glacier model [mm]
    integer              :: tmp_rsf_opt            ! surface resistance (1->Sakaguchi/Zeng;2->Seller;3->mod Sellers;4->1+snow) [-]
    integer              :: tmp_soil_opt           ! soil configuration option [-]
    integer              :: tmp_pedo_opt           ! soil pedotransfer function option [-]
    integer              :: tmp_crop_opt           ! crop model option (0->none; 1->Liu et al.; 2->Gecros) [-]
    integer              :: tmp_iz0tlnd            ! option of Chen adjustment of Czil (not used) [-]
    integer              :: tmp_urban_opt          ! urban physics option [-]
    real, allocatable    :: tmp_soilcomp(:)        ! soil sand and clay percentage [-]
    real                 :: tmp_soilcL1            ! soil texture in layer 1 [-]
    real                 :: tmp_soilcL2            ! soil texture in layer 2 [-]
    real                 :: tmp_soilcL3            ! soil texture in layer 3 [-]
    real                 :: tmp_soilcL4            ! soil texture in layer 4 [-]
    real                 :: tmp_tair               ! air temperature [K]
    real                 :: tmp_psurf              ! air pressure [Pa]
    real                 :: tmp_wind_e             ! U wind component [m/s]
    real                 :: tmp_wind_n             ! V wind component [m/s]
    real                 :: tmp_qair               ! specific humidity [kg/kg]
    real                 :: tmp_swdown             ! downward solar radiation [W m-2]
    real                 :: tmp_lwdown             ! downward longwave radiation [W m-2]
    real                 :: tmp_prcp               ! total precipitation (rainfall+snowfall) [mm]
    real                 :: tmp_tsk                ! surface radiative temperature [K]
    real                 :: tmp_hfx                ! sensible heat flux [W m-2]
!   real                 :: tmp_fsh                ! sensible heat flux [W/m2]

    real                 :: tmp_qfx                ! latent heat flux [kg s-1 m-2]
    real                 :: tmp_lh                 ! latent heat flux [W m-2]
    real                 :: tmp_grdflx             ! ground/snow heat flux [W m-2]
    real                 :: tmp_sfcrunoff          ! accumulated surface runoff [m]
    real                 :: tmp_udrrunoff          ! accumulated sub-surface runoff [m]
    real                 :: tmp_albedo             ! total grid albedo [-]

    real                 :: tmp_snowc              ! snow cover fraction [-]
    real, allocatable    :: tmp_smc(:)             ! volumetric soil moisture [m3/m3]
    real, allocatable    :: tmp_sh2o(:)            ! volumetric liquid soil moisture [m3/m3]
    real, allocatable    :: tmp_tslb(:)            ! soil temperature [K]
    real                 :: tmp_sneqv              ! snow water equivalent [mm]
    real                 :: tmp_snowh              ! physical snow depth [m]
    real                 :: tmp_canwat             ! total canopy water + ice [mm]
    real                 :: tmp_acsnom             ! accumulated snow melt leaving pack [-]
    real                 :: tmp_acsnow             ! accumulated snow on grid [mm]
    real                 :: tmp_emiss              ! surface bulk emissivity [-]
    real                 :: tmp_rs                 ! total stomatal resistance [s/m]
    integer              :: tmp_isnow              ! actual no. of snow layers [-]
    real                 :: tmp_tv                 ! vegetation leaf temperature [K]
    real                 :: tmp_tg                 ! bulk ground surface temperature [K]
    real                 :: tmp_canice             ! canopy-intercepted ice [mm]
    real                 :: tmp_canliq             ! canopy-intercepted liquid water [mm]
    real                 :: tmp_eah                ! canopy air vapor pressure [Pa]
    real                 :: tmp_tah                ! canopy air temperature [K]
    real                 :: tmp_cm                 ! bulk momentum drag coefficient [-]
    real                 :: tmp_ch                 ! bulk sensible heat exchange coefficient [-]
    real                 :: tmp_fwet               ! wetted or snowed fraction of canopy [-]
    real                 :: tmp_sneqvo             ! snow mass at last time step [mm h2o]
    real                 :: tmp_albold             ! snow albedo at last time step [-]
    real                 :: tmp_qsnow              ! snowfall on the ground [mm/s]
    real                 :: tmp_wslake             ! lake water storage [mm]
    real                 :: tmp_zwt                ! water table depth [m]
    real                 :: tmp_wa                 ! water in the "aquifer" [mm]
    real                 :: tmp_wt                 ! water in aquifer and saturated soil [mm]
    real, allocatable    :: tmp_tsno(:)            ! snow layer temperature [K]
    real, allocatable    :: tmp_zss(:)             ! snow/soil layer depth from snow surface [m]
    real, allocatable    :: tmp_snowice(:)         ! snow layer ice [mm]
    real, allocatable    :: tmp_snowliq(:)         ! snow layer liquid water [mm]
    real                 :: tmp_lfmass             ! leaf mass [g/m2]
    real                 :: tmp_rtmass             ! mass of fine roots [g/m2]
    real                 :: tmp_stmass             ! stem mass [g/m2]
    real                 :: tmp_wood               ! mass of wood (including woody roots) [g/m2]
    real                 :: tmp_stblcp             ! stable carbon in deep soil [g/m2]
    real                 :: tmp_fastcp             ! short-lived carbon in shallow soil [g/m2]
    real                 :: tmp_lai                ! leaf area index [-]
    real                 :: tmp_sai                ! stem area index [-]
    real                 :: tmp_tauss              ! snow age factor [-]
    real, allocatable    :: tmp_smoiseq(:)         ! equilibrium volumetric soil moisture content [m3/m3]
    real                 :: tmp_smcwtd             ! soil moisture content in the layer to the water table when deep [-]
    real                 :: tmp_deeprech           ! recharge to the water table when deep [-]
    real                 :: tmp_rech               ! recharge to the water table (diagnostic) [-]
    real                 :: tmp_grain              ! mass of grain XING [g/m2]
    real                 :: tmp_gdd                ! growing degree days XING (based on 10C) [-]
    integer              :: tmp_pgs                ! growing degree days XING [-]
    real, allocatable    :: tmp_gecros_state(:)    ! optional gecros crop [-]
    real                 :: tmp_t2mv               ! 2m temperature of vegetation part [K]
    real                 :: tmp_t2mb               ! 2m temperature of bare ground part [K]
    real                 :: tmp_q2mv               ! 2m mixing ratio of vegetation part [-]
    real                 :: tmp_q2mb               ! 2m mixing ratio of bare ground part [-]
    real                 :: tmp_trad               ! surface radiative temperature [K]
    real                 :: tmp_nee                ! net ecosys exchange of CO2 [g/m2/s CO2]
    real                 :: tmp_gpp                ! gross primary assimilation of carbon [g/m2/s C]
    real                 :: tmp_npp                ! net primary productivity of carbon [g/m2/s C]
    real                 :: tmp_fveg               ! Noah-MP green vegetation fraction [-]
    real                 :: tmp_runsf              ! surface runoff [mm/s]
    real                 :: tmp_runsb              ! subsurface runoff [mm/s]
    real                 :: tmp_ecan               ! evaporation of intercepted water [mm/s]
    real                 :: tmp_edir               ! soil surface evaporation rate [mm/s]
    real                 :: tmp_etran              ! transpiration rate [mm/s]
    real                 :: tmp_rainf              ! rainfall rate [kg s-1]
    real                 :: tmp_snowf              ! snowfall rate [kg s-1]
    real                 :: tmp_fsa                ! total absorbed solar radiation [W/m2]
    real                 :: tmp_fira               ! total net longwave radiation [+ to atm] [W/m2]
    real                 :: tmp_apar               ! photosyn active energy by canopy [W/m2]
    real                 :: tmp_psn                ! total photosynthesis [+] [umol co2/m2/s]
    real                 :: tmp_sav                ! solar radiation absorbed by vegetation [W/m2]
    real                 :: tmp_sag                ! solar radiation absorbed by ground [W/m2]
    real                 :: tmp_rssun              ! sunlit leaf stomatal resistance [s/m]
    real                 :: tmp_rssha              ! shaded leaf stomatal resistance [s/m]
    real                 :: tmp_bgap               ! between gap fraction [-]
    real                 :: tmp_wgap               ! within gap fraction [-]
    real                 :: tmp_tgb                ! bare ground temperature [K]
    real                 :: tmp_tgv                ! under canopy ground temperature [K]
    real                 :: tmp_chv                ! sensible heat exchange coefficient vegetated [-]
    real                 :: tmp_chb                ! sensible heat exchange coefficient bare-ground [-]
    real                 :: tmp_shg                ! veg ground sensible heat [+ to atm] [W/m2]
    real                 :: tmp_shc                ! canopy sensible heat [+ to atm] [W/m2]
    real                 :: tmp_shb                ! bare sensible heat [+ to atm] [W/m2]
    real                 :: tmp_evg                ! veg ground evaporation [+ to atm] [W/m2]
    real                 :: tmp_evb                ! bare soil evaporation [+ to atm] [W/m2]
    real                 :: tmp_ghv                ! veg ground heat flux [+ to soil] [W/m2]
    real                 :: tmp_ghb                ! bare ground heat flux [+ to soil] [W/m2]
    real                 :: tmp_irg                ! veg ground net LW radiation [+ to atm] [W/m2]
    real                 :: tmp_irc                ! canopy net LW radiation [+ to atm] [W/m2]
    real                 :: tmp_irb                ! bare net LW radiation [+ to atm] [W/m2]
    real                 :: tmp_tr                 ! transpiration [ to atm] [W/m2]
    real                 :: tmp_evc                ! canopy evaporation heat [to atm] [W/m2]
    real                 :: tmp_fgev_pet, tmp_fcev_pet,tmp_fctr_pet
    real                 :: tmp_chleaf             ! leaf exchange coefficient [-]
    real                 :: tmp_chuc               ! under canopy exchange coefficient [-]
    real                 :: tmp_chv2               ! veg 2m exchange coefficient [-]
    real                 :: tmp_chb2               ! bare 2m exchange coefficient [-]
    real                 :: tmp_qsnbot             ! melting water out of snow bottom [kg m-2 s-1]
    real                 :: tmp_subsnow            ! snow sublimation rate [kg m-2 s-1]
    real                 :: tmp_pah                ! precipitation advected heat - total (W/m2)
    real, allocatable    :: tmp_relsmc(:)          ! relative soil moisture [-]

    ! Code added by Zhuo Wang 02/28/2019
    real                 :: AvgSurfT_out           ! average surface temperature [K]
    real                 :: TWS_out                ! terrestrial water storage [mm]
    ! Code added by David Mocko 04/25/2019
    real                 :: startsm, startswe, startint, startgw, endsm
    real                 :: tmp_sfcheadrt          ! extra input  for WRF-HYDRO [m]
    real                 :: tmp_infxs1rt           ! extra output for WRF-HYDRO [m]
    real                 :: tmp_soldrain1rt        ! extra output for WRF-HYDRO [m]

    ! EMK for 557WW
    real :: tmp_q2sat, tmp_es
    character*3 :: fnest
    REAL, PARAMETER:: LVH2O = 2.501000E+6 ! Latent heat for evapo for water  

    allocate( tmp_sldpth( NOAHMP401_struc(n)%nsoil ) )
    allocate( tmp_shdfac_monthly( 12 ) )
    allocate( tmp_soilcomp( 8 ) )
    allocate( tmp_smc( NOAHMP401_struc(n)%nsoil ) )
    allocate( tmp_sh2o( NOAHMP401_struc(n)%nsoil ) )
    allocate( tmp_tslb( NOAHMP401_struc(n)%nsoil ) )
    allocate( tmp_relsmc( NOAHMP401_struc(n)%nsoil ) )
    allocate( tmp_tsno( NOAHMP401_struc(n)%nsnow ) )
    allocate( tmp_zss( NOAHMP401_struc(n)%nsnow+NOAHMP401_struc(n)%nsoil) )
    allocate( tmp_snowice( NOAHMP401_struc(n)%nsnow ) )
    allocate( tmp_snowliq( NOAHMP401_struc(n)%nsnow ) )
    allocate( tmp_smoiseq( NOAHMP401_struc(n)%nsoil ) )
    allocate( tmp_gecros_state( 60 ) )

    ! check NoahMP401 alarm. If alarm is ring, run model.

    alarmCheck = LIS_isAlarmRinging(LIS_rc, "NoahMP401 model alarm")

    if (alarmCheck) Then
        do t = 1, LIS_rc%npatch(n, LIS_rc%lsm_index)
            dt = LIS_rc%ts
            row = LIS_surface(n, LIS_rc%lsm_index)%tile(t)%row
            col = LIS_surface(n, LIS_rc%lsm_index)%tile(t)%col
            lat = LIS_domain(n)%grid(LIS_domain(n)%gindex(col, row))%lat
            lon = LIS_domain(n)%grid(LIS_domain(n)%gindex(col, row))%lon

            ! retrieve forcing data from NOAHMP401_struc(n)%noahmp401(t) and assign to local variables
            ! tair: air temperature
            tmp_tair       = NOAHMP401_struc(n)%noahmp401(t)%tair   / NOAHMP401_struc(n)%forc_count
            ! Yeosang Yoon, for snow DA
            NOAHMP401_struc(n)%noahmp401(t)%sfctmp = tmp_tair

            ! psurf: air pressure
            tmp_psurf      = NOAHMP401_struc(n)%noahmp401(t)%psurf  / NOAHMP401_struc(n)%forc_count

            ! wind_e: U wind component
            tmp_wind_e     = NOAHMP401_struc(n)%noahmp401(t)%wind_e / NOAHMP401_struc(n)%forc_count

            ! wind_n: V wind component
            tmp_wind_n     = NOAHMP401_struc(n)%noahmp401(t)%wind_n / NOAHMP401_struc(n)%forc_count

            ! qair: specific humidity
            tmp_qair       = NOAHMP401_struc(n)%noahmp401(t)%qair   / NOAHMP401_struc(n)%forc_count

            ! swdown: downward solar radiation
            tmp_swdown     = NOAHMP401_struc(n)%noahmp401(t)%swdown / NOAHMP401_struc(n)%forc_count

            ! lwdown: downward longwave radiation
            tmp_lwdown     = NOAHMP401_struc(n)%noahmp401(t)%lwdown / NOAHMP401_struc(n)%forc_count

            ! prcp: total precipitation (rainfall+snowfall)
<<<<<<< HEAD
            ! Both NoahMP-3.6.1 and NoahMP-4.0.1 requires total precipitation as forcing input.
            ! In LIS/NoahMP-3.6.1, the input forcing is total precipitation [mm], but in
            ! LIS/NoahMP-4.0.1, the forcing data provides precipitation rate [mm/s] !!!
=======
            ! Both Noah-MP-3.6 and Noah-MP-4.0.1 require total precipitation as forcing input.
            ! In Noah-MP-3.6, the forcing is required to be precipitation rate [kg m-2 sec-1].
            ! In Noah-MP-4.0.1, the forcing is required to be precipitation amount [kg m-2].
>>>>>>> 08d024d6

            ! T. Lahmers: Correct total precip for cases when model time step > forcing timestep. 
            ! Edit suggested by D. Mocko and K. Arsenault
            if (NOAHMP401_struc(n)%ts > LIS_rc%ts) then
                tmp_dt         = NOAHMP401_struc(n)%ts
                tmp_prcp       = tmp_dt * (NOAHMP401_struc(n)%noahmp401(t)%prcp   / NOAHMP401_struc(n)%forc_count)
            else
                tmp_prcp       = dt * (NOAHMP401_struc(n)%noahmp401(t)%prcp   / NOAHMP401_struc(n)%forc_count)
            endif

            ! check validity of tair
            if(tmp_tair .eq. LIS_rc%udef) then
                write(LIS_logunit, *) "undefined value found for forcing variable tair in NoahMP401"
                write(LIS_logunit, *) "for tile ", t, "latitude = ", lat, "longitude = ", lon
                call LIS_endrun()
            endif
            ! check validity of psurf
            if(tmp_psurf .eq. LIS_rc%udef) then
                write(LIS_logunit, *) "undefined value found for forcing variable psurf in NoahMP401"
                write(LIS_logunit, *) "for tile ", t, "latitude = ", lat, "longitude = ", lon
                call LIS_endrun()
            endif
            ! check validity of wind_e
            if(tmp_wind_e .eq. LIS_rc%udef) then
                write(LIS_logunit, *) "undefined value found for forcing variable wind_e in NoahMP401"
                write(LIS_logunit, *) "for tile ", t, "latitude = ", lat, "longitude = ", lon
                call LIS_endrun()
            endif
            ! check validity of wind_n
            if(tmp_wind_n .eq. LIS_rc%udef) then
                write(LIS_logunit, *) "undefined value found for forcing variable wind_n in NoahMP401"
                write(LIS_logunit, *) "for tile ", t, "latitude = ", lat, "longitude = ", lon
                call LIS_endrun()
            endif
            ! check validity of qair
            if(tmp_qair .eq. LIS_rc%udef) then
                write(LIS_logunit, *) "undefined value found for forcing variable qair in NoahMP401"
                write(LIS_logunit, *) "for tile ", t, "latitude = ", lat, "longitude = ", lon
                call LIS_endrun()
            endif
            ! check validity of swdown
            if(tmp_swdown .eq. LIS_rc%udef) then
                write(LIS_logunit, *) "undefined value found for forcing variable swdown in NoahMP401"
                write(LIS_logunit, *) "for tile ", t, "latitude = ", lat, "longitude = ", lon
                call LIS_endrun()
            endif
            ! check validity of lwdown
            if(tmp_lwdown .eq. LIS_rc%udef) then
                write(LIS_logunit, *) "undefined value found for forcing variable lwdown in NoahMP401"
                write(LIS_logunit, *) "for tile ", t, "latitude = ", lat, "longitude = ", lon
                call LIS_endrun()
            endif
            ! check validity of prcp
            if(tmp_prcp .eq. LIS_rc%udef) then
                write(LIS_logunit, *) "undefined value found for forcing variable prcp in NoahMP401"
                write(LIS_logunit, *) "for tile ", t, "latitude = ", lat, "longitude = ", lon
                call LIS_endrun()
            endif
            !

            tmp_latitude  = lat
            tmp_longitude = lon
            tmp_year   = LIS_rc%yr
            tmp_month  = LIS_rc%mo
            tmp_day    = LIS_rc%da
            tmp_hour   = LIS_rc%hr
            tmp_minute = LIS_rc%mn

            ! Added by Zhuo Wang on 11/13/2018
            tmp_ttile  = t
            tmp_itimestep  = LIS_rc%tscount(n)

            ! get parameters
            tmp_dt                = NOAHMP401_struc(n)%ts
            tmp_sldpth(:)         = NOAHMP401_struc(n)%sldpth(:)
            tmp_nsoil             = NOAHMP401_struc(n)%nsoil
            tmp_nsnow             = NOAHMP401_struc(n)%nsnow
            tmp_vegetype          = NOAHMP401_struc(n)%noahmp401(t)%vegetype
            tmp_soiltype          = NOAHMP401_struc(n)%noahmp401(t)%soiltype
            ! Multiply shdfac by 100.0 because noahmpdrv.f90
            ! expects it in units of percentage, not fraction.
            tmp_shdfac_monthly(:) = NOAHMP401_struc(n)%noahmp401(t)%shdfac_monthly(:) * 100.0
            tmp_tbot              = NOAHMP401_struc(n)%noahmp401(t)%tbot
            tmp_urban_vegetype    = LIS_rc%urbanclass
            tmp_cropcat           = LIS_rc%cropclass
            tmp_dveg_opt          = NOAHMP401_struc(n)%dveg_opt
            tmp_crs_opt           = NOAHMP401_struc(n)%crs_opt
            tmp_btr_opt           = NOAHMP401_struc(n)%btr_opt
            tmp_run_opt           = NOAHMP401_struc(n)%run_opt
            tmp_sfc_opt           = NOAHMP401_struc(n)%sfc_opt
            tmp_frz_opt           = NOAHMP401_struc(n)%frz_opt
            tmp_inf_opt           = NOAHMP401_struc(n)%inf_opt
            tmp_rad_opt           = NOAHMP401_struc(n)%rad_opt
            tmp_alb_opt           = NOAHMP401_struc(n)%alb_opt
            tmp_snf_opt           = NOAHMP401_struc(n)%snf_opt
            tmp_tbot_opt          = NOAHMP401_struc(n)%tbot_opt
            tmp_stc_opt           = NOAHMP401_struc(n)%stc_opt
            tmp_gla_opt           = NOAHMP401_struc(n)%gla_opt
            tmp_sndpth_gla_opt    = NOAHMP401_struc(n)%sndpth_gla_opt
            tmp_rsf_opt           = NOAHMP401_struc(n)%rsf_opt
            tmp_soil_opt          = NOAHMP401_struc(n)%soil_opt
            tmp_pedo_opt          = NOAHMP401_struc(n)%pedo_opt
            tmp_crop_opt          = NOAHMP401_struc(n)%crop_opt
            tmp_iz0tlnd           = 0
            tmp_urban_opt         = NOAHMP401_struc(n)%urban_opt
! Multiply reference height by 2.0 because module_sf_noahmpdrv
! expects this variable to be in terms of a thickness of the
! atmospheric layers, and it later divides this value by 2.0.
! Thus, the LIS user should specify the exact height of the
! reference in lis.config, and module_sf_noahmpdrv will then
! correctly use this actual value.  This code is confirmed in
! the HRLDAS driver, which also multiplies this value by 2.0.
! 11/30/2018 - dmm
            tmp_dz8w              = NOAHMP401_struc(n)%dz8w * 2.0

            if (tmp_crop_opt.ne.0) then 
               tmp_planting   = NOAHMP401_struc(n)%noahmp401(t)%planting
               tmp_harvest    = NOAHMP401_struc(n)%noahmp401(t)%harvest
               tmp_season_gdd = NOAHMP401_struc(n)%noahmp401(t)%season_gdd
               if (tmp_crop_opt.eq.2) then
                  tmp_gecros_state(:) = NOAHMP401_struc(n)%noahmp401(t)%gecros_state(:)
               else
                  tmp_gecros_state(:) = 0.0
               endif
            else
               tmp_planting   = 0.0
               tmp_harvest    = 0.0
               tmp_season_gdd = 0.0
            endif

! Zhuo Wang tested on 11/15/2018, not read from LDT-generated netcdf input file
            if (tmp_soil_opt.eq.2) then 
               tmp_soilcL1 = NOAHMP401_struc(n)%noahmp401(t)%soilcL1
               tmp_soilcL2 = NOAHMP401_struc(n)%noahmp401(t)%soilcL2
               tmp_soilcL3 = NOAHMP401_struc(n)%noahmp401(t)%soilcL3
               tmp_soilcL4 = NOAHMP401_struc(n)%noahmp401(t)%soilcL4
            else
               tmp_soilcL1 = 0.0
               tmp_soilcL2 = 0.0
               tmp_soilcL3 = 0.0
               tmp_soilcL4 = 0.0
            endif
            if (tmp_soil_opt.eq.3) then 
               tmp_soilcomp(:) = NOAHMP401_struc(n)%noahmp401(t)%soilcomp(:)
            else
               tmp_soilcomp = 0.0
            endif

            ! get state variables
            tmp_sfcrunoff       = NOAHMP401_struc(n)%noahmp401(t)%sfcrunoff
            tmp_udrrunoff       = NOAHMP401_struc(n)%noahmp401(t)%udrrunoff
            tmp_smc(:)          = NOAHMP401_struc(n)%noahmp401(t)%smc(:)
            tmp_sh2o(:)         = NOAHMP401_struc(n)%noahmp401(t)%sh2o(:)
            tmp_tslb(:)         = NOAHMP401_struc(n)%noahmp401(t)%tslb(:)
            tmp_sneqv           = NOAHMP401_struc(n)%noahmp401(t)%sneqv
            tmp_snowh           = NOAHMP401_struc(n)%noahmp401(t)%snowh
            tmp_canwat          = NOAHMP401_struc(n)%noahmp401(t)%canwat
            tmp_acsnom          = NOAHMP401_struc(n)%noahmp401(t)%acsnom
            tmp_acsnow          = NOAHMP401_struc(n)%noahmp401(t)%acsnow
            tmp_isnow           = NOAHMP401_struc(n)%noahmp401(t)%isnow
            tmp_tv              = NOAHMP401_struc(n)%noahmp401(t)%tv
            tmp_tg              = NOAHMP401_struc(n)%noahmp401(t)%tg
            tmp_canice          = NOAHMP401_struc(n)%noahmp401(t)%canice
            tmp_canliq          = NOAHMP401_struc(n)%noahmp401(t)%canliq
            tmp_eah             = NOAHMP401_struc(n)%noahmp401(t)%eah
            tmp_tah             = NOAHMP401_struc(n)%noahmp401(t)%tah
            tmp_cm              = NOAHMP401_struc(n)%noahmp401(t)%cm
            tmp_ch              = NOAHMP401_struc(n)%noahmp401(t)%ch
            tmp_fwet            = NOAHMP401_struc(n)%noahmp401(t)%fwet
            tmp_sneqvo          = NOAHMP401_struc(n)%noahmp401(t)%sneqvo
            tmp_albold          = NOAHMP401_struc(n)%noahmp401(t)%albold
            tmp_qsnow           = NOAHMP401_struc(n)%noahmp401(t)%qsnow
            tmp_wslake          = NOAHMP401_struc(n)%noahmp401(t)%wslake
            tmp_zwt             = NOAHMP401_struc(n)%noahmp401(t)%zwt
            tmp_wa              = NOAHMP401_struc(n)%noahmp401(t)%wa
            tmp_wt              = NOAHMP401_struc(n)%noahmp401(t)%wt
            tmp_tsno(:)         = NOAHMP401_struc(n)%noahmp401(t)%tsno(:)
            tmp_zss(:)          = NOAHMP401_struc(n)%noahmp401(t)%zss(:)
            tmp_snowice(:)      = NOAHMP401_struc(n)%noahmp401(t)%snowice(:)
            tmp_snowliq(:)      = NOAHMP401_struc(n)%noahmp401(t)%snowliq(:)
            tmp_lfmass          = NOAHMP401_struc(n)%noahmp401(t)%lfmass
            tmp_rtmass          = NOAHMP401_struc(n)%noahmp401(t)%rtmass
            tmp_stmass          = NOAHMP401_struc(n)%noahmp401(t)%stmass
            tmp_wood            = NOAHMP401_struc(n)%noahmp401(t)%wood
            tmp_stblcp          = NOAHMP401_struc(n)%noahmp401(t)%stblcp
            tmp_fastcp          = NOAHMP401_struc(n)%noahmp401(t)%fastcp
            tmp_lai             = NOAHMP401_struc(n)%noahmp401(t)%lai
            tmp_sai             = NOAHMP401_struc(n)%noahmp401(t)%sai
            tmp_tauss           = NOAHMP401_struc(n)%noahmp401(t)%tauss
            tmp_smoiseq(:)      = NOAHMP401_struc(n)%noahmp401(t)%smoiseq(:)
            tmp_smcwtd          = NOAHMP401_struc(n)%noahmp401(t)%smcwtd
            tmp_deeprech        = NOAHMP401_struc(n)%noahmp401(t)%deeprech
            tmp_rech            = NOAHMP401_struc(n)%noahmp401(t)%rech
            tmp_grain           = NOAHMP401_struc(n)%noahmp401(t)%grain
            tmp_gdd             = NOAHMP401_struc(n)%noahmp401(t)%gdd
            tmp_pgs             = NOAHMP401_struc(n)%noahmp401(t)%pgs
            tmp_sfcheadrt       = NoahMP401_struc(n)%noahmp401(t)%sfcheadrt

! Calculate water storages at start of timestep
            startsm = 0.0
            do i = 1,tmp_nsoil
               startsm = startsm +                                     &
                          (tmp_smc(i) * tmp_sldpth(i) * LIS_CONST_RHOFW)
            enddo
            startswe = tmp_sneqv
            startint = tmp_canliq + tmp_canice
            startgw  = tmp_wa

            ! call model physics
            call noahmp_driver_401(n                     , & ! in    - nest id [-]
                                   tmp_ttile             , & ! in    - tile id [-]
                                   tmp_itimestep         , & ! in    - timestep number [-]
                                   tmp_latitude          , & ! in    - latitude in decimal degree [rad]
                                   tmp_longitude         , & ! in    - longitude in decimal year [rad]
                                   tmp_year              , & ! in    - year of the currrent time step [-]
                                   tmp_month             , & ! in    - month of the current time step [-]
                                   tmp_day               , & ! in    - day of the current time step [-]
                                   tmp_hour              , & ! in    - hour of the current time step [-]
                                   tmp_minute            , & ! in    - minute of the current time step [-]
                                   tmp_dz8w              , & ! in    - thickness of atmospheric layers [m]
                                   tmp_dt                , & ! in    - timestep [s]
                                   tmp_sldpth            , & ! in    - thickness of soil layers [m]
                                   tmp_nsoil             , & ! in    - number of soil layers [-]
                                   tmp_nsnow             , & ! in    - maximum number of snow layers (e.g. 3) [-]
                                   tmp_vegetype          , & ! in    - vegetation type [-]
                                   tmp_soiltype          , & ! in    - soil type [-]
                                   tmp_shdfac_monthly    , & ! in    - monthly values for green vegetation fraction []
                                   tmp_tbot              , & ! in    - deep soil temperature [K]
                                   tmp_urban_vegetype    , & ! in    - urban land cover type index [-]
                                   tmp_cropcat           , & ! in    - crop category [-]
                                   tmp_planting          , & ! in    - planting date [-]
                                   tmp_harvest           , & ! in    - harvest date [-]
                                   tmp_season_gdd        , & ! in    - growing season GDD [-]
                                   tmp_dveg_opt          , & ! in    - dynamic vegetation, 1->off; 2->on); with opt_crs=1 [-]
                                   tmp_crs_opt           , & ! in    - canopt stomatal resistance (1->Ball-Berry; 2->Jarvis) [-]
                                   tmp_btr_opt           , & ! in    - soil moisture factor for stomatal resistance(1->Noah;2->CLM;3->SSiB) [-]
                                   tmp_run_opt           , & ! in    - runoff and groundwater (1->SIMGM; 2->SIMTOP; 3->Schaake96; 4->BATS) [-]
                                   tmp_sfc_opt           , & ! in    - surface layer drag coeff (CH & CM) (1->M-O; 2->Chen97) [-]
                                   tmp_frz_opt           , & ! in    - supercooled liquid water (1->NY06; 2->Koren99) [-]
                                   tmp_inf_opt           , & ! in    - frozen soil permeability (1->NY06; 2->Koren99) [-]
                                   tmp_rad_opt           , & ! in    - radiation transfer (1->gap=F(3D,cosz); 2->gap=0; 3->gap=1-Fveg) [-]
                                   tmp_alb_opt           , & ! in    - snow surface albedo (1->BATS; 2->CLASS) [-]
                                   tmp_snf_opt           , & ! in    - rainfall & snowfall (1->Jordan91; 2->BATS; 3->Noah) [-]
                                   tmp_tbot_opt          , & ! in    - lower boundary of soil temperature [-]
                                   tmp_stc_opt           , & ! in    - snow/soil temperature time scheme [-]
                                   tmp_gla_opt           , & ! in    - glacier option (1->phase change; 2->simple) [-]
                                   tmp_sndpth_gla_opt    , & ! in    - Snow depth max for glacier model [mm]
                                   tmp_rsf_opt           , & ! in    - surface resistance(1->Sakaguchi/Zeng;2->Seller;3->mod Sellers;4->1+snow) [-]
                                   tmp_soil_opt          , & ! in    - soil configuration option [-]
                                   tmp_pedo_opt          , & ! in    - soil pedotransfer function option [-]
                                   tmp_crop_opt          , & ! in    - crop model option (0->none; 1->Liu et al.; 2->Gecros) [-]
                                   tmp_iz0tlnd           , & ! in    - option of Chen adjustment of Czil (not used) [-]
                                   tmp_urban_opt         , & ! in    - urban physics option [-]
                                   tmp_soilcomp          , & ! in    - soil sand and clay percentage [-]
                                   tmp_soilcL1           , & ! in    - soil texture in layer 1 [-]
                                   tmp_soilcL2           , & ! in    - soil texture in layer 2 [-]
                                   tmp_soilcL3           , & ! in    - soil texture in layer 3 [-]
                                   tmp_soilcL4           , & ! in    - soil texture in layer 4 [-]
                                   tmp_tair              , & ! in    - air temperature [K]
                                   tmp_psurf             , & ! in    - air pressure [Pa]
                                   tmp_wind_e            , & ! in    - U wind component [m/s]
                                   tmp_wind_n            , & ! in    - V wind component [m/s]
                                   tmp_qair              , & ! in    - specific humidity [kg/kg]
                                   tmp_swdown            , & ! in    - downward solar radiation [W m-2]
                                   tmp_lwdown            , & ! in    - downward longwave radiation [W m-2]
                                   tmp_prcp              , & ! in    - total precipitation (rainfall+snowfall) [mm]
                                   tmp_tsk               , & ! out   - surface radiative temperature [K]
                                   tmp_hfx               , & ! out   - sensible heat flux [W m-2]
!                                  tmp_fsh               , & ! out   - sensible heat flux [W/m2]

                                   tmp_qfx               , & ! out   - latent heat flux [kg s-1 m-2]
                                   tmp_lh                , & ! out   - latent heat flux [W m-2]
                                   tmp_grdflx            , & ! out   - ground/snow heat flux [W m-2]
                                   tmp_sfcrunoff         , & ! inout - accumulated surface runoff [m]
                                   tmp_udrrunoff         , & ! inout - accumulated sub-surface runoff [m]
                                   tmp_albedo            , & ! out   - total grid albedo [-]
                                   tmp_qsnbot            , & ! out   - melting water out of snow bottom [kg m-2 s-1]
                                   tmp_subsnow           , & ! out   - snow sublimation rate [kg m-2 s-1]
                                   tmp_snowc             , & ! out   - snow cover fraction [-]
                                   tmp_smc               , & ! inout - volumetric soil moisture [m3/m3]
                                   tmp_pah               , & ! out   - precipitation advected heat - total (W/m2)
                                   tmp_sh2o              , & ! inout - volumetric liquid soil moisture [m3/m3]
                                   tmp_tslb              , & ! inout - soil temperature [K]
                                   tmp_sneqv             , & ! inout - snow water equivalent [mm]
                                   tmp_snowh             , & ! inout - physical snow depth [m]
                                   tmp_canwat            , & ! inout - total canopy water + ice [mm]
                                   tmp_acsnom            , & ! inout - accumulated snow melt leaving pack [-]
                                   tmp_acsnow            , & ! inout - accumulated snow on grid [mm]
                                   tmp_emiss             , & ! out   - surface bulk emissivity [-]
                                   tmp_rs                , & ! out   - total stomatal resistance [s/m]
                                   tmp_isnow             , & ! inout - actual no. of snow layers [-]
                                   tmp_tv                , & ! inout - vegetation leaf temperature [K]
                                   tmp_tg                , & ! inout - bulk ground surface temperature [K]
                                   tmp_canice            , & ! inout - canopy-intercepted ice [mm]
                                   tmp_canliq            , & ! inout - canopy-intercepted liquid water [mm]
                                   tmp_eah               , & ! inout - canopy air vapor pressure [Pa]
                                   tmp_tah               , & ! inout - canopy air temperature [K]
                                   tmp_cm                , & ! inout - bulk momentum drag coefficient [-]
                                   tmp_ch                , & ! inout - bulk sensible heat exchange coefficient [-]
                                   tmp_fwet              , & ! inout - wetted or snowed fraction of canopy [-]
                                   tmp_sneqvo            , & ! inout - snow mass at last time step [mm h2o]
                                   tmp_albold            , & ! inout - snow albedo at last time step [-]
                                   tmp_qsnow             , & ! inout - snowfall on the ground [mm/s]
                                   tmp_wslake            , & ! inout - lake water storage [mm]
                                   tmp_zwt               , & ! inout - water table depth [m]
                                   tmp_wa                , & ! inout - water in the "aquifer" [mm]
                                   tmp_wt                , & ! inout - water in aquifer and saturated soil [mm]
                                   tmp_tsno              , & ! inout - snow layer temperature [K]
                                   tmp_zss               , & ! inout - snow/soil layer depth from snow surface [m]
                                   tmp_snowice           , & ! inout - snow layer ice [mm]
                                   tmp_snowliq           , & ! inout - snow layer liquid water [mm]
                                   tmp_lfmass            , & ! inout - leaf mass [g/m2]
                                   tmp_rtmass            , & ! inout - mass of fine roots [g/m2]
                                   tmp_stmass            , & ! inout - stem mass [g/m2]
                                   tmp_wood              , & ! inout - mass of wood (including woody roots) [g/m2]
                                   tmp_stblcp            , & ! inout - stable carbon in deep soil [g/m2]
                                   tmp_fastcp            , & ! inout - short-lived carbon in shallow soil [g/m2]
                                   tmp_lai               , & ! inout - leaf area index [-]
                                   tmp_sai               , & ! inout - stem area index [-]
                                   tmp_tauss             , & ! inout - snow age factor [-]
                                   tmp_smoiseq           , & ! inout - equilibrium volumetric soil moisture content [m3/m3]
                                   tmp_smcwtd            , & ! inout - soil moisture content in the layer to the water table when deep [-]
                                   tmp_deeprech          , & ! inout - recharge to the water table when deep [-]
                                   tmp_rech              , & ! inout - recharge to the water table (diagnostic) [-]
                                   tmp_grain             , & ! inout - mass of grain XING [g/m2]
                                   tmp_gdd               , & ! inout - growing degree days XING (based on 10C) [-]
                                   tmp_pgs               , & ! inout - growing degree days XING [-]
                                   tmp_gecros_state      , & ! inout - optional gecros crop [-]
                                   tmp_t2mv              , & ! out   - 2m temperature of vegetation part [K]
                                   tmp_t2mb              , & ! out   - 2m temperature of bare ground part [K]
                                   tmp_q2mv              , & ! out   - 2m mixing ratio of vegetation part [-]
                                   tmp_q2mb              , & ! out   - 2m mixing ratio of bare ground part [-]
                                   tmp_trad              , & ! out   - surface radiative temperature [K]
                                   tmp_nee               , & ! out   - net ecosys exchange of CO2 [g/m2/s CO2]
                                   tmp_gpp               , & ! out   - gross primary assimilation of carbon [g/m2/s C]
                                   tmp_npp               , & ! out   - net primary productivity of carbon [g/m2/s C]
                                   tmp_fveg              , & ! out   - Noah-MP green vegetation fraction [-]
                                   tmp_runsf             , & ! out   - surface runoff [mm/s]
                                   tmp_runsb             , & ! out   - subsurface runoff [mm/s]
                                   tmp_ecan              , & ! out   - evaporation of intercepted water [mm/s]
                                   tmp_edir              , & ! out   - soil surface evaporation rate [mm/s]
                                   tmp_etran             , & ! out   - transpiration rate [mm/s]
                                   tmp_rainf             , & ! out   - raifall rate [km s-1]
                                   tmp_snowf             , & ! out   - snowfall rate [kg s-1]
                                   tmp_fsa               , & ! out   - total absorbed solar radiation [W/m2]
                                   tmp_fira              , & ! out   - total net longwave radiation [+ to atm] [W/m2]
                                   tmp_apar              , & ! out   - photosyn active energy by canopy [W/m2]
                                   tmp_psn               , & ! out   - total photosynthesis [+] [umol co2/m2/s]
                                   tmp_sav               , & ! out   - solar radiation absorbed by vegetation [W/m2]
                                   tmp_sag               , & ! out   - solar radiatiob absorbed by ground [W/m2]
                                   tmp_rssun             , & ! out   - sunlit leaf stomatal resistance [s/m]
                                   tmp_rssha             , & ! out   - shaded leaf stomatal resistance [s/m]
                                   tmp_bgap              , & ! out   - between gap fraction [-]
                                   tmp_wgap              , & ! out   - within gap fraction [-]
                                   tmp_tgb               , & ! out   - bare ground temperature [K]
                                   tmp_tgv               , & ! out   - under canopy ground temperature [K]
                                   tmp_chv               , & ! out   - sensible heat exchange coefficient vegetated [-]
                                   tmp_chb               , & ! out   - sensible heat exchange coefficient bare-ground [-]
                                   tmp_shg               , & ! out   - veg ground sensible heat [+ to atm] [W/m2]
                                   tmp_shc               , & ! out   - canopy sensible heat [+ to atm] [W/m2]
                                   tmp_shb               , & ! out   - bare sensible heat [+ to atm] [W/m2]
                                   tmp_evg               , & ! out   - veg ground evaporation [+ to atm] [W/m2]
                                   tmp_evb               , & ! out   - bare soil evaporation [+ to atm] [W/m2]
                                   tmp_ghv               , & ! out   - veg ground heat flux [+ to soil] [W/m2]
                                   tmp_ghb               , & ! out   - bare ground heat flux [+ to soil] [W/m2]
                                   tmp_irg               , & ! out   - veg ground net LW radiation [+ to atm] [W/m2]
                                   tmp_irc               , & ! out   - canopy net LW radiation [+ to atm] [W/m2]
                                   tmp_irb               , & ! out   - bare net LW radiation [+ to atm] [W/m2]
                                   tmp_tr                , & ! out   - transpiration [ to atm] [W/m2]
                                   tmp_evc               , & ! out   - canopy evaporation heat [to atm] [W/m2]
                                   tmp_fgev_pet, tmp_fcev_pet, tmp_fctr_pet, & !PET code from Sujay 
                                   tmp_chleaf            , & ! out   - leaf exchange coefficient [-]
                                   tmp_chuc              , & ! out   - under canopy exchange coefficient [-]
                                   tmp_chv2              , & ! out   - veg 2m exchange coefficient [-]
                                   tmp_chb2              , & ! out   - bare 2m exchange coefficient [-]
                                   tmp_relsmc            , &
                                   NOAHMP401_struc(n)%noahmp401(t)%param, & ! out   - relative soil moisture [-]
                                   tmp_sfcheadrt         , & 
                                   tmp_infxs1rt          , &
                                   tmp_soldrain1rt    ) ! out   - extra output for WRF-HYDRO [m]

            ! save state variables from local variables to global variables
            NOAHMP401_struc(n)%noahmp401(t)%sfcrunoff       = tmp_sfcrunoff
            NOAHMP401_struc(n)%noahmp401(t)%udrrunoff       = tmp_udrrunoff
            NOAHMP401_struc(n)%noahmp401(t)%smc(:)          = tmp_smc(:)
            NOAHMP401_struc(n)%noahmp401(t)%sh2o(:)         = tmp_sh2o(:)
            NOAHMP401_struc(n)%noahmp401(t)%tslb(:)         = tmp_tslb(:)
            NOAHMP401_struc(n)%noahmp401(t)%sneqv           = tmp_sneqv
            NOAHMP401_struc(n)%noahmp401(t)%snowh           = tmp_snowh
            NOAHMP401_struc(n)%noahmp401(t)%canwat          = tmp_canwat
            NOAHMP401_struc(n)%noahmp401(t)%acsnom          = tmp_acsnom
            NOAHMP401_struc(n)%noahmp401(t)%acsnow          = tmp_acsnow
            NOAHMP401_struc(n)%noahmp401(t)%isnow           = tmp_isnow
            NOAHMP401_struc(n)%noahmp401(t)%tv              = tmp_tv
            NOAHMP401_struc(n)%noahmp401(t)%tg              = tmp_tg
            NOAHMP401_struc(n)%noahmp401(t)%canice          = tmp_canice
            NOAHMP401_struc(n)%noahmp401(t)%canliq          = tmp_canliq
            NOAHMP401_struc(n)%noahmp401(t)%eah             = tmp_eah
            NOAHMP401_struc(n)%noahmp401(t)%tah             = tmp_tah
            NOAHMP401_struc(n)%noahmp401(t)%cm              = tmp_cm
            NOAHMP401_struc(n)%noahmp401(t)%ch              = tmp_ch
            NOAHMP401_struc(n)%noahmp401(t)%fwet            = tmp_fwet
            NOAHMP401_struc(n)%noahmp401(t)%sneqvo          = tmp_sneqvo
            NOAHMP401_struc(n)%noahmp401(t)%albold          = tmp_albold
            NOAHMP401_struc(n)%noahmp401(t)%qsnow           = tmp_qsnow
            NOAHMP401_struc(n)%noahmp401(t)%wslake          = tmp_wslake
            NOAHMP401_struc(n)%noahmp401(t)%zwt             = tmp_zwt
            NOAHMP401_struc(n)%noahmp401(t)%wa              = tmp_wa
            NOAHMP401_struc(n)%noahmp401(t)%wt              = tmp_wt
            NOAHMP401_struc(n)%noahmp401(t)%tsno(:)         = tmp_tsno(:)
            NOAHMP401_struc(n)%noahmp401(t)%zss(:)          = tmp_zss(:)
            NOAHMP401_struc(n)%noahmp401(t)%snowice(:)      = tmp_snowice(:)
            NOAHMP401_struc(n)%noahmp401(t)%snowliq(:)      = tmp_snowliq(:)
            NOAHMP401_struc(n)%noahmp401(t)%lfmass          = tmp_lfmass
            NOAHMP401_struc(n)%noahmp401(t)%rtmass          = tmp_rtmass
            NOAHMP401_struc(n)%noahmp401(t)%stmass          = tmp_stmass
            NOAHMP401_struc(n)%noahmp401(t)%wood            = tmp_wood
            NOAHMP401_struc(n)%noahmp401(t)%stblcp          = tmp_stblcp
            NOAHMP401_struc(n)%noahmp401(t)%fastcp          = tmp_fastcp
            NOAHMP401_struc(n)%noahmp401(t)%lai             = tmp_lai
            NOAHMP401_struc(n)%noahmp401(t)%sai             = tmp_sai
            NOAHMP401_struc(n)%noahmp401(t)%tauss           = tmp_tauss
            NOAHMP401_struc(n)%noahmp401(t)%smoiseq(:)      = tmp_smoiseq(:)
            NOAHMP401_struc(n)%noahmp401(t)%smcwtd          = tmp_smcwtd
            NOAHMP401_struc(n)%noahmp401(t)%deeprech        = tmp_deeprech
            NOAHMP401_struc(n)%noahmp401(t)%rech            = tmp_rech
            NOAHMP401_struc(n)%noahmp401(t)%grain           = tmp_grain
            NOAHMP401_struc(n)%noahmp401(t)%gdd             = tmp_gdd
            NOAHMP401_struc(n)%noahmp401(t)%pgs             = tmp_pgs
            NOAHMP401_struc(n)%noahmp401(t)%gecros_state(:) = tmp_gecros_state(:)

            ! save output variables from local variables to global variables
            NOAHMP401_struc(n)%noahmp401(t)%tsk       = tmp_tsk
            NOAHMP401_struc(n)%noahmp401(t)%hfx       = tmp_hfx
!           NOAHMP401_struc(n)%noahmp401(t)%fsh       = tmp_fsh

            NOAHMP401_struc(n)%noahmp401(t)%qfx       = tmp_qfx
            NOAHMP401_struc(n)%noahmp401(t)%lh        = tmp_lh
            NOAHMP401_struc(n)%noahmp401(t)%grdflx    = tmp_grdflx
            NOAHMP401_struc(n)%noahmp401(t)%albedo    = tmp_albedo
            NOAHMP401_struc(n)%noahmp401(t)%snowc     = tmp_snowc
            NOAHMP401_struc(n)%noahmp401(t)%emiss     = tmp_emiss
            NOAHMP401_struc(n)%noahmp401(t)%rs        = tmp_rs
            NOAHMP401_struc(n)%noahmp401(t)%t2mv      = tmp_t2mv
            NOAHMP401_struc(n)%noahmp401(t)%t2mb      = tmp_t2mb
            NOAHMP401_struc(n)%noahmp401(t)%q2mv      = tmp_q2mv
            NOAHMP401_struc(n)%noahmp401(t)%q2mb      = tmp_q2mb
            NOAHMP401_struc(n)%noahmp401(t)%trad      = tmp_trad
            NOAHMP401_struc(n)%noahmp401(t)%nee       = tmp_nee
            NOAHMP401_struc(n)%noahmp401(t)%gpp       = tmp_gpp
            NOAHMP401_struc(n)%noahmp401(t)%npp       = tmp_npp
            NOAHMP401_struc(n)%noahmp401(t)%fveg      = tmp_fveg
            NOAHMP401_struc(n)%noahmp401(t)%runsf     = tmp_runsf
            NOAHMP401_struc(n)%noahmp401(t)%runsb     = tmp_runsb
            NOAHMP401_struc(n)%noahmp401(t)%ecan      = tmp_ecan
! Direct soil evaporation does not include sublimation of the snowpack
! on the soil (by the strict ALMA definition of ESoil). - David Mocko
            NOAHMP401_struc(n)%noahmp401(t)%edir      = tmp_edir - tmp_subsnow
            NOAHMP401_struc(n)%noahmp401(t)%etran     = tmp_etran
            NOAHMP401_struc(n)%noahmp401(t)%rainf     = tmp_rainf
            NOAHMP401_struc(n)%noahmp401(t)%snowf     = tmp_snowf
            NOAHMP401_struc(n)%noahmp401(t)%fsa       = tmp_fsa
            NOAHMP401_struc(n)%noahmp401(t)%fira      = tmp_fira
            NOAHMP401_struc(n)%noahmp401(t)%apar      = tmp_apar
            NOAHMP401_struc(n)%noahmp401(t)%psn       = tmp_psn
            NOAHMP401_struc(n)%noahmp401(t)%sav       = tmp_sav
            NOAHMP401_struc(n)%noahmp401(t)%sag       = tmp_sag
            NOAHMP401_struc(n)%noahmp401(t)%rssun     = tmp_rssun
            NOAHMP401_struc(n)%noahmp401(t)%rssha     = tmp_rssha
            NOAHMP401_struc(n)%noahmp401(t)%bgap      = tmp_bgap
            NOAHMP401_struc(n)%noahmp401(t)%wgap      = tmp_wgap
            NOAHMP401_struc(n)%noahmp401(t)%tgb       = tmp_tgb
            NOAHMP401_struc(n)%noahmp401(t)%tgv       = tmp_tgv
            NOAHMP401_struc(n)%noahmp401(t)%chv       = tmp_chv
            NOAHMP401_struc(n)%noahmp401(t)%chb       = tmp_chb
            NOAHMP401_struc(n)%noahmp401(t)%shg       = tmp_shg
            NOAHMP401_struc(n)%noahmp401(t)%shc       = tmp_shc
            NOAHMP401_struc(n)%noahmp401(t)%shb       = tmp_shb
            NOAHMP401_struc(n)%noahmp401(t)%evg       = tmp_evg
            NOAHMP401_struc(n)%noahmp401(t)%evb       = tmp_evb
            NOAHMP401_struc(n)%noahmp401(t)%ghv       = tmp_ghv
            NOAHMP401_struc(n)%noahmp401(t)%ghb       = tmp_ghb
            NOAHMP401_struc(n)%noahmp401(t)%irg       = tmp_irg
            NOAHMP401_struc(n)%noahmp401(t)%irc       = tmp_irc
            NOAHMP401_struc(n)%noahmp401(t)%irb       = tmp_irb
            NOAHMP401_struc(n)%noahmp401(t)%tr        = tmp_tr
            NOAHMP401_struc(n)%noahmp401(t)%evc       = tmp_evc
            NOAHMP401_struc(n)%noahmp401(t)%chleaf    = tmp_chleaf
            NOAHMP401_struc(n)%noahmp401(t)%chuc      = tmp_chuc
            NOAHMP401_struc(n)%noahmp401(t)%chv2      = tmp_chv2
            NOAHMP401_struc(n)%noahmp401(t)%chb2      = tmp_chb2
            NOAHMP401_struc(n)%noahmp401(t)%infxs1rt  = tmp_infxs1rt
            NOAHMP401_struc(n)%noahmp401(t)%soldrain1rt  = tmp_soldrain1rt

            ! EMK Update RHMin for 557WW
            if (tmp_tair .lt. &
                 noahmp401_struc(n)%noahmp401(t)%tair_agl_min) then
               noahmp401_struc(n)%noahmp401(t)%tair_agl_min = tmp_tair
               ! Use formulation based on Noah.3.6 code, which treats
               ! q2sat as saturated specific humidity
               tmp_es = 611.0*exp(2.501E6/461.0*(1./273.15 - 1./tmp_tair))
               tmp_q2sat = 0.622*tmp_es/(tmp_psurf-(1.-0.622)*tmp_es)
               noahmp401_struc(n)%noahmp401(t)%rhmin = tmp_qair / tmp_q2sat
            endif

            call LIS_diagnoseSurfaceOutputVar(n, t, LIS_MOC_RHMIN, &
             value=noahmp401_struc(n)%noahmp401(t)%rhmin, &
             vlevel=1, unit="-", direction="-",&
             surface_type=LIS_rc%lsm_index)
            call LIS_diagnoseSurfaceOutputVar(n, t, LIS_MOC_RHMIN, &
             value=(100.*noahmp401_struc(n)%noahmp401(t)%rhmin), &
             vlevel=1, unit="%", direction="-",&
             surface_type=LIS_rc%lsm_index)

            ![ 1] output variable: tsk (unit=K  ). ***  surface radiative temperature
            call LIS_diagnoseSurfaceOutputVar(n, t, LIS_MOC_RADT, value = NOAHMP401_struc(n)%noahmp401(t)%tsk, &
                                              vlevel=1, unit="K", direction="-", surface_type = LIS_rc%lsm_index)

            ![ 2] output variable: fsh (unit=W/m2). ***  sensible heat flux to atmosphere
            call LIS_diagnoseSurfaceOutputVar(n, t, LIS_MOC_QH, value = NOAHMP401_struc(n)%noahmp401(t)%hfx, &
                                              vlevel=1, unit="W m-2", direction="UP", surface_type = LIS_rc%lsm_index)

           !call LIS_diagnoseSurfaceOutputVar(n, t,LIS_MOC_QH,value = NOAHMP401_struc(n)%noahmp401(t)%fsh,   &
           !                                  vlevel=1,unit="W m-2",direction="UP",surface_type=LIS_rc%lsm_index)


            ![ 3] output variable: lh (unit=W/m2). ***  latent heat flux
            call LIS_diagnoseSurfaceOutputVar(n, t, LIS_MOC_QLE, value = NOAHMP401_struc(n)%noahmp401(t)%lh, &
                                              vlevel=1, unit="W m-2", direction="UP", surface_type = LIS_rc%lsm_index)

            ![ 4] output variable: grdflx (unit=W/m2). ***  ground/snow heat flux to soil
            call LIS_diagnoseSurfaceOutputVar(n, t, LIS_MOC_QG, value = NOAHMP401_struc(n)%noahmp401(t)%grdflx, &
                                              vlevel=1, unit="W m-2", direction="DN", surface_type = LIS_rc%lsm_index)

            ![ 5] output variable: albedo (unit=- ). ***  total grid albedo
            call LIS_diagnoseSurfaceOutputVar(n, t, LIS_MOC_ALBEDO, value = NOAHMP401_struc(n)%noahmp401(t)%albedo, &
                                              vlevel=1, unit="-", direction="-", surface_type = LIS_rc%lsm_index)

            if (tmp_albedo.ne.LIS_rc%udef) tmp_albedo = tmp_albedo * 100.0

            call LIS_diagnoseSurfaceOutputVar(n, t, LIS_MOC_ALBEDO, value = tmp_albedo, &
                                              vlevel=1, unit="%", direction="-", surface_type = LIS_rc%lsm_index)

            ![ 6] output variable: snowc (unit=-). ***  snow cover fraction
            call LIS_diagnoseSurfaceOutputVar(n, t, LIS_MOC_SNOWCOVER, value = NOAHMP401_struc(n)%noahmp401(t)%snowc, &
                                              vlevel=1, unit="-", direction="-", surface_type = LIS_rc%lsm_index)

            call LIS_diagnoseSurfaceOutputVar(n, t, LIS_MOC_SNOWCOVER, value = (NOAHMP401_struc(n)%noahmp401(t)%snowc*100.0), &
                                              vlevel=1, unit="%", direction="-", surface_type = LIS_rc%lsm_index)

            ![ 7] output variable: smc (unit=m3/m3). ***  volumetric soil moisture
            do i=1, NOAHMP401_struc(n)%nsoil
                call LIS_diagnoseSurfaceOutputVar(n, t, LIS_MOC_SOILMOIST, value = NOAHMP401_struc(n)%noahmp401(t)%smc(i), &
                                                  vlevel=i, unit="m^3 m-3", direction="-", surface_type = LIS_rc%lsm_index)
            end do

            ![ 8] output variable: sh2o (unit=m3/m3). ***  equilibrium volumetric liquid soil moisture content
            do i=1, NOAHMP401_struc(n)%nsoil
                call LIS_diagnoseSurfaceOutputVar(n, t, LIS_MOC_SMLIQFRAC, value = NOAHMP401_struc(n)%noahmp401(t)%sh2o(i), &
                                                  vlevel=i, unit="m^3 m-3", direction="-", surface_type = LIS_rc%lsm_index)
            end do

            ![ 9] output variable: tslb (unit=K). ***  soil temperature
            do i=1, NOAHMP401_struc(n)%nsoil
                call LIS_diagnoseSurfaceOutputVar(n, t, LIS_MOC_SOILTEMP, value = NOAHMP401_struc(n)%noahmp401(t)%tslb(i), &
                                                  vlevel=i, unit="K", direction="-", surface_type = LIS_rc%lsm_index)
            end do

            ![ 10] output variable: sneqv (unit=mm ). ***  snow water equivalent
            call LIS_diagnoseSurfaceOutputVar(n, t, LIS_MOC_SWE, value = NOAHMP401_struc(n)%noahmp401(t)%sneqv, &
                                              vlevel=1, unit="kg m-2", direction="-", surface_type = LIS_rc%lsm_index)

            ![ 11] output variable: snowh (unit=m ). ***  physical snow depth
            call LIS_diagnoseSurfaceOutputVar(n, t, LIS_MOC_SNOWDEPTH, value = NOAHMP401_struc(n)%noahmp401(t)%snowh, &
                                              vlevel=1, unit="m ", direction="-", surface_type = LIS_rc%lsm_index)

            ![ 12] output variable: canwat (unit=kg/m2). ***  total canopy water storage
            call LIS_diagnoseSurfaceOutputVar(n, t, LIS_MOC_CANOPINT, value = NOAHMP401_struc(n)%noahmp401(t)%canwat, &
                                              vlevel=1, unit="kg m-2", direction="- ", surface_type = LIS_rc%lsm_index)

            ![ 13] output variable: emiss (unit=- ). ***  surface bulk emissivity
            call LIS_diagnoseSurfaceOutputVar(n, t, LIS_MOC_EMISSFORC, value = NOAHMP401_struc(n)%noahmp401(t)%emiss, &
                                              vlevel=1, unit="- ", direction="-", surface_type = LIS_rc%lsm_index)

            ![ 14] output variable: rs (unit=s/m). ***  total stomatal resistance
            ! call LIS_diagnoseSurfaceOutputVar(n, t, LIS_MOC_RS, value = NOAHMP401_struc(n)%noahmp401(t)%rs, &
            !                                  vlevel=1, unit="s/m", direction="-", surface_type = LIS_rc%lsm_index)

            ![ 15] output variable: isnow (unit=-). ***  actual number of snow layers
            call LIS_diagnoseSurfaceOutputVar(n, t, LIS_MOC_SOWN_NLAYER, value = -1.0*NOAHMP401_struc(n)%noahmp401(t)%isnow, &
                                              vlevel=1, unit="-", direction="-", surface_type = LIS_rc%lsm_index)

            ![ 16] output variable: tv (unit=K ). ***  vegetation leaf temperature
            call LIS_diagnoseSurfaceOutputVar(n, t, LIS_MOC_VEGT, value = NOAHMP401_struc(n)%noahmp401(t)%tv, &
                                              vlevel=1, unit="K", direction="-", surface_type = LIS_rc%lsm_index)

            ![ 17] output variable: tg (unit=K). ***  averaged ground surface temperature
            call LIS_diagnoseSurfaceOutputVar(n, t, LIS_MOC_GROUNDAVGT, value = NOAHMP401_struc(n)%noahmp401(t)%tg, &
                                              vlevel=1, unit="K", direction="-", surface_type = LIS_rc%lsm_index)

            ![ 18] output variable: canice (unit=mm). ***  canopy intercepted ice
            call LIS_diagnoseSurfaceOutputVar(n, t, LIS_MOC_SWEVEG, value = NOAHMP401_struc(n)%noahmp401(t)%canice, &
                                              vlevel=1, unit="kg m-2", direction="-", surface_type = LIS_rc%lsm_index)

            ![ 19] output variable: canliq (unit=mm). ***  canopy intercepted liquid water
            call LIS_diagnoseSurfaceOutputVar(n, t, LIS_MOC_CANOPY_INTL, value = NOAHMP401_struc(n)%noahmp401(t)%canliq, &
                                              vlevel=1, unit="mm", direction="-", surface_type = LIS_rc%lsm_index)

            ![ 20] output variable: eah (unit=Pa  ). ***  canopy air vapor pressure
            call LIS_diagnoseSurfaceOutputVar(n, t, LIS_MOC_CANOPY_VP, value = NOAHMP401_struc(n)%noahmp401(t)%eah, &
                                              vlevel=1, unit="Pa", direction="-", surface_type = LIS_rc%lsm_index)

            ![ 21] output variable: tah (unit=K  ). ***  canopy air temperature
            call LIS_diagnoseSurfaceOutputVar(n, t, LIS_MOC_CANOPY_TEMP, value = NOAHMP401_struc(n)%noahmp401(t)%tah, &
                                              vlevel=1, unit="K", direction="-", surface_type = LIS_rc%lsm_index)

            ![ 22] output variable: cm (unit=s/m ). ***  bulk momentum drag coefficient
            call LIS_diagnoseSurfaceOutputVar(n, t, LIS_MOC_CM, value = NOAHMP401_struc(n)%noahmp401(t)%cm, &
                                              vlevel=1, unit="-", direction="-", surface_type = LIS_rc%lsm_index)

            ![ 23] output variable: ch (unit=s/m ). ***  bulk sensible heat exchange coefficient
            call LIS_diagnoseSurfaceOutputVar(n, t, LIS_MOC_CH, value = NOAHMP401_struc(n)%noahmp401(t)%ch, &
                                              vlevel=1, unit="m", direction="-", surface_type = LIS_rc%lsm_index)

            ![ 24] output variable: fwet (unit=-  ). ***  wetted or snowed fraction of canopy
            call LIS_diagnoseSurfaceOutputVar(n, t, LIS_MOC_CANOPY_WF, value = NOAHMP401_struc(n)%noahmp401(t)%fwet, &
                                              vlevel=1, unit="-", direction="-", surface_type = LIS_rc%lsm_index)

            ![ 25] output variable: wslake (unit=mm). ***  lake water storage
            call LIS_diagnoseSurfaceOutputVar(n, t, LIS_MOC_LAKEWATER, value = NOAHMP401_struc(n)%noahmp401(t)%wslake, &
                                              vlevel=1, unit="mm", direction="-", surface_type = LIS_rc%lsm_index)

            ![ 26] output variable: zwt (unit=m). ***  water table depth
            call LIS_diagnoseSurfaceOutputVar(n, t, LIS_MOC_WATERTABLED, value = NOAHMP401_struc(n)%noahmp401(t)%zwt, &
                                              vlevel=1, unit="m", direction="-", surface_type = LIS_rc%lsm_index)

            ![ 27] output variable: wa (unit=mm). ***  water storage in the "aquifer"
            call LIS_diagnoseSurfaceOutputVar(n, t, LIS_MOC_GWS, value = NOAHMP401_struc(n)%noahmp401(t)%wa, &
                                              vlevel=1, unit="mm", direction="-", surface_type = LIS_rc%lsm_index)

            ![ 28] output variable: wt (unit=mm). ***  water in aquifer and saturated soil
            call LIS_diagnoseSurfaceOutputVar(n, t, LIS_MOC_WT_AQUI_SATSOIL, value = NOAHMP401_struc(n)%noahmp401(t)%wt, &
                                              vlevel=1, unit="mm", direction="-", surface_type = LIS_rc%lsm_index)

            ![ 29] output variable: tsno (unit=K). ***  snow layer temperature
            do i=1, NOAHMP401_struc(n)%nsnow
                call LIS_diagnoseSurfaceOutputVar(n, t, LIS_MOC_SNOWTPROF, value = NOAHMP401_struc(n)%noahmp401(t)%tsno(i), &
                                                  vlevel=i, unit="K", direction="-", surface_type = LIS_rc%lsm_index)
            end do

            ![ 30] output variable: snowice (unit=mm ). ***  snow layer ice
            do i=1, NOAHMP401_struc(n)%nsnow
                call LIS_diagnoseSurfaceOutputVar(n, t, LIS_MOC_SNOWICE, value = NOAHMP401_struc(n)%noahmp401(t)%snowice(i), &
                                                  vlevel=i, unit="mm", direction="-", surface_type = LIS_rc%lsm_index)
            end do

            ![ 31] output variable: snowliq (unit=mm ). ***  snow layer liquid water
            do i=1, NOAHMP401_struc(n)%nsnow
                call LIS_diagnoseSurfaceOutputVar(n, t, LIS_MOC_SNOWLIQ, value = NOAHMP401_struc(n)%noahmp401(t)%snowliq(i), &
                                                  vlevel=i, unit="mm", direction="-", surface_type = LIS_rc%lsm_index)
            end do

            ! Yeosang Yoon, for snow DA
            ! output variable: z_snow (unit=m). ***  snow layer-bottom depth from snow surface
            do i=1, NOAHMP401_struc(n)%nsnow
                call LIS_diagnoseSurfaceOutputVar(n, t, LIS_MOC_SNOW_LBDFSS, value = NOAHMP401_struc(n)%noahmp401(t)%zss(i), &
                                                  vlevel=i, unit="m", direction="-", surface_type = LIS_rc%lsm_index)
            end do

            ![ 32] output variable: lfmass (unit=g/m2). ***  leaf mass
            call LIS_diagnoseSurfaceOutputVar(n, t, LIS_MOC_LEAFMASS, value = NOAHMP401_struc(n)%noahmp401(t)%lfmass, &
                                              vlevel=1, unit="g m-2", direction="-", surface_type = LIS_rc%lsm_index)

            ![ 33] output variable: rtmass (unit=g/m2 ). ***  mass of fine roots
            call LIS_diagnoseSurfaceOutputVar(n, t, LIS_MOC_ROOTMASS, value = NOAHMP401_struc(n)%noahmp401(t)%rtmass, &
                                              vlevel=1, unit="g m-2 ", direction="-", surface_type = LIS_rc%lsm_index)

            ![ 34] output variable: stmass (unit=g/m2 ). ***  stem mass
            call LIS_diagnoseSurfaceOutputVar(n, t, LIS_MOC_STEMMASS, value = NOAHMP401_struc(n)%noahmp401(t)%stmass, &
                                              vlevel=1, unit="g m-2", direction="-", surface_type = LIS_rc%lsm_index)

            ![ 35] output variable: wood (unit=g/m2). ***  mass of wood including woody roots
            call LIS_diagnoseSurfaceOutputVar(n, t, LIS_MOC_WOODMASS, value = NOAHMP401_struc(n)%noahmp401(t)%wood, &
                                              vlevel=1, unit="g m-2", direction="-", surface_type = LIS_rc%lsm_index)

            ![ 36] output variable: stblcp (unit=g/m2). ***  stable carbon in deep soil
            call LIS_diagnoseSurfaceOutputVar(n, t, LIS_MOC_CARBON_DEEPSOIL, value = NOAHMP401_struc(n)%noahmp401(t)%stblcp, &
                                              vlevel=1, unit="g m-2", direction="-", surface_type = LIS_rc%lsm_index)

            ![ 37] output variable: fastcp (unit=g/m2 ). ***  short-lived carbon in shallow soil
            call LIS_diagnoseSurfaceOutputVar(n, t, LIS_MOC_CARBON_SHALLOWSOIL, value = NOAHMP401_struc(n)%noahmp401(t)%fastcp, &
                                              vlevel=1, unit="g m-2", direction="-", surface_type = LIS_rc%lsm_index)

            ![ 38] output variable: lai (unit=-). ***  leave area index
            call LIS_diagnoseSurfaceOutputVar(n, t, LIS_MOC_LAI, value = NOAHMP401_struc(n)%noahmp401(t)%lai, &
                                              vlevel=1, unit="-", direction="-", surface_type = LIS_rc%lsm_index)

            ![ 39] output variable: sai (unit=- ). ***  stem area index
            call LIS_diagnoseSurfaceOutputVar(n, t, LIS_MOC_SAI, value = NOAHMP401_struc(n)%noahmp401(t)%sai, &
                                              vlevel=1, unit="-", direction="-", surface_type = LIS_rc%lsm_index)

            ![ 40] output variable: tauss (unit=- ). ***  snow aging factor
            call LIS_diagnoseSurfaceOutputVar(n, t, LIS_MOC_SNOWAGE, value = NOAHMP401_struc(n)%noahmp401(t)%tauss, &
                                              vlevel=1, unit="-", direction="-", surface_type = LIS_rc%lsm_index)

            ![ 41] output variable: smcwtd (unit=m3/m3). ***  soil moisture content in the layer to the water table when deep
            call LIS_diagnoseSurfaceOutputVar(n, t, LIS_MOC_BETWEENWATER, value = NOAHMP401_struc(n)%noahmp401(t)%smcwtd, &
                                              vlevel=1, unit="m^3 m-3", direction="-", surface_type = LIS_rc%lsm_index)

            ![ 42] output variable: deeprech (unit=m). ***  recharge to the water table when groundwater is deep
            call LIS_diagnoseSurfaceOutputVar(n, t, LIS_MOC_QRECTOGW, value = NOAHMP401_struc(n)%noahmp401(t)%deeprech, &
                                              vlevel=1, unit="m", direction="-", surface_type = LIS_rc%lsm_index)

            ![ 43] output variable: rech (unit=m). ***  recharge from the water table when groundwater is shallow
            call LIS_diagnoseSurfaceOutputVar(n, t, LIS_MOC_QRECFROMGW, value = NOAHMP401_struc(n)%noahmp401(t)%rech, &
                                              vlevel=1, unit="m", direction="-", surface_type = LIS_rc%lsm_index)

            ![ 44] output variable: t2mv (unit=K). ***  2-m air temperature over vegetated part
            call LIS_diagnoseSurfaceOutputVar(n, t, LIS_MOC_VEGE2MT, value = NOAHMP401_struc(n)%noahmp401(t)%t2mv, &
                                              vlevel=1, unit="K", direction="-", surface_type = LIS_rc%lsm_index)

            ![ 45] output variable: t2mb (unit=K ). ***  2-m height air temperature
            call LIS_diagnoseSurfaceOutputVar(n, t, LIS_MOC_BARE2MT, value = NOAHMP401_struc(n)%noahmp401(t)%t2mb, &
                                              vlevel=1, unit="K", direction="-", surface_type = LIS_rc%lsm_index)

            ![ 46] output variable: q2mv (unit=kg/kg). ***  2-m mixing ratio of vegetation part
            call LIS_diagnoseSurfaceOutputVar(n, t, LIS_MOC_VEGE2MQ2, value = NOAHMP401_struc(n)%noahmp401(t)%q2mv, &
                                              vlevel=1, unit="kg kg-1", direction="-", surface_type = LIS_rc%lsm_index)

            ![ 47] output variable: q2mb (unit=kg/kg). ***  2-m mixing ratio of bare ground part
            call LIS_diagnoseSurfaceOutputVar(n, t, LIS_MOC_BARE2MQ2, value = NOAHMP401_struc(n)%noahmp401(t)%q2mb, &
                                              vlevel=1, unit="kg kg-1", direction="-", surface_type = LIS_rc%lsm_index)

            ![ 48] output variable: trad (unit=K). ***  surface radiative temperature
            call LIS_diagnoseSurfaceOutputVar(n, t, LIS_MOC_RADT, value = NOAHMP401_struc(n)%noahmp401(t)%trad, &
                                              vlevel=1, unit="K", direction="-", surface_type = LIS_rc%lsm_index)

            ![ 49] output variable: nee (unit=g/m2/s ). ***  net ecosystem exchange of CO2
            call LIS_diagnoseSurfaceOutputVar(n, t, LIS_MOC_NEE, value = NOAHMP401_struc(n)%noahmp401(t)%nee, &
                                              vlevel=1, unit="g m-2 s-1", direction="OUT", surface_type = LIS_rc%lsm_index)

            ![ 50] output variable: gpp (unit=g/m2/s  ). ***  gross primary assimilation of carbon
            call LIS_diagnoseSurfaceOutputVar(n, t, LIS_MOC_GPP, value = NOAHMP401_struc(n)%noahmp401(t)%gpp, &
                                              vlevel=1, unit="g m-2 s-1", direction="IN", surface_type = LIS_rc%lsm_index)

            ![ 51] output variable: npp (unit=g/m2/s). ***  net primary productivity of carbon
            call LIS_diagnoseSurfaceOutputVar(n, t, LIS_MOC_NPP, value = NOAHMP401_struc(n)%noahmp401(t)%npp, &
                                              vlevel=1, unit="g m-2 s-1", direction="OUT", surface_type = LIS_rc%lsm_index)

            ![ 52] output variable: fveg (unit=-). ***  Noah-MP green vegetation fraction
            call LIS_diagnoseSurfaceOutputVar(n, t, LIS_MOC_GREENNESS, value = NOAHMP401_struc(n)%noahmp401(t)%fveg, &
                                              vlevel=1, unit="-", direction="-", surface_type = LIS_rc%lsm_index)

            ![ 53] output variable: runsf (unit=mm/s). ***  surface runoff
            call LIS_diagnoseSurfaceOutputVar(n, t, LIS_MOC_QS, value = NOAHMP401_struc(n)%noahmp401(t)%runsf, &
                                              vlevel=1, unit="kg m-2 s-1", direction="OUT", surface_type = LIS_rc%lsm_index)

            call LIS_diagnoseSurfaceOutputVar(n, t, LIS_MOC_QS, value = NOAHMP401_struc(n)%noahmp401(t)%runsf*dt, &
                                              vlevel=1, unit="kg m-2", direction="OUT", surface_type = LIS_rc%lsm_index)

            ![ 54] output variable: runsb (unit=mm/s ). ***  baseflow (saturation excess)
            call LIS_diagnoseSurfaceOutputVar(n, t, LIS_MOC_QSB, value = NOAHMP401_struc(n)%noahmp401(t)%runsb, &
                                              vlevel=1, unit="kg m-2 s-1", direction="OUT", surface_type = LIS_rc%lsm_index)

            call LIS_diagnoseSurfaceOutputVar(n, t, LIS_MOC_QSB, value = NOAHMP401_struc(n)%noahmp401(t)%runsb*dt, &
                                              vlevel=1, unit="kg m-2", direction="OUT", surface_type = LIS_rc%lsm_index)

            ![ 55] output variable: ecan (unit=mm/s ). ***  evaporation of intercepted water
            call LIS_diagnoseSurfaceOutputVar(n, t, LIS_MOC_ECANOP, value = NOAHMP401_struc(n)%noahmp401(t)%ecan, &
                                              vlevel=1, unit="kg m-2 s-1", direction="UP", surface_type = LIS_rc%lsm_index)

            ![ 56] output variable: edir (unit=mm/s ). ***  soil surface evaporation rate
            call LIS_diagnoseSurfaceOutputVar(n, t, LIS_MOC_ESOIL, value = NOAHMP401_struc(n)%noahmp401(t)%edir, &
                                              vlevel=1, unit="kg m-2 s-1", direction="UP", surface_type = LIS_rc%lsm_index)

            ![ 57] output variable: etran (unit=mm/s ). ***  transpiration rate
            call LIS_diagnoseSurfaceOutputVar(n, t, LIS_MOC_TVEG, value = NOAHMP401_struc(n)%noahmp401(t)%etran, &
                                              vlevel=1, unit="kg m-2 s-1", direction="UP", surface_type = LIS_rc%lsm_index)

            ![ 58] output variable: fsa (unit=W/m2). ***  total absorbed solar radiation
            call LIS_diagnoseSurfaceOutputVar(n, t, LIS_MOC_SWNET, value = NOAHMP401_struc(n)%noahmp401(t)%fsa, &
                                              vlevel=1, unit="W m-2", direction="DN", surface_type = LIS_rc%lsm_index)

            ![ 59] output variable: fira (unit=W/m2 ). ***  total net longwave radiation [+ to atm]
            call LIS_diagnoseSurfaceOutputVar(n, t, LIS_MOC_LWUP, value = NOAHMP401_struc(n)%noahmp401(t)%fira, &
                                              vlevel=1, unit="W m-2", direction="UP", surface_type = LIS_rc%lsm_index)

            ![ 60] output variable: apar (unit=W/m2). ***  photosynthesis active energy by canopy
            call LIS_diagnoseSurfaceOutputVar(n, t, LIS_MOC_APAR, value = NOAHMP401_struc(n)%noahmp401(t)%apar, &
                                              vlevel=1, unit="W m-2", direction="IN", surface_type = LIS_rc%lsm_index)

            ![ 61] output variable: psn (unit=umol/m2/s ). ***  total photosynthesis of CO2 [+]
            call LIS_diagnoseSurfaceOutputVar(n, t, LIS_MOC_PSCO2, value = NOAHMP401_struc(n)%noahmp401(t)%psn, &
                                              vlevel=1, unit="umol m-2 s-1", direction="IN", surface_type = LIS_rc%lsm_index)

            !![ 62] output variable: sav (unit=W/m2 ). ***  solar radiation absorbed by vegetation
            !call LIS_diagnoseSurfaceOutputVar(n, t, LIS_MOC_SAV, value = NOAHMP401_struc(n)%noahmp401(t)%sav, &
            !                                  vlevel=1, unit="W/m2 ", direction="IN", surface_type = LIS_rc%lsm_index)

            ![ 63] output variable: sag (unit=W/m2 ). ***  solar radiation absorbed by ground
            !call LIS_diagnoseSurfaceOutputVar(n, t, LIS_MOC_SAQ, value = NOAHMP401_struc(n)%noahmp401(t)%sag, &
            !                                  vlevel=1, unit="W/m2 ", direction="IN", surface_type = LIS_rc%lsm_index)

            ![ 64] output variable: rssun (unit=s/m). ***  sunlit leaf stomatal resistance
            call LIS_diagnoseSurfaceOutputVar(n, t, LIS_MOC_RSSUN, value = NOAHMP401_struc(n)%noahmp401(t)%rssun, &
                                              vlevel=1, unit="s m-1", direction="-", surface_type = LIS_rc%lsm_index)

            ![ 65] output variable: rssha (unit=s/m). ***  shaded leaf stomatal resistance
            call LIS_diagnoseSurfaceOutputVar(n, t, LIS_MOC_RSSHA, value = NOAHMP401_struc(n)%noahmp401(t)%rssha, &
                                              vlevel=1, unit="s m-1", direction="-", surface_type = LIS_rc%lsm_index)

            ![ 66] output variable: bgap (unit=-). ***  between gap fraction
            call LIS_diagnoseSurfaceOutputVar(n, t, LIS_MOC_BGAP, value = NOAHMP401_struc(n)%noahmp401(t)%bgap, &
                                              vlevel=1, unit="-", direction="-", surface_type = LIS_rc%lsm_index)

            ![ 67] output variable: wgap (unit=- ). ***  within gap fraction
            call LIS_diagnoseSurfaceOutputVar(n, t, LIS_MOC_WGAP, value = NOAHMP401_struc(n)%noahmp401(t)%wgap, &
                                              vlevel=1, unit="-", direction="-", surface_type = LIS_rc%lsm_index)

            ![ 68] output variable: tgb (unit=K). ***  bare ground temperature
            call LIS_diagnoseSurfaceOutputVar(n, t, LIS_MOC_BARESOILT, value = NOAHMP401_struc(n)%noahmp401(t)%tgb, &
                                              vlevel=1, unit="K", direction="-", surface_type = LIS_rc%lsm_index)

            ![ 69] output variable: tgv (unit=K). ***  vegetated ground surface temperature
            call LIS_diagnoseSurfaceOutputVar(n, t, LIS_MOC_GROUNDVEGT, value = NOAHMP401_struc(n)%noahmp401(t)%tgv, &
                                              vlevel=1, unit="K", direction="-", surface_type = LIS_rc%lsm_index)

            ![ 70] output variable: chv (unit=s/m). ***  sensible heat exchange coefficient over vegetated fraction
            call LIS_diagnoseSurfaceOutputVar(n, t, LIS_MOC_CHV, value = NOAHMP401_struc(n)%noahmp401(t)%chv, &
                                              vlevel=1, unit="-", direction="-", surface_type = LIS_rc%lsm_index)

            ![ 71] output variable: chb (unit=s/m). ***  sensible heat exchange coefficient over bare-ground fraction
            call LIS_diagnoseSurfaceOutputVar(n, t, LIS_MOC_CHB, value = NOAHMP401_struc(n)%noahmp401(t)%chb, &
                                              vlevel=1, unit="-", direction="-", surface_type = LIS_rc%lsm_index)

            ![ 72] output variable: shg (unit=W/m2     ). ***  get ground sensible heat [+ to atm]
            call LIS_diagnoseSurfaceOutputVar(n, t, LIS_MOC_SHG, value = NOAHMP401_struc(n)%noahmp401(t)%shg, &
                                              vlevel=1, unit="W m-2", direction="UP", surface_type = LIS_rc%lsm_index)

            ![ 73] output variable: shc (unit=W/m2   ). ***  canopy sensible heat [+ to atm]
            call LIS_diagnoseSurfaceOutputVar(n, t, LIS_MOC_SHC, value = NOAHMP401_struc(n)%noahmp401(t)%shc, &
                                              vlevel=1, unit="W m-2", direction="UP", surface_type = LIS_rc%lsm_index)

            ![ 74] output variable: shb (unit=W/m2     ). ***  bare ground sensible heat [+ to atm]
            call LIS_diagnoseSurfaceOutputVar(n, t, LIS_MOC_SHB, value = NOAHMP401_struc(n)%noahmp401(t)%shb, &
                                              vlevel=1, unit="W m-2", direction="UP", surface_type = LIS_rc%lsm_index)

            ![ 75] output variable: evg (unit=W/m2  ). ***  veg ground evaporation [+ to atm]
            call LIS_diagnoseSurfaceOutputVar(n, t, LIS_MOC_EVG, value = NOAHMP401_struc(n)%noahmp401(t)%evg, &
                                              vlevel=1, unit="W m-2", direction="UP", surface_type = LIS_rc%lsm_index)

            ![ 76] output variable: evb (unit=W/m2  ). ***  bare soil evaporation [+ to atm]
            call LIS_diagnoseSurfaceOutputVar(n, t, LIS_MOC_EVB, value = NOAHMP401_struc(n)%noahmp401(t)%evb, &
                                              vlevel=1, unit="W m-2", direction="UP", surface_type = LIS_rc%lsm_index)

            ![ 77] output variable: ghv (unit=W/m2 ). ***  vegetated ground heat flux [+ to soil]
            call LIS_diagnoseSurfaceOutputVar(n, t, LIS_MOC_GHV, value = NOAHMP401_struc(n)%noahmp401(t)%ghv, &
                                              vlevel=1, unit="W m-2", direction="UP", surface_type = LIS_rc%lsm_index)

            ![ 78] output variable: ghb (unit=W/m2 ). ***  bare ground heat flux [+ to soil]
            call LIS_diagnoseSurfaceOutputVar(n, t, LIS_MOC_GHB, value = NOAHMP401_struc(n)%noahmp401(t)%ghb, &
                                              vlevel=1, unit="W m-2", direction="UP", surface_type = LIS_rc%lsm_index)

            ![ 79] output variable: irg (unit=W/m2 ). ***  veg ground net long wave radiation [+ to atm]
            call LIS_diagnoseSurfaceOutputVar(n, t, LIS_MOC_IRV, value = NOAHMP401_struc(n)%noahmp401(t)%irg, &
                                              vlevel=1, unit="W m-2", direction="UP", surface_type = LIS_rc%lsm_index)

            ![ 80] output variable: irc (unit=W/m2 ). ***  canopy net long wave radiation [+ to atm]
            call LIS_diagnoseSurfaceOutputVar(n, t, LIS_MOC_IRC, value = NOAHMP401_struc(n)%noahmp401(t)%irc, &
                                              vlevel=1, unit="W m-2", direction="UP", surface_type = LIS_rc%lsm_index)

            ![ 81] output variable: irb (unit=W/m2 ). ***  bare net long wave radiation [+ to atm]
            call LIS_diagnoseSurfaceOutputVar(n, t, LIS_MOC_IRB, value = NOAHMP401_struc(n)%noahmp401(t)%irb, &
                                              vlevel=1, unit="W m-2", direction="UP", surface_type = LIS_rc%lsm_index)

            ![ 82] output variable: tr (unit=W/m2 ). ***  transpiration heat [to atm]
            call LIS_diagnoseSurfaceOutputVar(n, t, LIS_MOC_HTR, value = NOAHMP401_struc(n)%noahmp401(t)%tr, &
                                              vlevel=1, unit="W m-2", direction="UP", surface_type = LIS_rc%lsm_index)

            ![ 83] output variable: evc (unit=W/m2 ). ***  canopy evaporation heat [to atm]
            !call LIS_diagnoseSurfaceOutputVar(n, t, LIS_MOC_EVC, value = NOAHMP401_struc(n)%noahmp401(t)%evc, &
            !                                  vlevel=1, unit="W/m2 ", direction="UP", surface_type = LIS_rc%lsm_index)

            ![ 84] output variable: chleaf (unit=m/s). ***  leaf exchange coefficient
            call LIS_diagnoseSurfaceOutputVar(n, t, LIS_MOC_CHLEAF, value = NOAHMP401_struc(n)%noahmp401(t)%chleaf, &
                                              vlevel=1, unit="m s-1", direction="-", surface_type = LIS_rc%lsm_index)

            ![ 85] output variable: chuc (unit=m/s). ***  under canopy exchange coefficient
            call LIS_diagnoseSurfaceOutputVar(n, t, LIS_MOC_CHUC, value = NOAHMP401_struc(n)%noahmp401(t)%chuc, &
                                              vlevel=1, unit="m s-1", direction="-", surface_type = LIS_rc%lsm_index)

            ![ 86] output variable: chv2 (unit=m/s). ***  veg 2m exchange coefficient
            call LIS_diagnoseSurfaceOutputVar(n, t, LIS_MOC_CHV2, value = NOAHMP401_struc(n)%noahmp401(t)%chv2, &
                                              vlevel=1, unit="m s-1", direction="-", surface_type = LIS_rc%lsm_index)

            ![ 87] output variable: chb2 (unit=m/s). ***  bare 2m exchange coefficient
            call LIS_diagnoseSurfaceOutputVar(n, t, LIS_MOC_CHB2, value = NOAHMP401_struc(n)%noahmp401(t)%chb2, &
                                              vlevel=1, unit="m s-1", direction="-", surface_type = LIS_rc%lsm_index)

            ![ 88] output variable: evap (unit=kg/m2/s). ***  total evapotranspiration
            call LIS_diagnoseSurfaceOutputVar(n, t, LIS_MOC_EVAP, value = NOAHMP401_struc(n)%noahmp401(t)%qfx, &
                                              vlevel=1, unit="kg m-2 s-1", direction="UP", surface_type = LIS_rc%lsm_index)
            !PET
            call LIS_diagnoseSurfaceOutputVar(n, t, LIS_MOC_POTEVAP, &
                 value=(tmp_fgev_pet+tmp_fcev_pet+tmp_fctr_pet), vlevel=1,unit="W m-2",&
                  direction="UP",surface_type=LIS_rc%lsm_index)
            call LIS_diagnoseSurfaceOutputVar(n, t, LIS_MOC_POTEVAP, &
                 value=(tmp_fgev_pet+tmp_fcev_pet+tmp_fctr_pet)/LVH2O, vlevel=1,unit="kg m-2 s-1",&
                  direction="UP",surface_type=LIS_rc%lsm_index)

            ![ 89] output variable: rainf (unit=kg/m2). ***  precipitation rate
            call LIS_diagnoseSurfaceOutputVar(n, t, LIS_MOC_RAINF, value = NOAHMP401_struc(n)%noahmp401(t)%rainf, &
                                              vlevel=1, unit="kg m-2 s-1", direction="DN", surface_type = LIS_rc%lsm_index)

            ![ 90] output variable: snowf (unit=kg/m2). ***  snowfall rate
            call LIS_diagnoseSurfaceOutputVar(n, t, LIS_MOC_SNOWF, value = NOAHMP401_struc(n)%noahmp401(t)%snowf, &
                                              vlevel=1, unit="kg m-2 s-1", direction="DN", surface_type = LIS_rc%lsm_index)

            ![ 91] LWnet
            call LIS_diagnoseSurfaceOutputVar(n, t, LIS_MOC_LWNET,vlevel=1,  &
                  value=(-1.0 * NOAHMP401_struc(n)%noahmp401(t)%fira), &
                  unit="W m-2", direction="DN", surface_type=LIS_rc%lsm_index)

            ! Code added by Zhuo Wang on 02/28/2019
            ![ 92] output variable: qsnbot (unit=kg m-2 s-1). ***  melting water out of snow bottom 
            call LIS_diagnoseSurfaceOutputVar(n, t, LIS_MOC_QSM, value = tmp_qsnbot, &
                  vlevel=1, unit="kg m-2 s-1", direction="S2L", surface_type = LIS_rc%lsm_index)

            ![ 93] output variable: subsnow (unit=kg m-2 s-1). ***  snow sublimation 
            call LIS_diagnoseSurfaceOutputVar(n, t, LIS_MOC_SUBSNOW, value = tmp_subsnow, &
                  vlevel=1, unit="kg m-2 s-1", direction="-", surface_type = LIS_rc%lsm_index)

            ![ 94] output variable: AvgSurfT (unit=K). *** average surface temperature 
            AvgSurfT_out = NOAHMP401_struc(n)%noahmp401(t)%fveg * NOAHMP401_struc(n)%noahmp401(t)%tv + &
                  (1.0-NOAHMP401_struc(n)%noahmp401(t)%fveg) * NOAHMP401_struc(n)%noahmp401(t)%tgb
            call LIS_diagnoseSurfaceOutputVar(n, t, LIS_MOC_AVGSURFT, value = AvgSurfT_out, &
                  vlevel=1, unit="K", direction="-",surface_type = LIS_rc%lsm_index)

            ![ 95] TWS should be SWE + CanopInt + Soil moisture + WA - David Mocko
            TWS_out = NOAHMP401_struc(n)%noahmp401(t)%sneqv
            if ((NOAHMP401_struc(n)%noahmp401(t)%canliq.ge.0.0).and.   &
                (NOAHMP401_struc(n)%noahmp401(t)%canice.ge.0.0)) then
               TWS_out = TWS_out +                                     &
                            (NOAHMP401_struc(n)%noahmp401(t)%canliq  + &
                             NOAHMP401_struc(n)%noahmp401(t)%canice)
            endif
            do i = 1,NOAHMP401_struc(n)%nsoil
               TWS_out = TWS_out +                                     &
                      (NOAHMP401_struc(n)%noahmp401(t)%smc(i)  *       &
                      tmp_sldpth(i)*LIS_CONST_RHOFW)
            enddo
            if (NOAHMP401_struc(n)%noahmp401(t)%wa.ge.0.0) then
               TWS_out = TWS_out + NOAHMP401_struc(n)%noahmp401(t)%wa
            endif
            call LIS_diagnoseSurfaceOutputVar(n, t, LIS_MOC_TWS, value = TWS_out, &
                   vlevel=1, unit="mm", direction="-", surface_type = LIS_rc%lsm_index)

            ![ 96] Qa - Advective energy - Heat transferred to a snow cover by rain
            !         - (unit=W m-2) - added by David Mocko
            call LIS_diagnoseSurfaceOutputVar(n, t, LIS_MOC_QA, value = tmp_pah, &
                  vlevel=1, unit="W m-2",direction="DN",surface_type=LIS_rc%lsm_index)

! Added water balance change terms - David Mocko
            endsm = 0.0
            do i = 1,tmp_nsoil
               endsm = endsm +                                         &
                          (tmp_smc(i) * tmp_sldpth(i) * LIS_CONST_RHOFW)
            enddo
            call LIS_diagnoseSurfaceOutputVar(n,t,LIS_MOC_DELSOILMOIST,&
                     value=(endsm - startsm),vlevel=1,unit="kg m-2",   &
                     direction="INC",surface_type=LIS_rc%lsm_index)
            call LIS_diagnoseSurfaceOutputVar(n,t,LIS_MOC_DELSWE,      &
                     value=(NOAHMP401_struc(n)%noahmp401(t)%sneqv -    &
                            startswe),                                 &
                     vlevel=1,unit="kg m-2",direction="INC",           &
                     surface_type=LIS_rc%lsm_index)
            call LIS_diagnoseSurfaceOutputVar(n,t,LIS_MOC_DELINTERCEPT,&
                     value=((NOAHMP401_struc(n)%noahmp401(t)%canliq +  &
                             NOAHMP401_struc(n)%noahmp401(t)%canice) - &
                            startint),                                 &
                     vlevel=1,unit="kg m-2",direction="INC",           &
                     surface_type=LIS_rc%lsm_index)
! For now, the ALMA standard does not provide a variable for the
! change in groundwater storage.  Instead, temporarily writing it
! to the DELSURFSTOR (which is the change in surface water storage).
! This is only a temporary fix, until LIS_MOC_DELGROUNDWATER or
! a similarly-named variable is added into LIS_histDataMod.F90.
            call LIS_diagnoseSurfaceOutputVar(n,t,LIS_MOC_DELSURFSTOR, &
                     value=(NOAHMP401_struc(n)%noahmp401(t)%wa -       &
                            startgw),                                  &
                     vlevel=1,unit="kg m-2",direction="INC",           &
                     surface_type=LIS_rc%lsm_index)

! David Mocko (10/29/2019) - Copy RELSMC calculation from Noah-3.X
           do i = 1,tmp_nsoil
              if (tmp_relsmc(i).gt.1.0) then
                 tmp_relsmc(i) = 1.0
              endif
              if (tmp_relsmc(i).lt.0.01) then
                 tmp_relsmc(i) = 0.01
              endif

! J.Case (9/11/2014) -- Set relative soil moisture to missing (LIS_rc%udef)
! if the vegetation type is urban class.
              if (tmp_vegetype.eq.tmp_urban_vegetype) then
                 tmp_relsmc(i) = LIS_rc%udef
              endif
              call LIS_diagnoseSurfaceOutputVar(n,t,LIS_MOC_RELSMC,vlevel=i, &
                       value=tmp_relsmc(i),unit='-',direction="-",surface_type=LIS_rc%lsm_index)
              if (tmp_relsmc(i).eq.LIS_rc%udef) then
                 tempval = tmp_relsmc(i)
              else
                 tempval = tmp_relsmc(i)*100.0
              endif
              call LIS_diagnoseSurfaceOutputVar(n,t,LIS_MOC_RELSMC,vlevel=i, &
                       value=tempval,unit='%',direction="-",surface_type=LIS_rc%lsm_index)
            enddo

            ! reset forcing variables to zeros
            NOAHMP401_struc(n)%noahmp401(t)%tair = 0.0
            NOAHMP401_struc(n)%noahmp401(t)%psurf = 0.0
            NOAHMP401_struc(n)%noahmp401(t)%wind_e = 0.0
            NOAHMP401_struc(n)%noahmp401(t)%wind_n = 0.0
            NOAHMP401_struc(n)%noahmp401(t)%qair = 0.0
            NOAHMP401_struc(n)%noahmp401(t)%swdown = 0.0
            NOAHMP401_struc(n)%noahmp401(t)%lwdown = 0.0
            NOAHMP401_struc(n)%noahmp401(t)%prcp = 0.0

        enddo ! end of tile (t) loop
        ! reset forcing counter to be zero
        NOAHMP401_struc(n)%forc_count = 0

    endif ! end of alarmCheck loop

    deallocate( tmp_sldpth )
    deallocate( tmp_shdfac_monthly )
    deallocate( tmp_soilcomp )
    deallocate( tmp_smc )
    deallocate( tmp_sh2o )
    deallocate( tmp_tslb )
    deallocate( tmp_tsno )
    deallocate( tmp_zss )
    deallocate( tmp_snowice )
    deallocate( tmp_snowliq )
    deallocate( tmp_smoiseq )
    deallocate( tmp_gecros_state )

    ! EMK...See if noahmp401_struc(n)%noahmp401(t)%tair_agl_min needs to be 
    ! reset for calculating RHMin.  
    write(fnest,'(i3.3)') n
    alarmCheck = LIS_isAlarmRinging(LIS_rc, &
         "NoahMP401 RHMin alarm "//trim(fnest))
    if (alarmCheck) then
       write(LIS_logunit,*) &
            '[INFO] Resetting tair_agl_min for RHMin calculation'
       do t = 1,LIS_rc%npatch(n,LIS_rc%lsm_index)
          noahmp401_struc(n)%noahmp401(t)%tair_agl_min = 999.
       end do
    end if

end subroutine NoahMP401_main<|MERGE_RESOLUTION|>--- conflicted
+++ resolved
@@ -299,15 +299,9 @@
             tmp_lwdown     = NOAHMP401_struc(n)%noahmp401(t)%lwdown / NOAHMP401_struc(n)%forc_count
 
             ! prcp: total precipitation (rainfall+snowfall)
-<<<<<<< HEAD
             ! Both NoahMP-3.6.1 and NoahMP-4.0.1 requires total precipitation as forcing input.
             ! In LIS/NoahMP-3.6.1, the input forcing is total precipitation [mm], but in
             ! LIS/NoahMP-4.0.1, the forcing data provides precipitation rate [mm/s] !!!
-=======
-            ! Both Noah-MP-3.6 and Noah-MP-4.0.1 require total precipitation as forcing input.
-            ! In Noah-MP-3.6, the forcing is required to be precipitation rate [kg m-2 sec-1].
-            ! In Noah-MP-4.0.1, the forcing is required to be precipitation amount [kg m-2].
->>>>>>> 08d024d6
 
             ! T. Lahmers: Correct total precip for cases when model time step > forcing timestep. 
             ! Edit suggested by D. Mocko and K. Arsenault
