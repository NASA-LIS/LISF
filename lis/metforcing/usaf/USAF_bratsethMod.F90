--- conflicted
+++ resolved
@@ -773,11 +773,7 @@
       character(len=100) :: message(20)
       integer :: rc,ierr
       character(len=10) :: yyyymmddhh
-<<<<<<< HEAD
       integer :: r, c
-=======
-      integer :: c, r
->>>>>>> a7436618
 
       TRACE_ENTER("bratseth_getBackNWP")
       rc = 0
@@ -797,13 +793,13 @@
 
       fg_data_glb = LIS_rc%udef
 
-      do j3hr = j6hr+3, j6hr+6, 3
+      do j3hr = j6hr+3, j6hr+6,3
          k = k + 1
          ierr = 0
 
          call AGRMET_julhr_date10(j3hr, yyyymmddhh)
 
-         ! EMK...Fetch bias ratio if requested
+         ! EMK...Fetch GALWEM-to-GFS bias ratio if requested
          if (agrmet_struc(nest)%back_bias_corr .eq. 1) then
             call USAF_pcpBackBiasRatio_s2s(nest, yyyymmddhh)
          end if
@@ -855,7 +851,7 @@
                ierr = rc
             end if
 
-            ! Apply bias correction to background field
+            ! Apply GALWEM-to-GFS bias correction to background field
             if (agrmet_struc(nest)%back_bias_corr .eq. 1) then
                write(LIS_logunit,*) &
                    '[INFO] Applying GALWEM-based bias correction to GFS precip'
@@ -6415,13 +6411,8 @@
 
    end subroutine USAF_setBratsethScreenStats
 
-<<<<<<< HEAD
    ! Read monthly climos for correcting background in NRT NAFPA
    subroutine USAF_pcpBackBiasRatio_NRT(n, yyyymmddhh, first_guess_source)
-=======
-   ! Read bias ratio for background field
-   subroutine USAF_pcpBackBiasRatio_s2s(n, yyyymmddhh)
->>>>>>> a7436618
 
      ! Imports
      use AGRMET_forcingMod, only: agrmet_struc
@@ -6429,12 +6420,6 @@
           LIS_ews_halo_ind, LIS_ewe_halo_ind, &
           LIS_nss_halo_ind, LIS_nse_halo_ind
      use LIS_logMod, only: LIS_logunit, LIS_endrun, LIS_verify
-<<<<<<< HEAD
-=======
-#if ( defined USE_NETCDF3 || defined USE_NETCDF4 )
-     use netcdf
-#endif
->>>>>>> a7436618
 
      ! Defaults
      implicit none
@@ -6442,7 +6427,6 @@
      ! Arguments
      integer, intent(in) :: n
      character(len=10), intent(in) :: yyyymmddhh
-<<<<<<< HEAD
      character(*), intent(in) :: first_guess_source
 
      ! Locals
@@ -6455,22 +6439,12 @@
      character(3) :: months(12)
      months = (/'Jan', 'Feb', 'Mar', 'Apr', 'May', 'Jun', &
           'Jul', 'Aug', 'Sep', 'Oct', 'Nov', 'Dec'/)
-=======
-
-     ! Locals
-     integer :: imonth
-     logical :: file_exists
-     integer :: ncid, ppt_ratio_Id
-
-#if ( defined USE_NETCDF3 || defined USE_NETCDF4 )
->>>>>>> a7436618
 
      read(yyyymmddhh(5:6),'(i2.2)') imonth
 
      ! Accumulations ending at 00Z first of month are part of the *previous*
      ! month.  So decrement imonth by one in that situation, and reset to 12
      ! (December) at the year change.
-<<<<<<< HEAD
      if (yyyymmddhh(7:8) .eq. '01' .and. &
           yyyymmddhh(9:10) .eq. '00') then
         imonth = imonth - 1
@@ -6788,9 +6762,38 @@
   end subroutine fetch_climo
 #endif
 
-end module USAF_bratsethMod
-
-=======
+  ! Read GALWEM-to-GFS bias ratio for background field
+   subroutine USAF_pcpBackBiasRatio_s2s(n, yyyymmddhh)
+
+     ! Imports
+     use AGRMET_forcingMod, only: agrmet_struc
+     use LIS_coreMod, only: LIS_rc, LIS_localPet, &
+          LIS_ews_halo_ind, LIS_ewe_halo_ind, &
+          LIS_nss_halo_ind, LIS_nse_halo_ind
+     use LIS_logMod, only: LIS_logunit, LIS_endrun, LIS_verify
+#if ( defined USE_NETCDF3 || defined USE_NETCDF4 )
+     use netcdf
+#endif
+
+     ! Defaults
+     implicit none
+
+     ! Arguments
+     integer, intent(in) :: n
+     character(len=10), intent(in) :: yyyymmddhh
+
+     ! Locals
+     integer :: imonth
+     logical :: file_exists
+     integer :: ncid, ppt_ratio_Id
+
+#if ( defined USE_NETCDF3 || defined USE_NETCDF4 )
+
+     read(yyyymmddhh(5:6),'(i2.2)') imonth
+
+     ! Accumulations ending at 00Z first of month are part of the *previous*
+     ! month.  So decrement imonth by one in that situation, and reset to 12
+     ! (December) at the year change.
      if (agrmet_struc(n)%pcp_back_bias_ratio_month .ne. 0) then
         if (yyyymmddhh(9:10) .eq. '00' .and. &
              yyyymmddhh(7:8) .eq. '01') then
@@ -6830,5 +6833,6 @@
 #endif
 
    end subroutine USAF_pcpBackBiasRatio_s2s
+
 end module USAF_bratsethMod
->>>>>>> a7436618
+
