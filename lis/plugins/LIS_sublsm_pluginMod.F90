!-----------------------BEGIN NOTICE -- DO NOT EDIT-----------------------
! NASA Goddard Space Flight Center
! Land Information System Framework (LISF)
! Version 7.4
!
! Copyright (c) 2022 United States Government as represented by the
! Administrator of the National Aeronautics and Space Administration.
! All Rights Reserved.
!-------------------------END NOTICE -- DO NOT EDIT-----------------------
#include "LIS_plugins.h"
module LIS_sublsm_pluginMod
!BOP
!
! !MODULE: LIS_sublsm_pluginMod
!
! !DESCRIPTION:
!   This module contains the definition of the functions used for
!   land surface model initialization, execution, reading and
!   writing of restart files and other relevant land surface
!   model computations, corresponding to each of the LSMs used in LIS.
!
! !REVISION HISTORY:
<<<<<<< HEAD
!  09 Oct 2003    Sujay Kumar  Initial Specification
!  12 Aug 2021    Kristi Arsenault  Added SnowModel 
=======
!  09 Oct 03    Sujay Kumar  Initial Specification
!  04 Jun 21    Mahdi Navari Modified for Naoh.3.9
>>>>>>> 23a60bca
!
!EOP
  implicit none
  PRIVATE
!------------------------------------------------------------------------------
! !PUBLIC MEMBER FUNCTIONS:
!------------------------------------------------------------------------------
  PUBLIC :: LIS_sublsm_plugin

contains
!BOP
! !ROUTINE: LIS_sublsm_plugin
!  \label{LIS_sublsm_plugin}
!
! !DESCRIPTION:
!
! This is a custom-defined plugin point for introducing a new LSM.
! The interface mandates that the following routines be implemented
! and registered for each of the LSM that is included in LIS.
!
!  \begin{description}
!  \item[Initialization]
!      Definition of LSM variables
!      (to be registered using {\tt registersublsminit} and later called
!       using {\tt sublsminit})
!  \item[Setup]
!      Initialization of parameters
!      (to be registered using {\tt registersublsmsetup} and later called
!       using {\tt sublsmsetup})
!  \item[Run]
!      Routines to execute LSM on a single gridcell for single timestep
!      (to be registered using {\tt registersublsmrun} and later called
!       using {\tt sublsmrun})
!  \item[Read restart]
!      Routines to read a restart file for an LSM run
!      (to be registered using {\tt registersublsmrestart} and later called
!       using {\tt sublsmrestart})
!  \item[Forcing transfer to model tiles]
!      Routines to transfer an array of given forcing to model tiles
!      (to be registered using {\tt registersublsmf2t} and later called
!       using {\tt sublsmf2t})
!  \item[Write restart]
!      Routines to write a restart file
!      (to be registered using {\tt registersublsmwrst} and later called
!       using {\tt sublsmwrst})
!  \item[Finalize]
!      Routines to cleanup LSM data structures
!      (to be registered using {\tt registersublsmfinalize} and later called
!       using {\tt sublsmfinalize})
!  \end{description}
!
!  The user-defined functions are included in the registry using a
!  single index. For example, consider the Crocus LSM is
!  incorporated in the registry with an index of 1 and
!  is invoked later by the following calls
!
!  \begin{verbatim}
!    call registersublsminit(1,noah_lsm_ini)
!    call registersublsmsetup(1,noah_setup)
!    call registersublsmf2t(1,noah_f2t)
!    call registersublsmrun(1,noah_main)
!    call registersublsmrestart(1,noahrst)
!    call registersublsmdynsetup(1,noah_dynsetup)
!    call registersublsmwrst(1,noah_writerst)
!    call registersublsmfinalize(1,noah_finalize)
!  \end{verbatim}
!
!   The functions registered above are invoked using generic calls as
!   follows:
!
!  \begin{verbatim}
!    call sublsminit(1)     - calls noah_lsm_ini
!    call sublsmsetup(1)    - calls noah_setup
!    call sublsmf2t(1)      - calls noah_f2t
!    call sublsmrun(1)      - calls noah_main
!    call sublsmdynsetup(1) - calls noah_dynsetup
!    call sublsmwrst(1)     - calls noah_writerst
!    call sublsmfinalize(1) - calls noah_finalize
!  \end{verbatim}
!
!   In the LIS code, the above calls are typically invoked in the
!   following manner.
!   \begin{verbatim}
!    call sublsminit(lis%lsm)
!    call sublsmsetup(lis%lsm)
!    call sublsmf2t(lis%lsm)
!    call sublsmrun(lis%lsm)
!    call sublsmdynsetup(lis%lsm)
!    call sublsmwrst(lis%lsm)
!    call sublsmfinalize(lis%lsm)
!   \end{verbatim}
!   where $lis\%lsm$ is  set through the configuration
!   utility, enabling the user make a selection at runtime.
!
! !INTERFACE:
  subroutine LIS_sublsm_plugin
!EOP
    use LIS_pluginIndices

#if ( defined SM_Crocus_8_1 )
   use Crocus81_lsmMod, only : Crocus81_ini
#endif

#if ( defined SM_SNOWMODEL )
   use snowmodel_lsmMod, only : snowmodel_init
#endif

   implicit none

#if ( defined SM_Crocus_8_1 )
   external Crocus81_main
   external Crocus81_setup
   external Crocus81_readrst
   external Crocus81_f2t
   external Crocus81_dynsetup
   external Crocus81_writerst
   external Crocus81_finalize

   external Crocus81_setLSMimport
   external Crocus81_getLSMexport

#if ( defined SM_LSM_TEMPLATE )
   external template_getCROCUSexport
   external template_setCROCUSimport
#endif

#if ( defined SM_NOAHMP_4_0_1 )
   external NoahMP401_getCROCUSexport
   external NoahMP401_setCROCUSimport
#endif

#if ( defined SM_NOAH_3_9 )
   external Noah39_getCROCUSexport
   external Noah39_setCROCUSimport
#endif

#endif

#if ( defined SM_SNOWMODEL )
   external snowmodel_main
   external snowmodel_setup
   external snowmodel_readrst
   external snowmodel_dynsetup
   external snowmodel_f2t
   external snowmodel_writerst
   external snowmodel_finalize
   external snowmodel_reset

   external snowmodel_setLSMimport
   external snowmodel_getLSMexport

#if ( defined SM_NOAHMP_4_0_1 )
   external NoahMP401_getSnowModelexport
   external NoahMP401_setSnowModelimport
#endif

#endif

#if ( defined SM_Crocus_8_1 )
   call registersublsminit(trim(LIS_Crocus81Id)//char(0),Crocus81_ini)
   call registersublsmsetup(trim(LIS_Crocus81Id)//char(0),Crocus81_setup)
   call registersublsmf2t(trim(LIS_Crocus81Id)//"+"//&
        trim(LIS_retroId)//char(0),Crocus81_f2t)
   call registersublsmf2t(trim(LIS_Crocus81Id)//"+"//&
        trim(LIS_agrmetrunId)//char(0),Crocus81_f2t)
   call registersublsmrun(trim(LIS_Crocus81Id)//char(0),Crocus81_main)
   call registersublsmrestart(trim(LIS_Crocus81Id)//char(0),Crocus81_readrst)
   call registersublsmdynsetup(trim(LIS_Crocus81Id)//char(0),Crocus81_dynsetup)
   call registersublsmwrst(trim(LIS_Crocus81Id)//char(0),Crocus81_writerst)
   call registersublsmfinalize(trim(LIS_Crocus81Id)//char(0),Crocus81_finalize)

   !wirings between NoahMP and CROCUS
   call registersublsmsetLSMimport(trim(LIS_Crocus81Id)//char(0),&
        Crocus81_setLSMimport)

#if ( defined SM_NOAHMP_4_0_1 )
   call registerlsm2sublsmgetexport(trim(LIS_noahmp401Id)//"+"//&
        trim(LIS_Crocus81Id)//char(0),NoahMP401_getCROCUSexport)
   call registerlsmsetsublsmimport(trim(LIS_noahmp401Id)//char(0),&
        NoahMP401_setCROCUSimport)
   call registersublsm2lsmgetexport(trim(LIS_noahmp401Id)//"+"//&
        trim(LIS_Crocus81Id)//char(0),Crocus81_getLSMexport)
#endif

#if ( defined SM_NOAH_3_9 )
   call registerlsm2sublsmgetexport(trim(LIS_noah39Id)//"+"//&
        trim(LIS_Crocus81Id)//char(0),Noah39_getCROCUSexport)
   call registerlsmsetsublsmimport(trim(LIS_noah39Id)//char(0),&
        Noah39_setCROCUSimport)
   call registersublsm2lsmgetexport(trim(LIS_noah39Id)//"+"//&
        trim(LIS_Crocus81Id)//char(0),Crocus81_getLSMexport)
#endif


#endif


#if ( defined SM_SNOWMODEL )
   call registersublsminit(trim(LIS_snowmodelId)//char(0),snowmodel_init)
   call registersublsmsetup(trim(LIS_snowmodelId)//char(0),snowmodel_setup)
   call registersublsmf2t(trim(LIS_snowmodelId)//"+"&
        //trim(LIS_retroId)//char(0),snowmodel_f2t)
   call registersublsmf2t(trim(LIS_snowmodelId)//"+"//&
        trim(LIS_agrmetrunId)//char(0),snowmodel_f2t)
   call registersublsmrun(trim(LIS_snowmodelId)//char(0),snowmodel_main)
   call registersublsmrestart(trim(LIS_snowmodelId)//char(0),snowmodel_readrst)
   call registersublsmdynsetup(trim(LIS_snowmodelId)//char(0),snowmodel_dynsetup)
   call registersublsmwrst(trim(LIS_snowmodelId)//char(0),snowmodel_writerst)
   call registersublsmfinalize(trim(LIS_snowmodelId)//char(0),snowmodel_finalize)
   call registersublsmreset(trim(LIS_snowmodelId)//char(0),snowmodel_reset)

   ! Wirings between NoahMP and SnowModel
   call registersublsmsetLSMimport(trim(LIS_snowmodelId)//char(0),&
        Snowmodel_setLSMimport)

#if ( defined SM_NOAHMP_4_0_1 )
   call registerlsm2sublsmgetexport(trim(LIS_noahmp401Id)//"+"//&
        trim(LIS_snowmodelId)//char(0),NoahMP401_getSnowModelexport)
   call registerlsmsetsublsmimport(trim(LIS_noahmp401Id)//char(0),&
        NoahMP401_setSnowModelimport)
   call registersublsm2lsmgetexport(trim(LIS_noahmp401Id)//"+"//&
        trim(LIS_snowmodelId)//char(0),SnowModel_getLSMexport)
#endif
#endif

  end subroutine LIS_sublsm_plugin

end module LIS_sublsm_pluginMod<|MERGE_RESOLUTION|>--- conflicted
+++ resolved
@@ -20,13 +20,9 @@
 !   model computations, corresponding to each of the LSMs used in LIS.
 !
 ! !REVISION HISTORY:
-<<<<<<< HEAD
 !  09 Oct 2003    Sujay Kumar  Initial Specification
+!  04 Jun 2021    Mahdi Navari Modified for Naoh.3.9
 !  12 Aug 2021    Kristi Arsenault  Added SnowModel 
-=======
-!  09 Oct 03    Sujay Kumar  Initial Specification
-!  04 Jun 21    Mahdi Navari Modified for Naoh.3.9
->>>>>>> 23a60bca
 !
 !EOP
   implicit none
