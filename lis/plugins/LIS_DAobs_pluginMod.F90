!-----------------------BEGIN NOTICE -- DO NOT EDIT-----------------------
! NASA Goddard Space Flight Center
! Land Information System Framework (LISF)
! Version 7.3
!
! Copyright (c) 2020 United States Government as represented by the
! Administrator of the National Aeronautics and Space Administration.
! All Rights Reserved.
!-------------------------END NOTICE -- DO NOT EDIT-----------------------
#include "LIS_plugins.h"
module LIS_DAobs_pluginMod
!BOP
!
! !MODULE: LIS_DAobs_pluginMod
! 
! !DESCRIPTION: 
!   This module contains the definition of the functions that are
!   used to read observation data for data assimiliation.  
!   The user defined functions are incorporated into 
!   the appropriate registry to be later invoked through generic calls. 
!   
! !REVISION HISTORY: 
!  27 Feb 2005;   Sujay Kumar  Initial Specification
!  11 Aug 2016:   Mahdi Navari, PILDAS added 
! 
!EOP  
  implicit none
  PRIVATE
!------------------------------------------------------------------------------
! !PUBLIC MEMBER FUNCTIONS:
!------------------------------------------------------------------------------
  PUBLIC :: LIS_DAobs_plugin
  PUBLIC :: LIS_isDAinstanceValid
  
  type DAobsFuncEntry

     character*100            :: name
     character*100            :: class
     type(DAobsFuncEntry), pointer :: next

  end type DAobsFuncEntry
  
  type, public :: daobsfunc_meta

     type(daobsfuncentry), pointer :: head_daobsfunc_list

  end type daobsfunc_meta
     
  type(daobsfunc_meta) :: LIS_DAobsFuncEntry     
contains
!BOP
! !ROUTINE: LIS_DAobs_plugin
!  \label{LIS_DAobs_plugin}
!
! !DESCRIPTION:
!
!  This is a plugin point for introducing routines to handle the 
!  observation data for assimilation.As explaind in 
!  the {\tt dataassim\_module}, there are three
!  different abstractions associated with the 
!  data assimilation implementation. The implementations defined in this
!  subroutine complete the "wirings" required to complete the 
!  observation data-related abstractions. Other required
!  interfaces defined in {\tt lsmda\_pluginMod} and {\tt dataassim\_pluginMod}
!  should be completed for a successful implementation. 
! 
!  The following interfaces should be implemented in this routine. 
!  \begin{description}
!  \item[Define DAobs class]
!      Define the "class" of DAobservation (LSM/Routing), which helps to
!      setup the appropriate surface model for data assimilation
!  \item[Setup]
!      Initialization of data and memory structures
!      (to be registered using {\tt registerreaddaobssetup} and later called 
!       through {\tt daobssetup})
!  \item[read observations]
!      Routines to read the observation data and perform any 
!      spatial transformation. 
!      (to be registered using {\tt registerreaddaobs} and later called
!       through {\tt readobservations})
!  \item[get number of selected observations]
!      routines to retrieve the number of selected observations for 
!      the selected modeling point. 
!      (to be registered using {\tt registergetnso} and later called
!      through {\tt getselctedobsnumber}
!   \end{description}
! 
!  The user-defined functions are included in the registry using a single 
!  index. For example, consider an instance where soil moisture
!  assimilation using TMI soil moisture data is conducted. The methods
!  should be defined in the registry as follows, if the index of the 
!  'assimilation set' (assimilating TMI to update soil moisture variables)
!  is defined to be 1
!
!  \begin{verbatim}
!    call registerdaobssetup(1,TMIsmobs_setup)  
!    call registerreaddaobs(1,read_TMIsm)
!    call registergetnso(1,getNSO_TMIsm)
!  \end{verbatim}
!
!   The functions registered above are invoked using generic calls as 
!   follows: 
!  
!  \begin{verbatim}
!    call daobssetup(1)       -  calls TMIsmobs_setup
!    call readobservations(1) -  calls read_TMIsm
!  \end{verbatim}
!
!   In the LIS code, the above calls are typically invoked in the 
!   following manner. 
!   \begin{verbatim}
!    call daobssetup(lis%daset, )       
!    call readobservations(lis%daset)
!   \end{verbatim}
!   where $lis\%daset$ is set through the configuration
!   utility, enabling the user to make selections at runtime. 
!
! !INTERFACE:
subroutine LIS_DAobs_plugin
!EOP
#if ( ( defined DA_DIRECT_INSERTION ) || \
      ( defined DA_ENKS )             || \
      ( defined DA_ENKF ) )

   use LIS_pluginIndices

#if ( defined DA_OBS_SYNTHETICSM )
   use syntheticsmobs_module,   only : syntheticsmobs_setup
#endif

#if ( defined DA_OBS_SYNTHETICWL )
   use syntheticwlobs_module,   only : syntheticwlobs_setup
#endif

#if ( defined DA_OBS_SYNTHETICSND )
   use syntheticsndobs_module,  only : syntheticsndobs_setup
#endif

#if ( defined DA_OBS_SYNTHETICSNOW )
   use syntheticsweobs_module,  only : syntheticsweobs_setup
#endif

#if ( defined DA_OBS_SYNTHETICSNOWTB )
   use syntheticSnowTbObs_Mod,  only : syntheticSnowTbobs_setup
#endif

#if 0 
   use syntheticlstobs_module,  only : syntheticlstobs_setup
   use multisynsmobs_Mod,       only : multisynsmobs_setup
   use ISCCP_Tskin_module,      only : ISCCP_Tskin_setup
   use MODISscaobs_module,      only : MODISscaobs_setup
#endif

#if ( defined DA_OBS_SNODEP )
   use SNODEPobs_Mod,           only : SNODEPobs_setup
#endif

#if ( defined DA_OBS_USAFSI )
   use USAFSIobs_Mod,           only : USAFSIobs_setup
#endif

#if 0 
   use NASA_AMSREsm_Mod,        only : NASA_AMSREsm_setup
#endif

#if ( defined DA_OBS_LPRM_AMSRESM )
   use LPRM_AMSREsm_Mod,        only : LPRM_AMSREsm_setup
#endif

#if ( defined DA_OBS_ESACCI_SM )
   use ESACCI_sm_Mod,           only : ESACCI_sm_setup
#endif

#if ( defined DA_OBS_SMOPSSM )
!   use SMOPSsm_Mod,             only : SMOPSsm_setup   
#endif

!MN
#if ( defined DA_OBS_SMOPS_ASCATSM )
   use SMOPS_ASCATsm_Mod,             only : SMOPS_ASCATsm_setup   
#endif

#if ( defined DA_OBS_SMOPS_SMOSSM )
   use SMOPS_SMOSsm_Mod,             only : SMOPS_SMOSsm_setup   
#endif

#if ( defined DA_OBS_SMOPS_AMSR2SM )
   use SMOPS_AMSR2sm_Mod,             only : SMOPS_AMSR2sm_setup   
#endif

#if ( defined DA_OBS_SMOPS_SMAPSM )
   use SMOPS_SMAPsm_Mod,             only : SMOPS_SMAPsm_setup   
#endif

#if 0
   use ANSASWEsnow_Mod,         only : ANSASWEsnow_setup
#endif

#if ( defined DA_OBS_ANSA_SCF )
   use ANSASCFsnow_Mod,         only : ANSASCFsnow_setup
#endif

#if ( defined DA_OBS_ANSA_SNWD )
   use ANSASNWDsnow_Mod,        only : ANSASNWDsnow_setup
#endif

#if 0  
   use AMSRE_SWE_Mod,           only : AMSRE_SWE_setup
!    use AMSRE_snow_Mod,          only : AMSRE_snow_setup !yliu
#endif

#if ( defined DA_OBS_PMW_SNOW )
   use PMW_snow_Mod,            only : PMW_snow_setup !yliu
#endif

#if ( defined DA_OBS_SMMR_SNWD )
   use SMMRSNWDsnow_Mod,        only : SMMRSNWDsnow_setup
#endif

#if ( defined DA_OBS_SSMI_SNWD )
   use SSMISNWDsnow_Mod,        only : SSMISNWDsnow_setup
#endif

#if ( defined DA_OBS_GCOMW_AMSR2L3SND )
   use GCOMW_AMSR2L3SND_Mod,    only : GCOMW_AMSR2L3SND_setup
#endif

#if ( defined DA_OBS_SMOS_NESDIS )
   use SMOSNESDISsm_Mod,        only : SMOSNESDISsm_setup
#endif

#if 0
    use WindSatsm_Mod,           only : WindSatsm_setup
    use WindSatCsm_Mod,          only : WindSatCsm_setup
    use simGRACEJPLobs_module,   only : simGRACEJPLobs_setup
    use SYN_LBAND_TB_Mod,        only : SYN_LBAND_TB_setup
    use ASCAT_TUWsm_Mod,         only : ASCAT_TUWsm_setup
    use GCOMW_AMSR2L3sm_Mod,     only : GCOMW_AMSR2L3sm_setup
    use SMOSL2sm_Mod,            only : SMOSL2sm_setup
#endif

#if ( defined DA_OBS_GRACE )
    use GRACEobs_module,         only : GRACEobs_setup
#endif

#if ( defined DA_OBS_PILDAS )
    use pildassmobs_module,      only : pildassmobs_setup
#endif

#if ( defined DA_OBS_NASA_SMAPSM )
    use NASASMAPsm_Mod,          only : NASASMAPsm_setup
#endif

!YK
#if ( defined DA_OBS_SMOS_NRT_NN )
    use SMOSNRTNNL2sm_Mod,       only : SMOSNRTNNL2sm_setup
#endif

#if ( defined DA_OBS_NASA_SMAPVOD )
    use NASASMAPvod_Mod,          only : NASASMAPvod_setup
#endif

#if ( defined DA_OBS_GLASS_LAI )
    use GLASSLAI_Mod,          only : GLASSlai_setup
#endif
#if ( defined DA_OBS_MCD15A2H_LAI )
    use MCD15A2HLAI_Mod,       only : MCD15A2Hlai_setup
#endif
#if ( defined DA_OBS_NRT_SMAPSM )
    use SMAPNRTsm_Mod,           only : SMAPNRTsm_setup
#endif

#if ( defined DA_OBS_GLASS_Albedo )
    use GLASSAlbedo_Mod,       only : GLASSalbedo_setup
#endif

#if ( defined DA_OBS_MODISSPORT_LAI )
    use MODISsportLAI_Mod,          only : MODISsportLAI_setup
#endif

#if ( defined DA_OBS_ASO_SWE)
    use ASO_SWE_Mod,  only : ASO_SWE_setup
#endif

#if ( defined DA_OBS_THYSM)
    use THySM_Mod,    only : THySM_setup
#endif

<<<<<<< HEAD
#if ( defined DA_OBS_SNODAS )
   use SNODAS_Mod,    only : SNODAS_setup
#endif

=======
#if ( defined DA_OBS_HYDROWEBWL )
   use hydrowebWLobs_module,   only : hydrowebwlobs_setup
#endif
    
>>>>>>> 17b668ae

#if ( defined DA_OBS_SYNTHETICSM )
    external read_syntheticsmobs, write_syntheticsmobs
#endif

#if ( defined DA_OBS_SYNTHETICWL )
    external read_syntheticwlobs, write_syntheticwlobs
#endif

#if ( defined DA_OBS_THYSM )
    external read_THySM, write_THySM
#endif    

#if ( defined DA_OBS_SYNTHETICSND )
    external read_syntheticsndobs,write_syntheticsndobs
#endif

#if ( defined DA_OBS_SYNTHETICSNOW )
    external read_syntheticsweobs,write_syntheticsweobs
#endif

#if ( defined DA_OBS_SYNTHETICSNOWTB )
    external read_syntheticSnowTbObs,write_syntheticSnowTbObs
#endif


#if 0
   external read_syntheticlstobs
   external read_multisynsmobs
   external read_ISCCP_Tskin, write_ISCCP_Tskin
   external read_MODISscaobs, write_MODISsca
#endif

#if ( defined DA_OBS_SNODEP )
   external read_SNODEPobs, write_SNODEPobs
#endif

#if ( defined DA_OBS_USAFSI )
   external read_USAFSIobs, write_USAFSIobs
#endif

#if 0
   external read_NASA_AMSREsm, write_NASA_AMSREsmobs
#endif

#if ( defined DA_OBS_LPRM_AMSRESM )
   external read_LPRM_AMSREsm, write_LPRM_AMSREsmobs
#endif

#if ( defined DA_OBS_ESACCI_SM )
   external read_ESACCIsm, write_ESACCIsmobs
#endif


#if ( defined DA_OBS_SMOPSSM )
!   external read_SMOPSsm, write_SMOPSsmobs
#endif

!MN
#if ( defined DA_OBS_SMOPS_ASCATSM )
   external read_SMOPS_ASCATsm, write_SMOPS_ASCATsmobs
#endif

#if ( defined DA_OBS_SMOPS_SMOSSM )
   external read_SMOPS_SMOSsm, write_SMOPS_SMOSsmobs
#endif

#if ( defined DA_OBS_SMOPS_AMSR2SM )
   external read_SMOPS_AMSR2sm, write_SMOPS_AMSR2smobs
#endif

#if ( defined DA_OBS_SMOPS_SMAPSM )
   external read_SMOPS_SMAPsm, write_SMOPS_SMAPsmobs
#endif

#if ( defined DA_OBS_SMOS_NESDIS )
   external read_SMOSNESDISsm, write_SMOSNESDISsmobs
#endif

#if 0 
   external read_ANSASWEsnow, write_ANSASWEsnowobs
#endif

#if ( defined DA_OBS_ANSA_SCF )
   external read_ANSASCFsnow, write_ANSASCFsnowobs
#endif

#if ( defined DA_OBS_SMMR_SNWD )
   external read_SMMRSNWDsnow, write_SMMRSNWDsnowobs
#endif

#if ( defined DA_OBS_SSMI_SNWD )
   external read_SSMISNWDsnow, write_SSMISNWDsnowobs
#endif

#if ( defined DA_OBS_ANSA_SNWD )
   external read_ANSASNWDsnow, write_ANSASNWDsnowobs
#endif

#if ( defined DA_OBS_GCOMW_AMSR2L3SND )
   external read_GCOMW_AMSR2L3SND,  write_GCOMW_AMSR2L3sndobs
#endif

#if ( defined DA_OBS_HYDROWEBWL )
    external read_hydrowebWLobs, write_hydrowebWLobs
#endif

    
#if 0 
   external read_WindSatsm, write_WindSatsmobs
   external read_WindSatCsm, write_WindSatCsmobs
   external read_AMSRE_SWE, write_AMSRE_SWEobs
!    external read_AMSRE_snow, write_AMSRE_snowobs, getNSO_AMSRE_snow !yliu
#endif

#if ( defined DA_OBS_PMW_SNOW )
   external read_PMW_snow, write_PMW_snowobs
#endif

#if 0
    external read_simGRACEJPLobs, write_simGRACEJPLobs    
    external read_SYN_LBAND_TB, write_SYN_LBAND_TB
    external read_ASCAT_TUWsm, write_ASCAT_TUWsmobs
    external read_GCOMW_AMSR2L3sm,  write_GCOMW_AMSR2L3smobs
   external read_SMOSL2sm,write_SMOSL2smobs
#endif

#if ( defined DA_OBS_GRACE )
    external read_GRACEobs,  write_GRACEobs    
#endif

#if ( defined DA_OBS_PILDAS )
    external read_pildassmobs, write_pildassmobs
#endif

#if ( defined DA_OBS_NASA_SMAPSM )
    external read_NASASMAPsm, write_NASASMAPsmobs
#endif

!YK
#if ( defined DA_OBS_SMOS_NRT_NN )
    external read_SMOSNRTNNL2sm, write_SMOSNRTNNL2smobs
#endif

#if ( defined DA_OBS_NASA_SMAPVOD)
    external read_NASASMAPvod, write_NASASMAPvodobs
#endif

#if ( defined DA_OBS_GLASS_LAI)
    external read_GLASSlai, write_GLASSlai
#endif

#if ( defined DA_OBS_MCD15A2H_LAI)
    external read_MCD15A2Hlai, write_MCD15A2Hlai
#endif

#if ( defined DA_OBS_GLASS_Albedo)
    external read_GLASSalbedo, write_GLASSalbedo
#endif

#if ( defined DA_OBS_MODISSPORT_LAI )
    external read_MODISsportLAI, write_MODISsportLAI
#endif

#if ( defined DA_OBS_NRT_SMAPSM )
    external read_SMAPNRTsm, write_SMAPNRTsmobs
#endif

#if ( defined DA_OBS_ASO_SWE)
    external read_ASO_SWE, write_ASO_SWEobs
#endif
#if ( defined DA_OBS_SNODAS )
   external read_SNODAS,  write_SNODAS
#endif
    

    LIS_DAobsFuncEntry%head_daobsfunc_list => null()
    
#if ( defined DA_OBS_SYNTHETICSM )
!synthetic noah soil moisture    
   call registerdaobsclass(trim(LIS_synsmId),"LSM")
   call registerdaobssetup(trim(LIS_synsmId)//char(0),syntheticsmobs_setup)
   call registerreaddaobs(trim(LIS_synsmId)//char(0),read_syntheticsmobs)
   call registerwritedaobs(trim(LIS_synsmId)//char(0),write_syntheticsmobs)
#endif

#if ( defined DA_OBS_SYNTHETICWL )
!synthetic noah soil moisture    
   call registerdaobsclass(trim(LIS_synwlId),"Routing")
   call registerdaobssetup(trim(LIS_synwlId)//char(0),syntheticwlobs_setup)
   call registerreaddaobs(trim(LIS_synwlId)//char(0),read_syntheticwlobs)
   call registerwritedaobs(trim(LIS_synwlId)//char(0),write_syntheticwlobs)
#endif

#if ( defined DA_OBS_SYNTHETICSND )
   call registerdaobsclass(trim(LIS_synsndId),"LSM")
   call registerdaobssetup(trim(LIS_synsndId)//char(0),syntheticsndobs_setup)
   call registerreaddaobs(trim(LIS_synsndId)//char(0),read_syntheticsndobs)
   call registerwritedaobs(trim(LIS_synsndId)//char(0),write_syntheticsndobs)
#endif

#if ( defined DA_OBS_SYNTHETICSNOW )
   call registerdaobsclass(trim(LIS_synsweId),"LSM")
   call registerdaobssetup(trim(LIS_synsweId)//char(0),syntheticsweobs_setup)
   call registerreaddaobs(trim(LIS_synsweId)//char(0),read_syntheticsweobs)
   call registerwritedaobs(trim(LIS_synsweId)//char(0),write_syntheticsweobs)
#endif

#if ( defined DA_OBS_SYNTHETICSNOWTB )
   call registerdaobsclass(trim(LIS_synSnowTBId),"LSM")
   call registerdaobssetup(trim(LIS_synSnowTBId)//char(0),syntheticSnowTBobs_setup)
   call registerreaddaobs(trim(LIS_synSnowTBId)//char(0),read_syntheticSnowTBobs)
   call registerwritedaobs(trim(LIS_synSnowTBId)//char(0),write_syntheticSnowTBobs)
#endif

#if 0 
!synthetic lst
   call registerdaobsclass(trim(LIS_synlstId),"LSM")
   call registerdaobssetup(trim(LIS_synlstId)//char(0),syntheticlstobs_setup)
   call registerreaddaobs(trim(LIS_synlstId)//char(0),read_syntheticlstobs)

!multi layer synthetic sm obs 
   call registerdaobsclass(trim(LIS_multisynsmobsId),"LSM")
   call registerdaobssetup(trim(LIS_multisynsmobsId)//char(0),multisynsmobs_setup)
   call registerreaddaobs(trim(LIS_multisynsmobsId)//char(0),read_multisynsmobs)


!ISSP Tskin 
   call registerdaobsclass(trim(LIS_isccpTskinId),"LSM")
   call registerdaobssetup(trim(LIS_isccpTskinId)//char(0),ISCCP_Tskin_setup)
   call registerreaddaobs(trim(LIS_isccpTskinId)//char(0),read_ISCCP_Tskin)
   call registerwritedaobs(trim(LIS_isccpTskinId)//char(0),write_ISCCP_Tskin)

!MODIS snow cover fraction
   call registerdaobsclass(trim(LIS_modisscfId),"LSM")
   call registerdaobssetup(trim(LIS_modisscfId)//char(0),MODISscaobs_setup)
   call registerreaddaobs(trim(LIS_modisscfId)//char(0),read_MODISscaobs)
   call registerwritedaobs(trim(LIS_modisscfId)//char(0),write_MODISsca)
#endif

#if ( defined DA_OBS_SNODEP )
!SNODEP obs 
   call registerdaobsclass(trim(LIS_snodepobsId),"LSM")
   call registerdaobssetup(trim(LIS_snodepobsId)//char(0),SNODEPobs_setup)
   call registerreaddaobs(trim(LIS_snodepobsId)//char(0),read_SNODEPobs)
   call registerwritedaobs(trim(LIS_snodepobsId)//char(0),write_SNODEPobs)
#endif


#if ( defined DA_OBS_USAFSI )
!USAFSI obs 
   call registerdaobsclass(trim(LIS_usafsiobsId),"LSM")
   call registerdaobssetup(trim(LIS_usafsiobsId)//char(0),USAFSIobs_setup)
   call registerreaddaobs(trim(LIS_usafsiobsId)//char(0),read_USAFSIobs)
   call registerwritedaobs(trim(LIS_usafsiobsId)//char(0),write_USAFSIobs)

#endif

#if 0
!NASA AMSRE obs 
   call registerdaobsclass(trim(LIS_NASA_AMSREsmobsId),"LSM")
   call registerdaobssetup(trim(LIS_NASA_AMSREsmobsId)//char(0),NASA_AMSREsm_setup)
   call registerreaddaobs(trim(LIS_NASA_AMSREsmobsId)//char(0),read_NASA_AMSREsm)
   call registerwritedaobs(trim(LIS_NASA_AMSREsmobsId)//char(0),write_NASA_AMSREsmobs)
#endif

#if ( defined DA_OBS_LPRM_AMSRESM )
!LPRM AMSRE obs 
   call registerdaobsclass(trim(LIS_LPRM_AMSREsmobsId),"LSM")
   call registerdaobssetup(trim(LIS_LPRM_AMSREsmobsId)//char(0), &
        LPRM_AMSREsm_setup)
   call registerreaddaobs(trim(LIS_LPRM_AMSREsmobsId)//char(0),  &
        read_LPRM_AMSREsm)
   call registerwritedaobs(trim(LIS_LPRM_AMSREsmobsId)//char(0), &
        write_LPRM_AMSREsmobs)
#endif

#if ( defined DA_OBS_ESACCI_SM )
!ESACCI sm obs
   call registerdaobsclass(trim(LIS_ESACCIsmobsId),"LSM")
   call registerdaobssetup(trim(LIS_ESACCIsmobsId)//char(0),ESACCI_sm_setup)
   call registerreaddaobs(trim(LIS_ESACCIsmobsId)//char(0),read_ESACCIsm)
   call registerwritedaobs(trim(LIS_ESACCIsmobsId)//char(0),write_ESACCIsmobs)
#endif

#if 0
!ANSA SWE snow obs 
   call registerdaobsclass(trim(LIS_ANSASWEsnowobsId),"LSM")
   call registerdaobssetup(trim(LIS_ANSASWEsnowobsId)//char(0), &
        ANSASWEsnow_setup)
   call registerreaddaobs(trim(LIS_ANSASWEsnowobsId)//char(0),  &
        read_ANSASWEsnow)
   call registerwritedaobs(trim(LIS_ANSASWEsnowobsId)//char(0), &
        write_ANSASWEsnowobs)
#endif

#if ( defined DA_OBS_ANSA_SCF )
!ANSA SCF snow obs 
   call registerdaobsclass(trim(LIS_ANSASCFsnowobsId),"LSM")
   call registerdaobssetup(trim(LIS_ANSASCFsnowobsId)//char(0), &
        ANSASCFsnow_setup)
   call registerreaddaobs(trim(LIS_ANSASCFsnowobsId)//char(0),  &
        read_ANSASCFsnow)
   call registerwritedaobs(trim(LIS_ANSASCFsnowobsId)//char(0), &
        write_ANSASCFsnowobs)
#endif

#if ( defined DA_OBS_GCOMW_AMSR2L3SND )
!GCOMW AMSR2 L3 snow depth
   call registerdaobsclass(trim(LIS_GCOMW_AMSR2L3sndobsId),"LSM")
   call registerdaobssetup(trim(LIS_GCOMW_AMSR2L3sndobsId)//char(0), &
        GCOMW_AMSR2L3snd_setup)
   call registerreaddaobs(trim(LIS_GCOMW_AMSR2L3sndobsId)//char(0),  &
        read_GCOMW_AMSR2L3snd)
   call registerwritedaobs(trim(LIS_GCOMW_AMSR2L3sndobsId)//char(0), &
        write_GCOMW_AMSR2L3sndobs)
#endif

#if ( defined DA_OBS_ANSA_SNWD )
!ANSA SNWD snow obs 
   call registerdaobsclass(trim(LIS_ANSASNWDsnowobsId),"LSM")
   call registerdaobssetup(trim(LIS_ANSASNWDsnowobsId)//char(0), &
        ANSASNWDsnow_setup)
   call registerreaddaobs(trim(LIS_ANSASNWDsnowobsId)//char(0),  &
        read_ANSASNWDsnow)
   call registerwritedaobs(trim(LIS_ANSASNWDsnowobsId)//char(0), &
        write_ANSASNWDsnowobs)
#endif

#if ( defined DA_OBS_SMMR_SNWD )
!SMMR SNWD snow obs 
   call registerdaobsclass(trim(LIS_SMMRSNWDsnowobsId),"LSM")
   call registerdaobssetup(trim(LIS_SMMRSNWDsnowobsId)//char(0), &
        SMMRSNWDsnow_setup)
   call registerreaddaobs(trim(LIS_SMMRSNWDsnowobsId)//char(0),  &
        read_SMMRSNWDsnow)
   call registerwritedaobs(trim(LIS_SMMRSNWDsnowobsId)//char(0), &
        write_SMMRSNWDsnowobs)
#endif

#if ( defined DA_OBS_SSMI_SNWD )
!SSMI SNWD snow obs 
   call registerdaobsclass(trim(LIS_SSMISNWDsnowobsId),"LSM")
   call registerdaobssetup(trim(LIS_SSMISNWDsnowobsId)//char(0), &
        SSMISNWDsnow_setup)
   call registerreaddaobs(trim(LIS_SSMISNWDsnowobsId)//char(0),  &
        read_SSMISNWDsnow)
   call registerwritedaobs(trim(LIS_SSMISNWDsnowobsId)//char(0), &
        write_SSMISNWDsnowobs)
#endif

#if 0

!AMSRE SWE
   call registerdaobsclass(trim(LIS_AMSREsweobsId),"LSM")
   call registerdaobssetup(trim(LIS_AMSREsweobsId)//char(0),AMSRE_SWE_setup)
   call registerreaddaobs(trim(LIS_AMSREsweobsId)//char(0),read_AMSRE_SWE)
   call registerwritedaobs(trim(LIS_AMSREsweobsId)//char(0),write_AMSRE_SWEobs)

!AMSRE Snow Depth or SWE, yliu
!    call registerdaobssetup(trim(LIS_AMSREsnowobsId)//char(0), &
!         AMSRE_snow_setup) !yliu
!    call registerreaddaobs(trim(LIS_AMSREsnowobsId)//char(0),  &
!         read_AMSRE_snow)   !yliu
!    call registerwritedaobs(trim(LIS_AMSREsnowobsId)//char(0), &
!         write_AMSRE_snowobs) !yliu

#endif

#if ( defined DA_OBS_PMW_SNOW )
!PMW Snow Depth or SWE, yliu
   call registerdaobsclass(trim(LIS_PMWsnowobsId),"LSM")
   call registerdaobssetup(trim(LIS_PMWsnowobsId)//char(0),PMW_snow_setup)
   call registerreaddaobs(trim(LIS_PMWsnowobsId)//char(0),read_PMW_snow)
   call registerwritedaobs(trim(LIS_PMWsnowobsId)//char(0),write_PMW_snowobs)
#endif

#if 0 
!WindSat soil moisture obs 
   call registerdaobsclass(trim(LIS_WindSatsmobsId),"LSM")
   call registerdaobssetup(trim(LIS_WindSatsmobsId)//char(0),WindSatsm_setup)
   call registerreaddaobs(trim(LIS_WindSatsmobsId)//char(0),read_WindSatsm)
   call registerwritedaobs(trim(LIS_WindSatsmobsId)//char(0),write_WindSatsmobs)

!WindSat Cband (over Toulouse only) soil moisture obs 
   call registerdaobsclass(trim(LIS_WindSatCsmobsId),"LSM")
   call registerdaobssetup(trim(LIS_WindSatCsmobsId)//char(0), &
        WindSatCsm_setup)
   call registerreaddaobs(trim(LIS_WindSatCsmobsId)//char(0),  &
        read_WindSatCsm)
   call registerwritedaobs(trim(LIS_WindSatCsmobsId)//char(0), &
        write_WindSatCsmobs)

!simulated GRACE
   call registerdaobsclass(trim(LIS_simGRACEJPLobsId),"LSM")
   call registerdaobssetup(trim(LIS_simGRACEJPLobsId)//char(0), &
        simGRACEJPLobs_setup)
   call registerreaddaobs(trim(LIS_simGRACEJPLobsId)//char(0),  &
        read_simGRACEJPLobs)
   call registerwritedaobs(trim(LIS_simGRACEJPLobsId)//char(0), &
        write_simGRACEJPLobs)

!Synthetic L-band Tb
   call registerdaobsclass(trim(LIS_synLbandTbobsId),"LSM")
   call registerdaobssetup(trim(LIS_synLbandTbobsId)//char(0), &
        SYN_LBAND_TB_setup)
   call registerreaddaobs(trim(LIS_synLbandTbobsId)//char(0),  &
        read_SYN_LBAND_TB)
   call registerwritedaobs(trim(LIS_synLbandTbobsId)//char(0), &
        write_SYN_LBAND_TB)
#endif

! MN : SMOPS soil moisture ! delete 
#if ( defined DA_OBS_SMOPSSM )
!   call registerdaobssetup(trim(LIS_SMOPSsmobsId)//char(0),SMOPSsm_setup)
!   call registerreaddaobs(trim(LIS_SMOPSsmobsId)//char(0),read_SMOPSsm)
!   call registerwritedaobs(trim(LIS_SMOPSsmobsId)//char(0),write_SMOPSsmobs)
#endif

! MN : SMOPS ASCAT soil moisture 
#if ( defined DA_OBS_SMOPS_ASCATSM )
   call registerdaobsclass(trim(LIS_SMOPS_ASCATsmobsId),"LSM")
   call registerdaobssetup(trim(LIS_SMOPS_ASCATsmobsId)//char(0),SMOPS_ASCATsm_setup)
   call registerreaddaobs(trim(LIS_SMOPS_ASCATsmobsId)//char(0),read_SMOPS_ASCATsm)
   call registerwritedaobs(trim(LIS_SMOPS_ASCATsmobsId)//char(0),write_SMOPS_ASCATsmobs)
#endif

! MN : SMOPS SMOS soil moisture 
#if ( defined DA_OBS_SMOPS_SMOSSM )
   call registerdaobsclass(trim(LIS_SMOPS_SMOSsmobsId),"LSM")
   call registerdaobssetup(trim(LIS_SMOPS_SMOSsmobsId)//char(0),SMOPS_SMOSsm_setup)
   call registerreaddaobs(trim(LIS_SMOPS_SMOSsmobsId)//char(0),read_SMOPS_SMOSsm)
   call registerwritedaobs(trim(LIS_SMOPS_SMOSsmobsId)//char(0),write_SMOPS_SMOSsmobs)
#endif

! MN : SMOPS AMSR2 soil moisture 
#if ( defined DA_OBS_SMOPS_AMSR2SM )
   call registerdaobsclass(trim(LIS_SMOPS_AMSR2smobsId),"LSM")
   call registerdaobssetup(trim(LIS_SMOPS_AMSR2smobsId)//char(0),SMOPS_AMSR2sm_setup)
   call registerreaddaobs(trim(LIS_SMOPS_AMSR2smobsId)//char(0),read_SMOPS_AMSR2sm)
   call registerwritedaobs(trim(LIS_SMOPS_AMSR2smobsId)//char(0),write_SMOPS_AMSR2smobs)
#endif

! MN : SMOPS SMAP soil moisture 
#if ( defined DA_OBS_SMOPS_SMAPSM )
   call registerdaobsclass(trim(LIS_SMOPS_SMAPsmobsId),"LSM")
   call registerdaobssetup(trim(LIS_SMOPS_SMAPsmobsId)//char(0),SMOPS_SMAPsm_setup)
   call registerreaddaobs(trim(LIS_SMOPS_SMAPsmobsId)//char(0),read_SMOPS_SMAPsm)
   call registerwritedaobs(trim(LIS_SMOPS_SMAPsmobsId)//char(0),write_SMOPS_SMAPsmobs)
#endif

#if ( defined DA_OBS_SMOS_NESDIS )
   call registerdaobsclass(trim(LIS_SMOSNESDISsmobsId),"LSM")
   call registerdaobssetup(trim(LIS_SMOSNESDISsmobsId)//char(0), &
        SMOSNESDISsm_setup)
   call registerreaddaobs(trim(LIS_SMOSNESDISsmobsId)//char(0),  &
        read_SMOSNESDISsm)
   call registerwritedaobs(trim(LIS_SMOSNESDISsmobsId)//char(0), &
        write_SMOSNESDISsmobs)
#endif

#if 0
   call registerdaobssetup(trim(LIS_ASCAT_TUWsmobsId)//char(0), &
        ASCAT_TUWsm_setup)
   call registerreaddaobs(trim(LIS_ASCAT_TUWsmobsId)//char(0),  &
        read_ASCAT_TUWsm)
   call registerwritedaobs(trim(LIS_ASCAT_TUWsmobsId)//char(0), &
        write_ASCAT_TUWsmobs)

   call registerdaobssetup(trim(LIS_GCOMW_AMSR2L3smobsId)//char(0), &
        GCOMW_AMSR2L3sm_setup)
   call registerreaddaobs(trim(LIS_GCOMW_AMSR2L3smobsId)//char(0),  &
        read_GCOMW_AMSR2L3sm)
   call registerwritedaobs(trim(LIS_GCOMW_AMSR2L3smobsId)//char(0), &
        write_GCOMW_AMSR2L3smobs)


   call registerdaobssetup(trim(LIS_SMOSL2smobsId)//char(0),SMOSL2sm_setup)
   call registerreaddaobs(trim(LIS_SMOSL2smobsId)//char(0),read_SMOSL2sm)
   call registerwritedaobs(trim(LIS_SMOSL2smobsId)//char(0),write_SMOSL2smobs)
#endif

#if ( defined DA_OBS_GRACE )
! GRACE TWS obs 
   call registerdaobsclass(trim(LIS_GRACEtwsobsId),"LSM")
    call registerdaobssetup(trim(LIS_GRACEtwsobsId)//char(0),GRACEobs_setup)
    call registerreaddaobs(trim(LIS_GRACEtwsobsId)//char(0),read_GRACEobs)
    call registerwritedaobs(trim(LIS_GRACEtwsobsId)//char(0),write_GRACEobs)
#endif

#if ( defined DA_OBS_PILDAS )
!pildas (synthetic soil moisture)    
   call registerdaobsclass(trim(LIS_pildassmobsId),"LSM")
   call registerdaobssetup(trim(LIS_pildassmobsId)//char(0),pildassmobs_setup)
   call registerreaddaobs(trim(LIS_pildassmobsId)//char(0),read_pildassmobs)
   call registerwritedaobs(trim(LIS_pildassmobsId)//char(0),write_pildassmobs)
#endif

#if ( defined DA_OBS_NASA_SMAPSM )
   call registerdaobsclass(trim(LIS_NASASMAPsmobsId),"LSM")
   call registerdaobssetup(trim(LIS_NASASMAPsmobsId)//char(0),&
        NASASMAPsm_setup)
   call registerreaddaobs(trim(LIS_NASASMAPsmobsId)//char(0),&
        read_NASASMAPsm)
   call registerwritedaobs(trim(LIS_NASASMAPsmobsId)//char(0),&
        write_NASASMAPsmobs)
#endif

!YK
#if ( defined DA_OBS_SMOS_NRT_NN )
   call registerdaobsclass(trim(LIS_SMOSNRTNNL2smobsId),"LSM")
   call registerdaobssetup(trim(LIS_SMOSNRTNNL2smobsId)//char(0),&
        SMOSNRTNNL2sm_setup)
   call registerreaddaobs(trim(LIS_SMOSNRTNNL2smobsId)//char(0),&
        read_SMOSNRTNNL2sm)
   call registerwritedaobs(trim(LIS_SMOSNRTNNL2smobsId)//char(0),&
        write_SMOSNRTNNL2smobs)
#endif

#if ( defined DA_OBS_NASA_SMAPVOD )
   call registerdaobsclass(trim(LIS_NASASMAPvodobsId),"LSM")
   call registerdaobssetup(trim(LIS_NASASMAPvodobsId)//char(0),&
        NASASMAPvod_setup)
   call registerreaddaobs(trim(LIS_NASASMAPvodobsId)//char(0),&
        read_NASASMAPvod)
   call registerwritedaobs(trim(LIS_NASASMAPvodobsId)//char(0),&
        write_NASASMAPvodobs)
#endif

#if ( defined DA_OBS_GLASS_LAI)
   call registerdaobsclass(trim(LIS_GLASSlaiobsId),"LSM")
   call registerdaobssetup(trim(LIS_GLASSlaiobsId)//char(0),&
        GLASSlai_setup)
   call registerreaddaobs(trim(LIS_GLASSlaiobsId)//char(0),&
        read_GLASSlai)
   call registerwritedaobs(trim(LIS_GLASSlaiobsId)//char(0),&
        write_GLASSlai)
#endif

#if ( defined DA_OBS_MCD15A2H_LAI)
   call registerdaobsclass(trim(LIS_MCD15A2HlaiobsId),"LSM")
   call registerdaobssetup(trim(LIS_MCD15A2HlaiobsId)//char(0),&
        MCD15A2Hlai_setup)
   call registerreaddaobs(trim(LIS_MCD15A2HlaiobsId)//char(0),&
        read_MCD15A2Hlai)
   call registerwritedaobs(trim(LIS_MCD15A2HlaiobsId)//char(0),&
        write_MCD15A2Hlai)
#endif

#if ( defined DA_OBS_NRT_SMAPSM )
   call registerdaobsclass(trim(LIS_SMAPNRTsmobsId),"LSM")
   call registerdaobssetup(trim(LIS_SMAPNRTsmobsId)//char(0),&
        SMAPNRTsm_setup)
   call registerreaddaobs(trim(LIS_SMAPNRTsmobsId)//char(0),&
        read_SMAPNRTsm)
   call registerwritedaobs(trim(LIS_SMAPNRTsmobsId)//char(0),&
        write_SMAPNRTsmobs)
#endif


#if ( defined DA_OBS_GLASS_Albedo)
   call registerdaobsclass(trim(LIS_GLASSalbedoobsId),"LSM")
   call registerdaobssetup(trim(LIS_GLASSalbedoobsId)//char(0),&
        GLASSalbedo_setup)
   call registerreaddaobs(trim(LIS_GLASSalbedoobsId)//char(0),&
        read_GLASSalbedo)
   call registerwritedaobs(trim(LIS_GLASSalbedoobsId)//char(0),&
        write_GLASSalbedo)
#endif

#if ( defined DA_OBS_MODISSPORT_LAI )
   call registerdaobsclass(trim(LIS_MODISsportLAIobsId),"LSM")
   call registerdaobssetup(trim(LIS_MODISsportLAIobsId)//char(0),&
        MODISsportLAI_setup)
   call registerreaddaobs(trim(LIS_MODISsportLAIobsId)//char(0),&
        read_MODISsportLAI)
   call registerwritedaobs(trim(LIS_MODISsportLAIobsId)//char(0),&
        write_MODISsportLAI)
#endif

#if ( defined DA_OBS_ASO_SWE )
   call registerdaobsclass(trim(LIS_ASOsweobsId),"LSM")
   call registerdaobssetup(trim(LIS_ASOsweobsId)//char(0),&
        ASO_SWE_setup)
   call registerreaddaobs(trim(LIS_ASOsweobsId)//char(0),&
        read_ASO_SWE)
   call registerwritedaobs(trim(LIS_ASOsweobsId)//char(0),&
        write_ASO_SWEobs)
#endif

#if ( defined DA_OBS_THYSM )
   call registerdaobsclass(trim(LIS_THySMid),"LSM")
   call registerdaobssetup(trim(LIS_THySMid)//char(0),&
        THySM_setup)
   call registerreaddaobs(trim(LIS_THySMid)//char(0),&
        read_THySM)
   call registerwritedaobs(trim(LIS_THySMid)//char(0),&
        write_THySM)
#endif
<<<<<<< HEAD

#if ( defined DA_OBS_SNODAS )
!GCOMW AMSR2 L3 snow depth
   call registerdaobsclass(trim(LIS_SNODASobsId),"LSM")
   call registerdaobssetup(trim(LIS_SNODASobsId)//char(0), &
        SNODAS_setup)
   call registerreaddaobs(trim(LIS_SNODASobsId)//char(0),  &
        read_SNODAS)
   call registerwritedaobs(trim(LIS_SNODASobsId)//char(0), &
        write_SNODAS)
=======
#if ( defined DA_OBS_HYDROWEBWL )
!synthetic noah soil moisture    
   call registerdaobsclass(trim(LIS_hydrowebwlId),"Routing")
   call registerdaobssetup(trim(LIS_hydrowebwlId)//char(0),hydrowebwlobs_setup)
   call registerreaddaobs(trim(LIS_hydrowebwlId)//char(0),read_hydrowebwlobs)
   call registerwritedaobs(trim(LIS_hydrowebwlId)//char(0),write_hydrowebwlobs)
>>>>>>> 17b668ae
#endif
   
#endif
 end subroutine LIS_DAobs_plugin

 subroutine registerdaobsclass(funcName, funcClass)
   
   implicit none
   
   character(len=*) :: funcName
   character(len=*) :: funcClass
   
   type(DAobsFuncEntry), pointer :: dataEntry,current
   
   allocate(dataEntry)
   
   dataEntry%name = funcName
   dataEntry%class = funcClass
   
   if(.not.associated(LIS_DAobsFuncEntry%head_daobsfunc_list)) then 
      LIS_DAobsFuncEntry%head_daobsfunc_list => dataEntry
   else
      current => LIS_DAobsFuncEntry%head_daobsfunc_list
      do while(associated(current%next))
         current => current%next
      enddo
      current%next =>dataEntry
   endif
   dataEntry%next => null()
   
 end subroutine registerdaobsclass
 
!BOP
!
! !ROUTINE: LIS_isDAinstanceValid
! \label{LIS_isDAinstanceValid}
!
! !INTERFACE: 
 subroutine LIS_isDAinstanceValid(funcName, funcClass,flag)
!
! !DESCRIPTION: 
!  
!  This subroutine checks if the DA class instance is among
!  the supported list of DA class types. 
! 
!EOP
   implicit none
   
   character(len=*) :: funcName
   character(len=*) :: funcClass
   logical          :: flag
   
   type(DAobsFuncEntry), pointer :: dataEntry
   
   flag = .false. 
   dataEntry => LIS_DAobsFuncEntry%head_daobsfunc_list
   
   do while(associated(dataEntry))
      
      if(dataEntry%name.eq.funcName.and.&
           dataEntry%class.eq.funcClass) then 
         flag = .true. 
         exit
      endif
      dataEntry => dataEntry%next
   enddo
   
 end subroutine LIS_isDAinstanceValid
 
end module LIS_DAobs_pluginMod<|MERGE_RESOLUTION|>--- conflicted
+++ resolved
@@ -286,18 +286,14 @@
     use THySM_Mod,    only : THySM_setup
 #endif
 
-<<<<<<< HEAD
 #if ( defined DA_OBS_SNODAS )
    use SNODAS_Mod,    only : SNODAS_setup
 #endif
 
-=======
 #if ( defined DA_OBS_HYDROWEBWL )
    use hydrowebWLobs_module,   only : hydrowebwlobs_setup
 #endif
     
->>>>>>> 17b668ae
-
 #if ( defined DA_OBS_SYNTHETICSM )
     external read_syntheticsmobs, write_syntheticsmobs
 #endif
@@ -896,7 +892,6 @@
    call registerwritedaobs(trim(LIS_THySMid)//char(0),&
         write_THySM)
 #endif
-<<<<<<< HEAD
 
 #if ( defined DA_OBS_SNODAS )
 !GCOMW AMSR2 L3 snow depth
@@ -907,14 +902,13 @@
         read_SNODAS)
    call registerwritedaobs(trim(LIS_SNODASobsId)//char(0), &
         write_SNODAS)
-=======
+
 #if ( defined DA_OBS_HYDROWEBWL )
 !synthetic noah soil moisture    
    call registerdaobsclass(trim(LIS_hydrowebwlId),"Routing")
    call registerdaobssetup(trim(LIS_hydrowebwlId)//char(0),hydrowebwlobs_setup)
    call registerreaddaobs(trim(LIS_hydrowebwlId)//char(0),read_hydrowebwlobs)
    call registerwritedaobs(trim(LIS_hydrowebwlId)//char(0),write_hydrowebwlobs)
->>>>>>> 17b668ae
 #endif
    
 #endif
