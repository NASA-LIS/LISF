!-----------------------BEGIN NOTICE -- DO NOT EDIT-----------------------
! NASA Goddard Space Flight Center
! Land Information System Framework (LISF)
! Version 7.5
!
! Copyright (c) 2024 United States Government as represented by the
! Administrator of the National Aeronautics and Space Administration.
! All Rights Reserved.
!-------------------------END NOTICE -- DO NOT EDIT-----------------------
module LIS_pluginIndices
!BOP
!
!  !MODULE: LIS_pluginIndices
! 
!  !DESCRIPTION: 
!   The code in this file provides values of indices used to 
!   to register functions in the plugin modules
!  
!  The index definitions are simply a convention
!  The user may change these options, and the lis.config 
!  should be changed appropriately to ensure that the correct function
!  is called at run time
! 
!  !REVISION HISTORY: 
!  23 Oct 2006: Sujay Kumar  Initial Specification
!  17 Jan 2011: David Mocko, added max/min greenness & slope type
!  08 Feb 2011: Yudong Tian, added cmem3 rtm. 
!  01 Jun 2012: Sujay Kumar, changed Ids to character strings
!  22 May 2013: Shugong Wang, added FLAKE.1.0  
!  27 Jan 2014: Shugong Wang, added HRAP projection
!   4 Nov 2014: Jonathan Case, added support for daily NESDIS/VIIRS GVF for Noah
!  16 Aug 2016: Mahdi Navari, added PILDAS  
!
!EOP
  PRIVATE
   
!BOC
!-------------------------------------------------------------------------
! Run modes
!------------------------------------------------------------------------- 
   character*50, public,  parameter :: LIS_retroId     = "retrospective"
   character*50, public,  parameter :: LIS_RTMforwardId  = "RTM forward"
   character*50, public,  parameter :: LIS_agrmetrunId = "AGRMET ops"
   character*50, public,  parameter :: LIS_wrfcplId    = "WRF coupling"
   character*50, public,  parameter :: LIS_nuopccplId  = "NUOPC coupling"
   character*50, public,  parameter :: LIS_gcecplId    = "GCE coupling"
   character*50, public,  parameter :: LIS_gfscplId    = "GFS coupling"
   character*50, public,  parameter :: LIS_paramEstimRunId = "parameter estimation"
   character*50, public,  parameter :: LIS_smootherDAId    = "ensemble smoother"
   character*50, public,  parameter :: LIS_forecastrunId   = "forecast"
!-------------------------------------------------------------------------
! Domains
!-------------------------------------------------------------------------
   character*50, public,  parameter :: LIS_latlonId    = "latlon"
   character*50, public,  parameter :: LIS_mercId      = "mercator"
   character*50, public,  parameter :: LIS_lambertId   = "lambert"
   character*50, public,  parameter :: LIS_gaussId     = "gaussian"
   character*50, public,  parameter :: LIS_polarId     = "polar"
   character*50, public,  parameter :: LIS_utmId       = "UTM"
   character*50, public,  parameter :: LIS_catdomainId = "catchment"
   character*50, public,  parameter :: LIS_hrapId      = "hrap"
!-------------------------------------------------------------------------
! LSMS
!-------------------------------------------------------------------------
   character*50, public,  parameter :: LIS_templateLSMId = "none"
   character*50, public,  parameter :: LIS_noah271Id   = "Noah.2.7.1"
   character*50, public,  parameter :: LIS_noah32Id    = "Noah.3.2"
   character*50, public,  parameter :: LIS_noah33Id    = "Noah.3.3"
   character*50, public,  parameter :: LIS_noah36Id    = "Noah.3.6"
   character*50, public,  parameter :: LIS_noah39Id    = "Noah.3.9"
   character*50, public,  parameter :: LIS_noahmp36Id  = "NoahMP.3.6"
   character*50, public,  parameter :: LIS_noahmp401Id = "Noah-MP.4.0.1"
<<<<<<< HEAD
   character*50, public,  parameter :: LIS_noahmp50Id = "Noah-MP.5.0"
=======
   character*50, public,  parameter :: LIS_ac72Id      = "AquaCrop.7.2"
>>>>>>> 0f48214f
   character*50, public,  parameter :: LIS_ruc37Id     = "RUC.3.7"
   character*50, public,  parameter :: LIS_clm2Id      = "CLM.2"
   character*50, public,  parameter :: LIS_vic411Id    = "VIC.4.1.1"
   character*50, public,  parameter :: LIS_vic412Id    = "VIC.4.1.2"
   character*50, public,  parameter :: LIS_AWRAL600Id    = "AWRAL.6.0.0"
   character*50, public,  parameter :: LIS_mosaicId    = "Mosaic"
   character*50, public,  parameter :: LIS_hyssibId    = "HySSIB"
   !character*50, public,  parameter :: LIS_sib2Id      = "SiB2"
   !character*50, public,  parameter :: LIS_tessId      = "HTESSEL"
   character*50, public,  parameter :: LIS_jules43Id     = "JULES.4.3"
   character*50, public,  parameter :: LIS_jules50Id     = "JULES.5.0"
   character*50, public,  parameter :: LIS_jules51Id     = "JULES.5.1"
   character*50, public,  parameter :: LIS_jules52Id     = "JULES.5.2"
   character*50, public,  parameter :: LIS_jules53Id     = "JULES.5.3"
   character*50, public,  parameter :: LIS_jules54Id     = "JULES.5.4"
   character*50, public,  parameter :: LIS_jules5xId     = "JULES"
   character*50, public,  parameter :: LIS_cableId     = "CABLE"
   character*50, public,  parameter :: LIS_fasstId     = "FASST"
   !character*50, public,  parameter :: LIS_sheelsId    = "SHEELS"
   character*50, public,  parameter :: LIS_clsmf25Id    = "CLSM F2.5"
   character*50, public,  parameter :: LIS_geowrsi2Id   = "GeoWRSI.2"
   character*50, public,  parameter :: LIS_rdhm356lsmId = "RDHM.3.5.6"
   character*50, public,  parameter :: LIS_summa1Id     = "SUMMA.1.0"
   character*50, public,  parameter :: LIS_Crocus81Id   = "Crocus8.1"  
   character*50, public,  parameter :: LIS_snowmodelId  = "SnowModel"

!-------------------------------------------------------------------------
! Lake models
!-------------------------------------------------------------------------
   character*50, public,  parameter :: LIS_FLAKE1Id   = "FLAKE.1.0"

!-------------------------------------------------------------------------
! Glacier models
!-------------------------------------------------------------------------
   character*50, public,  parameter :: LIS_templateGLId = "template glacier"
   character*50, public,  parameter :: LIS_noahmpglacier3911Id  = "NoahMP-GL.3.9.1.1"

!-------------------------------------------------------------------------
! Open water models
!-------------------------------------------------------------------------
   character*50, public,  parameter :: LIS_templateOpenWaterId  = "template open water"

!-------------------------------------------------------------------------
! Met forcings 
!-------------------------------------------------------------------------
   character*50, public,  parameter :: LIS_metForcTemplateId = "none"
   character*50, public,  parameter :: LIS_generatedForcId   = "LDT-generated"
   character*50, public,  parameter :: LIS_climstdId         = "CLIM-Standard"
   character*50, public,  parameter :: LIS_genensfcstId      = "GenEnsFcst"
   character*50, public,  parameter :: LIS_pptensfcstId      = "PPTEnsFcst"

   character*50, public,  parameter :: LIS_gdasId            = "GDAS"
   character*50, public,  parameter :: LIS_gdasT1534Id       = "GDAS T1534"
   character*50, public,  parameter :: LIS_geos5fcstId       = "GEOS5 forecast"
   character*50, public,  parameter :: LIS_gefsId            = "GEFS forecast"
   character*50, public,  parameter :: LIS_ecmwfId           = "ECMWF"
   character*50, public,  parameter :: LIS_gswp1Id           = "GSWP1"
   character*50, public,  parameter :: LIS_gswp2Id           = "GSWP2"
   character*50, public,  parameter :: LIS_agrmetId          = "AGRMET"
   character*50, public,  parameter :: LIS_princetonId       = "PRINCETON"
   character*50, public,  parameter :: LIS_nldas2Id          = "NLDAS2 grib"
   character*50, public,  parameter :: LIS_nldas20Id         = "NLDAS2 netcdf"
   character*50, public,  parameter :: LIS_gldasId           = "GLDAS"
   character*50, public,  parameter :: LIS_gfsId             = "GFS"
   character*50, public,  parameter :: LIS_merra2Id          = "MERRA2"
   character*50, public,  parameter :: LIS_geositId          = "GEOS-IT"

   character*50, public,  parameter :: LIS_cmapId            = "CMAP"
   character*50, public,  parameter :: LIS_chirps2Id         = "CHIRPS2"

   character*50, public,  parameter :: LIS_TRMM3B42RTId      = "TRMM 3B42RT"
   character*50, public,  parameter :: LIS_TRMM3B42RTV7Id    = "TRMM 3B42RTV7"
   character*50, public,  parameter :: LIS_TRMM3B42V6Id      = "TRMM 3B42V6"
   character*50, public,  parameter :: LIS_TRMM3B42V7Id      = "TRMM 3B42V7" ! SY
   character*50, public,  parameter :: LIS_cmorphId          = "CPC CMORPH"
   character*50, public,  parameter :: LIS_imergId           = "GPM IMERG"
   character*50, public,  parameter :: LIS_stg2Id            = "CPC STAGEII"
   character*50, public,  parameter :: LIS_stg4Id            = "CPC STAGEIV"

   character*50, public,  parameter :: LIS_narrId            = "NARR"
   character*50, public,  parameter :: LIS_RFE2DailyId       = "RFE2(daily)"
   character*50, public,  parameter :: LIS_scanId            = "SCAN"
   !character*50, public,  parameter :: LIS_d2pcpcarId        = "D2PCPCAR"
   !character*50, public,  parameter :: LIS_d2pcpoklId        = "D2PCPOKL"
   character*50, public,  parameter :: LIS_agrradpsId        = "AGRMET radiation (polar stereographic)"
   character*50, public,  parameter :: LIS_BondvilleId       = "Bondville"
   character*50, public,  parameter :: LIS_LoobosId          = "Loobos"
   character*50, public,  parameter :: LIS_TRIGRSseattleId   = "TRIGRS test"
   character*50, public,  parameter :: LIS_snotelId          = "SNOTEL"
   character*50, public,  parameter :: LIS_RFE2gdasId        = "RFE2(GDAS bias-corrected)"
   character*50, public,  parameter :: LIS_vicforcingId      = "VIC processed forcing"
   character*50, public,  parameter :: LIS_PALSmetforcId     = "PALS station forcing"
   character*50, public,  parameter :: LIS_USGSPETforcId     = "PET USGS"
   character*50, public,  parameter :: LIS_nam242Id          = "NAM242"
   character*50, public,  parameter :: LIS_WRFoutId          = "WRFout"
   character*50, public,  parameter :: LIS_COAMPSoutId       = "COAMPSout"
   character*50, public,  parameter :: LIS_WRFoutv2Id        = "WRFoutv2"
   character*50, public,  parameter :: LIS_WRFakId           = "WRF AK"
   character*50, public,  parameter :: LIS_AWAPforcId        = "AWAP"
   character*50, public,  parameter :: LIS_HiMATGMUforcId    = "HiMAT GMU"
   character*50, public,  parameter :: LIS_AWRALforcId       = "AWRAL processed forcing"
   character*50, public,  parameter :: LIS_mrmsId            = "MRMS"
   character*50, public,  parameter :: LIS_era5Id            = "ERA5"
   character*50, public,  parameter :: LIS_plumber2Id        = "PLUMBER2"
   character*50, public,  parameter :: LIS_gddpId            = "GDDP"
   character*50, public,  parameter :: LIS_galwemId          = "GALWEM forecast"
   character*50, public,  parameter :: LIS_galwemgeId        = "GALWEM-GE forecast"
   character*50, public,  parameter :: LIS_mogrepsgId        = "MOGREPS-G forecast"

!-------------------------------------------------------------------------
! land surface parameters
!-------------------------------------------------------------------------
!-------------------------------------------------------------------------
! LAI/SAI sources
!-------------------------------------------------------------------------
   character*50, public,  parameter :: LIS_modis_RT_laiId  = "MODIS real-time"
   character*50, public,  parameter :: LIS_ALMIPIIlaiId    = "ALMIPII"
!-------------------------------------------------------------------------
! greenness data sources
!-------------------------------------------------------------------------
   character*50, public,  parameter :: LIS_NESDISgfracId ="NESDIS weekly"
   character*50, public,  parameter :: LIS_SPORTgfracId = "SPORT"
   character*50, public,  parameter :: LIS_VIIRSgfracId = "VIIRS"
   character*50, public,  parameter :: LIS_ALMIPIIgfracId = "ALMIPII"
!-------------------------------------------------------------------------
! roughness data sources
!-------------------------------------------------------------------------
   character*50, public,  parameter :: LIS_ALMIPIIroughnessId = "ALMIPII"
!-------------------------------------------------------------------------
! albedo data sources
!-------------------------------------------------------------------------
   character*50, public,  parameter :: LIS_ALMIPIIalbedoId = "ALMIPII"
!-------------------------------------------------------------------------
! emissivity data sources
!-------------------------------------------------------------------------
   character*50, public,  parameter :: LIS_ALMIPIIemissId = "ALMIPII"
!-------------------------------------------------------------------------
! data assimilation algorithms
!-------------------------------------------------------------------------
   character*50, public,  parameter :: LIS_diId         = "Direct insertion"
   character*50, public,  parameter :: LIS_ekfId        = "EKF"
   character*50, public,  parameter :: LIS_enkfId       = "EnKF"
   character*50, public,  parameter :: LIS_ensrfId      = "EnSRF"
   character*50, public,  parameter :: LIS_enksId       = "EnKS"
   character*50, public,  parameter :: LIS_pfId         = "PF"
!-------------------------------------------------------------------------
! perturbation algorithms
!-------------------------------------------------------------------------
   character*50, public,  parameter :: LIS_uniformpertId = "uniform"
   character*50, public,  parameter :: LIS_gmaopertId = "GMAO scheme"
!-------------------------------------------------------------------------
! Assimilation set
! DA variable being updated with observations
!-------------------------------------------------------------------------
   character*50, public,  parameter :: LIS_noobsId             = "none"
   character*50, public,  parameter :: LIS_synsmId             = "Synthetic SM"
   character*50, public,  parameter :: LIS_synsweId            = "Synthetic SWE"
   character*50, public,  parameter :: LIS_synlstId            = "Synthetic LST"
   character*50, public,  parameter :: LIS_synsndId            = "Synthetic SND"
   character*50, public,  parameter :: LIS_synSnowTbID         = "Synthetic Snow TB"              

   character*50, public,  parameter :: LIS_multisynsmobsId     = "Synthetic(Multilayer) sm"
   character*50, public,  parameter :: LIS_isccpTskinId        = "ISCCP LST"
   character*50, public,  parameter :: LIS_NASA_AMSREsmobsId   = "AMSR-E(NASA) soil moisture"
   character*50, public,  parameter :: LIS_LPRM_AMSREsmobsId   = "AMSR-E(LPRM) soil moisture"
   character*50, public,  parameter :: LIS_ESACCIsmobsId       = "ESA CCI soil moisture"
   character*50, public,  parameter :: LIS_WindSatsmobsId      = "Windsat"
   character*50, public,  parameter :: LIS_WindSatCsmobsId     = "Windsat C-band"
   character*50, public,  parameter :: LIS_snodepobsId         = "SNODEP"
   character*50, public,  parameter :: LIS_usafsiobsId         = "USAFSI"
   character*50, public,  parameter :: LIS_ANSASWEsnowobsId    = "ANSA SWE"
   character*50, public,  parameter :: LIS_ANSASCFsnowobsId    = "ANSA SCF"
   character*50, public,  parameter :: LIS_ANSASNWDsnowobsId   = "ANSA snow depth"
   character*50, public,  parameter :: LIS_SMMRSNWDsnowobsId   = "SMMR snow depth"
   character*50, public,  parameter :: LIS_SSMISNWDsnowobsId   = "SSMI snow depth"
   character*50, public,  parameter :: LIS_AMSREsweobsId       = "AMSR-E SWE"
!   character*50, public,  parameter :: LIS_AMSREsnowobsId      = "AMSR-E snow" !yliu
   character*50, public,  parameter :: LIS_PMWsnowobsId        = "PMW snow" !yliu
   character*50, public,  parameter :: LIS_modisscfId          = "MODIS SCF"
   character*50, public,  parameter :: LIS_GRACEtwsobsId       = "GRACE TWS"
   character*50, public,  parameter :: LIS_simGRACEJPLobsId    = "Simulated GRACE (JPL)"
   character*50, public,  parameter :: LIS_synLbandTbobsId     = "Synthetic L-band Tb"
   character*50, public,  parameter :: LIS_SMOPSsmobsId        = "SMOPS soil moisture"
   character*50, public,  parameter :: LIS_SMOPS_ASCATsmobsId  = "SMOPS-ASCAT soil moisture" ! MN
   character*50, public,  parameter :: LIS_SMOPS_SMOSsmobsId   = "SMOPS-SMOS soil moisture"  ! MN
   character*50, public,  parameter :: LIS_SMOPS_AMSR2smobsId  = "SMOPS-AMSR2 soil moisture" ! MN
   character*50, public,  parameter :: LIS_SMOPS_SMAPsmobsId   = "SMOPS-SMAP soil moisture"  ! MN
   character*50, public,  parameter :: LIS_ASCAT_TUWsmobsId    = "ASCAT (TUW) soil moisture"
   character*50, public,  parameter :: LIS_IMSscaobsId         = "IMS snow cover"
   character*50, public,  parameter :: LIS_GCOMW_AMSR2L3smobsId = &
        "GCOMW AMSR2 L3 soil moisture"
   character*50, public,  parameter :: LIS_GCOMW_AMSR2L3sndobsId = &
        "GCOMW AMSR2 L3 snow depth"
   character*50, public,  parameter :: LIS_SNODASobsId = &
        "SNODAS"
   character*50, public,  parameter :: LIS_SMOSL2smobsId         = &
        "SMOS L2 soil moisture"
   character*50, public,  parameter :: LIS_pildassmobsId         = &
        "PILDAS SM"
   character*50, public,  parameter :: LIS_SMOSNESDISsmobsId     = &
        "SMOS(NESDIS) soil moisture"
   character*50, public,  parameter :: LIS_NASASMAPsmobsId       = &
        "SMAP(NASA) soil moisture"
   character*50, public,  parameter :: LIS_CDFTRANSFERNASASMAPsmobsId = &
        "SMAP(NASA) soil moisture with CDF Transfer"                 !MN 
   character*50, public,  parameter :: LIS_SMOSNRTNNL2smobsId    = &
        "SMOS NRT NN soil moisture"                                  !YK
   character*50, public,  parameter :: LIS_SMAPEOPLsmobsId       = &
        "SMAP_E_OPL soil moisture"                                   !YK
   character*50, public,  parameter :: LIS_NASASMAPvodobsId      = &
        "SMAP(NASA) vegetation optical depth"
   character*50, public,  parameter :: LIS_GLASSlaiobsId         = &
        "GLASS LAI"
   character*50, public,  parameter :: LIS_MODISsportLAIobsId    = &
        "MODIS SPoRT LAI"
   character*50, public,  parameter :: LIS_MCD15A2HlaiobsId      = &
        "MCD15A2H LAI"
   character*50, public,  parameter :: LIS_VIIRSgvfobsId         = &
        "VIIRS GVF"                                                  !YK
   character*50, public,  parameter :: LIS_CDFSgvfobsId          = &
        "CDFS GVF"                                                   !YK
   character*50, public,  parameter :: LIS_GLASSalbedoobsId      = &
        "GLASS Albedo"
   character*50, public,  parameter :: LIS_SMAPNRTsmobsId        = &
        "SMAP(NRT) soil moisture"
   character*50, public,  parameter :: LIS_ASOsweobsId           = &
        "ASO SWE"
   character*50, public,  parameter :: LIS_synwlId             = &
        "Synthetic water level"
   character*50, public,  parameter :: LIS_THySMId             = &
           "THySM"
   character*50, public,  parameter :: LIS_hydrowebwlId        = &
        "Hydroweb water level"
   character*50, public,  parameter :: LIS_wusUCLAobsId        = &
        "Western U.S. UCLA snow"

!-------------------------------------------------------------------------
! Bias Estimation Algorithms
!-------------------------------------------------------------------------
   character*50, public,  parameter :: LIS_gmaobiasId = "Adaptive bias correction"
!-------------------------------------------------------------------------
! Optimization / Uncertainty estimation Algorithms
!-------------------------------------------------------------------------
   character*50, public,  parameter :: LIS_ESOptId ="Enumerated search"
   character*50, public,  parameter :: LIS_LMOptId ="Levenberg marquardt"
   character*50, public,  parameter :: LIS_GAOptId = "Genetic algorithm"
   character*50, public,  parameter :: LIS_SCEUAOptId = "Shuffled complex evolution"
   character*50, public,  parameter :: LIS_MCSIMId = "Monte carlo sampling"
   character*50, public,  parameter :: LIS_RWMCMCId = "Random walk markov chain monte carlo"
   character*50, public,  parameter :: LIS_DEMCId = "Differential evolution markov chain"
   character*50, public,  parameter :: LIS_DEMCzId = "Differential evolution markov chain z"
!-------------------------------------------------------------------------
! Optimization Set (parameter estimation calibration dataset) definitions
!-------------------------------------------------------------------------
   character*50, public,  parameter :: LIS_EmptyObsId = "No obs"
   character*50, public,  parameter :: LIS_templateObsId = "NONE"
   character*50, public,  parameter :: LIS_wgPBMRsmId = "WG PBMR sm"
   character*50, public,  parameter :: LIS_pesynsm1Id = "Synthetic sm1"
   character*50, public,  parameter :: LIS_pesynsm2Id = "Synthetic sm2"
   character*50, public,  parameter :: LIS_AmerifluxObsId = "Ameriflux obs"
   character*50, public,  parameter :: LIS_ARMObsId = "ARM obs"
   character*50, public,  parameter :: LIS_maconlandslideObsId = "Macon landslide obs"
   character*50, public,  parameter :: LIS_globallandslideObsId = "Global landslide obs"
   character*50, public,  parameter :: LIS_CNRSObsId = "CNRS"
   character*50, public,  parameter :: LIS_CNRS_MPDIObsId = "CNRS MPDI"
   character*50, public,  parameter :: LIS_AMSRE_SRObsId = "AMSRE SR"
   character*50, public,  parameter :: LIS_LPRM_AMSREsmpeObsId = "AMSR-E(LPRM) pe soil moisture"
   character*50, public,  parameter :: LIS_FLUXNETpeObsId = "Gridded FLUXNET"
   character*50, public,  parameter :: LIS_USDA_ARSsmpeObsId = "USDA ARSsm"
   character*50, public,  parameter :: LIS_ARSsmobsId = "ARS sm" ! SY
   character*50, public,  parameter :: LIS_ISMNsmobsId = "ISMN sm" 
   character*50, public,  parameter :: LIS_SMAPsmobsId = "SMAP sm"
   character*50, public,  parameter :: LIS_UAsnowobsId = "UA snow"
!-------------------------------------------------------------------------
! Objective Function Evaluation Criteria
!-------------------------------------------------------------------------
   character*50, public,  parameter :: LIS_LMestimateId = "LM"
   character*50, public,  parameter :: LIS_LSestimateId = "Least squares"
   character*50, public,  parameter :: LIS_LLestimateId = "Likelihood"
   character*50, public,  parameter :: LIS_PestimateId  = "Probability"
!-------------------------------------------------------------------------
! Radiative Transfer Models
!-------------------------------------------------------------------------
   character*50, public, parameter :: LIS_crtmId = "CRTM"
   character*50, public, parameter :: LIS_crtm2Id = "CRTM2"
   character*50, public, parameter :: LIS_crtm2EMId = "CRTM2EM"
   character*50, public, parameter :: LIS_cmem3Id = "CMEM"
   character*50, public, parameter :: LIS_tauomegaRTMId = "Tau Omega"
!-------------------------------------------------------------------------
! Land Slide Models
!-------------------------------------------------------------------------
   character*50, public, parameter :: LIS_GLSId = "GLS"
   character*50, public, parameter :: LIS_TRIGRSId = "TRIGRS"
!-------------------------------------------------------------------------
! Routing Models
!-------------------------------------------------------------------------
   character*50, public, parameter :: LIS_NLDASrouterId = "NLDAS router"
   character*50, public, parameter :: LIS_HYMAProuterId = "HYMAP router"
   character*50, public, parameter :: LIS_HYMAP2routerId = "HYMAP2 router"
   character*50, public, parameter :: LIS_RAPIDrouterId = "RAPID router"
!-------------------------------------------------------------------------
! Runoff data support
!-------------------------------------------------------------------------
   character*50, public, parameter :: LIS_LISrunoffdataId   = "LIS runoff output"
   character*50, public, parameter :: LIS_GLDAS1runoffdataId = "GLDAS1 runoff data"
   character*50, public, parameter :: LIS_GLDAS2runoffdataId = "GLDAS2 runoff data"
   character*50, public, parameter :: LIS_NLDAS2runoffdataId = "NLDAS2 runoff data"
   character*50, public, parameter :: LIS_MERRA2runoffdataId = "MERRA2 runoff data"
   character*50, public, parameter :: LIS_ERAIlandrunoffdataId = "ERA interim land runoff data"
   character*50, public, parameter :: LIS_GWBMIPrunoffdataId = "GWB MIP runoff data"
!-------------------------------------------------------------------------
!  Irrigation models
!-------------------------------------------------------------------------
   character*50, public, parameter :: LIS_sprinklerIrrigationId = "Sprinkler"
   character*50, public, parameter :: LIS_floodIrrigationId = "Flood"
   character*50, public, parameter :: LIS_dripIrrigationId  = "Drip"
!-------------------------------------------------------------------------
!  Forecasting algorithms
!-------------------------------------------------------------------------
   character*50, public, parameter :: LIS_ESPbootId = "ESP boot"
   character*50, public, parameter :: LIS_ESPconvId = "ESP conventional"

!EOC
 end module LIS_pluginIndices<|MERGE_RESOLUTION|>--- conflicted
+++ resolved
@@ -70,11 +70,8 @@
    character*50, public,  parameter :: LIS_noah39Id    = "Noah.3.9"
    character*50, public,  parameter :: LIS_noahmp36Id  = "NoahMP.3.6"
    character*50, public,  parameter :: LIS_noahmp401Id = "Noah-MP.4.0.1"
-<<<<<<< HEAD
    character*50, public,  parameter :: LIS_noahmp50Id = "Noah-MP.5.0"
-=======
    character*50, public,  parameter :: LIS_ac72Id      = "AquaCrop.7.2"
->>>>>>> 0f48214f
    character*50, public,  parameter :: LIS_ruc37Id     = "RUC.3.7"
    character*50, public,  parameter :: LIS_clm2Id      = "CLM.2"
    character*50, public,  parameter :: LIS_vic411Id    = "VIC.4.1.1"
