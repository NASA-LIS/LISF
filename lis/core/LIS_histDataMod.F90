--- conflicted
+++ resolved
@@ -487,7 +487,6 @@
   public ::   LIS_MOC_SNOWSURFACEQ
   !public ::   LIS_MOC_SNOWWIND_DIR
 
-<<<<<<< HEAD
   ! MMF SW
   !public :: LIS_MOC_SMCWTD 
   public :: LIS_MOC_QRF
@@ -507,7 +506,7 @@
   integer :: LIS_MOC_QSLAT = -9999
   integer :: LIS_MOC_RECH = -9999
   integer :: LIS_MOC_WTD = -9999
-=======
+
 ! SnowModel outputs:
   public ::   LIS_MOC_SWE_SM
   public ::   LIS_MOC_SNOWDEPTH_SM
@@ -528,7 +527,6 @@
   public ::   LIS_MOC_NWINDFORC_SM
 ! .......
 
->>>>>>> 5c5013f4
   integer :: LIS_MOC_SNOW_SOOT = -9999
   integer :: LIS_MOC_GRND_SNOW = -9999
   integer :: LIS_MOC_SURFT_SNOW = -9999
