!-----------------------BEGIN NOTICE -- DO NOT EDIT-----------------------
! NASA Goddard Space Flight Center Land Information System (LIS) v7.2
!
! Copyright (c) 2015 United States Government as represented by the
! Administrator of the National Aeronautics and Space Administration.
! All Rights Reserved.
!-------------------------END NOTICE -- DO NOT EDIT-----------------------
#include "LIS_misc.h"
#include "LIS_NetCDF_inc.h"
module LIS_historyMod
!BOP
!
! !MODULE: LIS_historyMod
! 
! !DESCRIPTION: 
!  The code in this file provides interfaces to manage LIS model output 
!  in different file formats. 
!  
! \subsubsection{Overview}
! The module provides generic interfaces to manage output from different
! land surface models. Currently LIS supports three data formats. 
! \begin{itemize}
! \item{binary: in binary, big-endian.}
! \item{grib1: WMO GRIB-1 format}
! \item{grib2: WMO GRIB-1 format}
! \item{netcdf: NCAR unidata netcdf-4 format}
! \end{itemize}
! This module also provides generic interfaces for writing and reading
! model restart files. LIS uses the following convention on the 
! filename extensions: 
! \begin{itemize}
! \item{.1gd4r: binary output, 1 correspondes to one variable, g represents
! gridded data, d represnts direct access, 4r represents 4 byte real}
! \item{.grb: files in GRIB-1 format}
! \item{.grb2: files in GRIB-2 format}
! \item{.nc: files in netcdf-4 format}
! \item{*rst: restart files. Currently all restart files are written in
! netcdf-4 format}
! \end{itemize}
! This module also manages any data aggregation from computing nodes
! when parallel processing is employed. 
!
! !NOTES: LIS history writer employs grib-api library for writing grib
!  output and NETCDF-4 for writing NETCDF output. If the support for these
!  data formats are expected, these libraries must 
!  be downloaded externally and built before LIS compilation. 
! 
!  GRIB-API: http://www.ecmwf.int/products/data/software/grib\_api.html \newline
!  NETCDF-4: http://www.unidata.ucar.edu/software/netcdf/   \newline
!  
! !REVISION HISTORY:
!  10 Feb 2004: Sujay Kumar; Initial Specification
!   4 Jul 2008: Sujay Kumar; Redesigned with generic routines that can handle
!                   model output in different formats for all LSMs
!  25 Jan 2012: Sujay Kumar; The grib writers were modified to use grib-api
!  28 Feb 2012: Sujay Kumar; Updated NETCDF interfaces to use NETCDF-4 library
!  28 Jan 2014: David Mocko; Updates for AFWA GRIB-1 files using GRIBAPI library
!  21 Feb 2014: David Mocko; More updates for matching AFWA GRIB-1 files
!                   to the LIS-6 GRIB output
!  28 Mar 2014: David Mocko; More refinements/fixes to AFWA GRIB-1 CONFIGS
!   1 Apr 2015: Hiroko Beaudoing; Added GRIB-2 routines
!  15 May 2015: Hiroko Beaudoing; Added nsoillayers2, lyrthk2 for when soil
!                   moisture and temperature having different number of layers
!                   used in GRIB1 & GRIB2 format
!  18 Oct 2018: David Mocko: Check lis.config entry for option to turn off
!                   writing ASCII stats files with netCDF output format
!
! !USES: 
  use LIS_coreMod
  use LIS_histDataMod
  use LIS_timeMgrMod
  use LIS_logMod
  use LIS_cplMod, only : LIS_cplRun

#if ( defined USE_GRIBAPI)
  use grib_api
#endif

#if ( defined USE_NETCDF3 || defined USE_NETCDF4 )
  use netcdf
#endif

  use LIS_mpiMod

  implicit none

  PRIVATE
!-----------------------------------------------------------------------------
! !PUBLIC MEMBER FUNCTIONS:
!-----------------------------------------------------------------------------
  public :: LIS_writevar_bin     ! write a variable into a binary file
  public :: LIS_writevar_grib1   ! write a variable into a GRIB-1 file
  public :: LIS_writevar_grib2   ! write a variable into a GRIB-2 file
  public :: LIS_writevar_netcdf  ! write a variable into a netcdf file
  public :: LIS_writevar_restart ! writes a variable into a restart file
  public :: LIS_readvar_restart  ! reads a variable from a restart file
  public :: LIS_writevar_reduced_tilespace! writes a variable in reduced tilespace (ngrid)
  public :: LIS_readvar_reduced_tilespace ! reads a reduced tilespace variable
  public :: LIS_readvar_gridded  ! read a variable from a gridded file
  public :: LIS_writevar_gridded ! write a variable in grid space to a file
  public :: LIS_tile2grid        ! convert a tilespace variable to gridspace
  public :: LIS_grid2tile        ! convert gridspace to tilespace
  public :: LIS_patch2tile       ! convert a patchspace variable to tilespace
  public :: LIS_grid2patch       ! convert a gridspace variable to patchspace
  public :: LIS_writevar_spread  ! writes ensemble spared to a gridded file
  public :: LIS_writevar_incr    ! writes analysis increments to a gridded file
  public :: LIS_writeModelOutput ! writes model output based on the selected
                                           ! format and list of variables
  public :: LIS_gather_gridded_output      ! gather the 1d tiled output variable into a 2d gridded array
  public :: LIS_gather_tiled_vector_output ! gather the 1d tiled output variables in tile space
  public :: LIS_gather_gridded_vector_output ! gather the 1d tiled output variable into a 1d gridded array
  public :: LIS_gather_tiled_vector_withhalo_output
  public :: LIS_writeGlobalHeader_restart
  public :: LIS_writeHeader_restart
  public :: LIS_closeHeader_restart
  public :: LIS_convertVarToLocalSpace
  public :: LIS_gather_1dgrid_to_2dgrid
  public :: LIS_scatter_global_to_local_grid
  public :: LIS_gather_2d_local_to_global
!EOP

!BOP 
! 
! !ROUTINE: LIS_writevar_bin
! \label{LIS_writevar_bin}
! 
! !INTERFACE:
  interface LIS_writevar_bin
! !PRIVATE MEMBER FUNCTIONS: 
     module procedure writevar_bin_real
     module procedure writevar_bin_real_direct
     module procedure writevar_bin_withstats_real     
! 
! !DESCRIPTION:
! This interface provides routines for writing variables (real)
! in a binary file. The aggregation from decomposed tile spaces in 
! each processor to their respective grid spaces and the aggregations 
! of these grid spaces from each processor are also performed by 
! this routine. The interface also provides options to write some 
! diagnostic statistics about the variable being written. 
!
!EOP 
  end interface

!BOP 
! 
! !ROUTINE: LIS_writevar_restart
! \label{LIS_writevar_restart}
!
! !INTERFACE:
  interface LIS_writevar_restart
! !PRIVATE MEMBER FUNCTIONS:

     module procedure writevar_restart_tile_int
     module procedure writevar_restart_tile_real
     module procedure writevar_restart_patch_int
     module procedure writevar_restart_patch_real
!     module procedure writevar_restart_char
! 
! !DESCRIPTION: 
! This interface provides routines for writing variables (integer or real)
! in a restart file. By definition, the restart files are written in the
! model tile space. The aggregations from tile spaces of each processors 
! are also performed by this routine.  
!
!EOP
  end interface

!BOP
! 
! !ROUTINE: LIS_writevar_reduced_tilespace
! \label{LIS_writevar_reduced_tilespace}
! 
! !INTERFACE: 
  interface LIS_writevar_reduced_tilespace
! !PRIVATE MEMBER FUNCTIONS: 
     module procedure writevar_tile_noensemble_real
! 
! !DESCRIPTION: 
! This interface provides routines for writing variables in a
! reduced tilespace (tilespace without ensembles). 
! 
!EOP
  end interface

!BOP
! 
! !ROUTINE: LIS_readvar_reduced_tilespace
! \label{LIS_readvar_reduced_tilespace}
! 
! !INTERFACE: 
  interface LIS_readvar_reduced_tilespace
! !PRIVATE MEMBER FUNCTIONS: 
     module procedure readvar_tile_noensemble_real
! 
! !DESCRIPTION: 
! This interface provides routines for writing variables in a
! reduced tilespace (tilespace without ensembles). 
! 
!EOP
  end interface
!BOP 
! 
! !ROUTINE: LIS_readvar_restart
! \label{LIS_readvar_restart}
!
! !INTERFACE:
  interface LIS_readvar_restart
! !PRIVATE MEMBER FUNCTIONS:
     module procedure readvar_restart_tile_int
     module procedure readvar_restart_tile_real
     module procedure readvar_restart_patch_real
     module procedure readvar_restart_patch_int
!     module procedure readvar_restart_char

! !DESCRIPTION:
! This interface provides routines for reading variables (integer or real)
! from a restart file. The restart files are read by the master processor. 
! The domain decomposition of the ``global'' tile space on the master processor
! to individual processors are also performed by this routine. 
!EOP
  end interface

!BOP 
! 
! !ROUTINE: LIS_readvar_gridded
! \label{LIS_readvar_gridded}
!
! !INTERFACE:
  interface LIS_readvar_gridded
! !PRIVATE MEMBER FUNCTIONS:

     module procedure readvar_1dgridded_real
     module procedure readvar_2dgridded_real
     module procedure readvar_1dgridded_fromvector_real

! !DESCRIPTION:
! This interface provides routines for reading variables (real)
! from a gridded (output) file into a 1d or 2d local gridded space. 
! The gridded files are read by the master processor. 
! The domain decomposition of the ``global'' grid space on the master processor
! to individual processors are also performed by this routine. 
!EOP
  end interface

!BOP 
! 
! !ROUTINE: LIS_writevar_gridded
! \label{LIS_writevar_gridded}
!
! !INTERFACE:
  interface LIS_writevar_gridded
! !PRIVATE MEMBER FUNCTIONS:

     module procedure writevar_gridded_real
     module procedure writevar_gridded_real_withstats

! !DESCRIPTION:
! This interface provides routines for writing variables (real)
! in grid space to a file. 
!EOP
  end interface


!BOP 
! 
! !ROUTINE: LIS_writevar_grib1
! \label{LIS_writevar_grib1}
!
! !INTERFACE:
  interface LIS_writevar_grib1
! !PRIVATE MEMBER FUNCTIONS:
     module procedure writevar_grib1_withstats_real
! 
! !DESCRIPTION:
! This interface provides routines for writing variables (real)
! in a GRIB-1 file. The aggregation from decomposed tile spaces in 
! each processor to their respective grid spaces and the aggregations 
! of these grid spaces from each processor are also performed by 
! this routine. The interface also provides options to write some 
! diagnostic statistics about the variable being written. 
!
!EOP
  end interface
!BOP 
! 
! !ROUTINE: LIS_writevar_grib2
! \label{LIS_writevar_grib2}
!
! !INTERFACE:
  interface LIS_writevar_grib2
! !PRIVATE MEMBER FUNCTIONS:
     module procedure writevar_grib2_withstats_real
! 
! !DESCRIPTION:
! This interface provides routines for writing variables (real)
! in a GRIB-2 file. The aggregation from decomposed tile spaces in 
! each processor to their respective grid spaces and the aggregations 
! of these grid spaces from each processor are also performed by 
! this routine. The interface also provides options to write some 
! diagnostic statistics about the variable being written. 
!
!EOP
  end interface
!BOP
! 
! !ROUTINE: LIS_grid2patch
! \label{LIS_grid2patch}
! 
! !INTERFACE: 
  interface LIS_grid2patch
! !PRIVATE MEMBER FUNCTIONS: 
!     module procedure grid2patch
     module procedure grid2patch_local
     module procedure grid2patch_global
     module procedure grid2patch_global_ens
!
! !DESCRIPTON: 
!
!EOP
  end interface


!BOP 
! 
! !ROUTINE: LIS_writevar_netcdf
! \label{LIS_writevar_netcdf}
! 
! !INTERFACE:
  interface LIS_writevar_netcdf
! !PRIVATE MEMBER FUNCTIONS:

     module procedure writevar_netcdf_withstats_real
! 
! !DESCRIPTION:
! This interface provides routines for writing variables (2d or 3d)
! in a netcdf file. The aggregation from decomposed tile spaces in 
! each processor to their respective grid spaces and the aggregations 
! of these grid spaces from each processor are also performed by 
! this routine.
!
!EOP
  end interface

!BOP 
! 
! !ROUTINE: LIS_gather_gridded_output
! \label{LIS_gather_gridded_output}
! 
! !INTERFACE:
  interface LIS_gather_gridded_output
! !PRIVATE MEMBER FUNCTIONS: 
     module procedure gather_gridded_output_tile
     module procedure gather_gridded_output_patch
! 
! !DESCRIPTION:
! This interface provides routines for writing variables (real)
! in a binary file. The aggregation from decomposed tile spaces in 
! each processor to their respective grid spaces and the aggregations 
! of these grid spaces from each processor are also performed by 
! this routine. The interface also provides options to write some 
! diagnostic statistics about the variable being written. 
!
!EOP 
  end interface


!BOP 
! 
! !ROUTINE: LIS_tile2grid
! \label{LIS_tile2grid}
! 
! !INTERFACE:
  interface LIS_tile2grid
! !PRIVATE MEMBER FUNCTIONS: 
     module procedure tile2grid_local
     module procedure tile2grid_global_ens
     module procedure tile2grid_global_noens
! 
! !DESCRIPTION:
! This interface provides routines for converting a tile
! space variable to the grid space 
!
!EOP 
  end interface

contains

!BOP
! !ROUTINE: LIS_writeModelOutput
! \label{LIS_writeModelOutput}
! 
! !INTERFACE: 
  subroutine LIS_writeModelOutput(n, lsmoutfile, lsmstatsfile, &
       sopen, nsoillayers, outInterval, lyrthk, &
       nsoillayers2, group, model_name, lyrthk2)
! !USES:
    use ESMF
! !ARGUMENTS: 
    integer,   intent(in)   :: n 
    character(len=*),   intent(in)   :: lsmoutfile
    character(len=*),   intent(in)   :: lsmstatsfile
    logical,   intent(in)   :: sopen
    real,      intent(in)   :: outInterval
    integer,   intent(in)   :: nsoillayers
    real,      intent(in)   :: lyrthk(nsoillayers)
    integer,   intent(in)   :: nsoillayers2
    integer,   intent(in),optional :: group
    character(len=*), intent(in),optional :: model_name
    real,      intent(in),optional   :: lyrthk2(nsoillayers2)
! 
! !DESCRIPTION: 
!   This subroutine invokes the routine to write LSM output in the selected
!    data format (binary/grib1/netcdf) and using the selected list of variables. 
!    Further, the variables are also written as instantaneous, time averaged,
!    or accumulated based on the user specifications. 
!   
!   The arguments are: 
!   \begin{description}
!    \item[n]  index of the nest \newline
!    \item[lsmoutfile]  name of the LSM history file \newline
!    \item[lsmstatsfile] name of the LSM history stats file  \newline
!    \item[sopen] flag determining whether to open the LIS history stats file \newline
!    \item[outInterval]   history output frequency \newline
!    \item[nsoillayers]  Number of soil layers \newline
!    \item[lyrthk]   Thickness of soil layers \newline
!  \end{description}
! 
!   The routines invoked are: 
!   \begin{description}
!   \item[writeBinaryOutput](\ref{writeBinaryOutput}) \newline
!     writes the history files in binary format
!   \item[writeGribOutput](\ref{writeGribOutput})\\
!     writes the history files in GRIB-1 or GRIB-2 format
!   \item[writeNetcdfOutput](\ref{writeNetcdfOutput}) \newline
!     writes the history files in NETCDF format
!   \item[LIS\_resetOutputVars](\ref{LIS_resetOutputVars}) \newline
!     resets the time averaged varibles for the next output. 
!   \end{description}
!EOP

    integer :: ftn, ftn_stats
    integer :: iret
    integer :: group_temp
    character*100 :: mname_temp

    if(.NOT.PRESENT(group)) then 
       group_temp = 1
    else
       group_temp = group
    endif
    
    if(.NOT.PRESENT(model_name)) then 
       mname_temp = "model_not_specified"
    else
       mname_temp = model_name
    endif

    if(LIS_masterproc) then 
       if ( LIS_rc%sout ) then
          if ( sopen ) then
             if(LIS_rc%startcode.eq."restart") then 
                open(65+n+10*group_temp,file=lsmstatsfile,&
                   form='formatted', position='append')
             else
                open(65+n+10*group_temp,file=lsmstatsfile,&
                   form='formatted')
             endif
          endif

          write(65+n+10*group_temp,*)              
          write(65+n+10*group_temp,996)&
             '       Statistical Summary of LSM output for:  ', & 
             LIS_rc%mo,'/',LIS_rc%da,'/',LIS_rc%yr,LIS_rc%hr,':',&
             LIS_rc%mn,':',LIS_rc%ss
          996    format(a47,i2,a1,i2,a1,i4,1x,i2,a1,i2,a1,i2)
          write(65+n+10*group_temp,*)
          write(65+n+10*group_temp,997)
          997    format(t27,'Mean',t41,'Stdev',t56,'Min',t70,'Max')
       endif
    endif
    ftn = 12
    ftn_stats = 65 + n +10*group_temp

    if ( LIS_histSend .OR. LIS_histRecv ) then
       call LIS_bcastDiagFlag(n,group_temp)
       call LIS_cplRun(n,rc=iret)
       call LIS_verify(iret,'LIS_cplRun: error')
    endif
    call LIS_rescaleCount(n,group_temp)

<<<<<<< HEAD
    if ( .NOT. LIS_histSend ) then
=======
    write(LIS_logunit,*)'[INFO] Writing surface model output to:  ', &
         trim(lsmoutfile) ! EMK

>>>>>>> 3625aa38
    if(LIS_rc%wout.eq."binary") then 
       if(LIS_masterproc) then 
          open(ftn,file=lsmoutfile,form='unformatted')
       endif
       call writeBinaryOutput(n,group_temp,ftn,ftn_stats)
       if(LIS_masterproc) then 
          close(ftn)
       endif
    elseif(LIS_rc%wout.eq."grib1") then 
#if(defined USE_GRIBAPI)
       if(LIS_masterproc) then 
          call grib_open_file(ftn,lsmoutfile,'w',iret)
          call LIS_verify(iret, 'failed to open grib file '//lsmoutfile)

       endif
       call writeGribOutput(n,group_temp,ftn,ftn_stats,outInterval,&
                             nsoillayers,lyrthk,nsoillayers2)
       if(LIS_masterproc) then 
          call grib_close_file(ftn,iret)
          call LIS_verify(iret, 'failed to close grib file'//lsmoutfile)
       endif
#endif          
    elseif(LIS_rc%wout.eq."grib2") then 
#if(defined USE_GRIBAPI)
       if(LIS_masterproc) then 
          call grib_open_file(ftn,lsmoutfile,'w',iret)
          call LIS_verify(iret, 'failed to open grib2 file '//lsmoutfile)

       endif
       if(.NOT.PRESENT(lyrthk2)) then 
       call writeGribOutput(n,group_temp,ftn,ftn_stats,outInterval,&
                             nsoillayers,lyrthk,nsoillayers2)
       else
       call writeGribOutput(n,group_temp,ftn,ftn_stats,outInterval,&
                             nsoillayers,lyrthk,nsoillayers2,lyrthk2)
       endif
       if(LIS_masterproc) then 
          call grib_close_file(ftn,iret)
          call LIS_verify(iret, 'failed to close grib2file'//lsmoutfile)
       endif
#endif          
    elseif(LIS_rc%wout.eq."netcdf") then 
#if (defined USE_NETCDF3 || defined USE_NETCDF4)
       if(LIS_masterproc) then 
#if (defined USE_NETCDF4)
          iret = nf90_create(path=lsmoutfile,cmode=nf90_hdf5,&
               ncid = ftn)
          call LIS_verify(iret,'creating netcdf file failed in LIS_historyMod')
#endif
#if (defined USE_NETCDF3)
          iret = nf90_create(path=lsmoutfile,cmode=nf90_clobber,&
               ncid = ftn)
          call LIS_verify(iret,'creating netcdf file failed in LIS_historyMod')
#endif
       endif
       call writeNetcdfOutput(n,group_temp,ftn,ftn_stats, outInterval, &
            nsoillayers, lyrthk, mname_temp)
       if(LIS_masterproc) then 
          iret = nf90_close(ftn)
       endif
#endif
    endif
    endif ! Skip running on LIS_histSend
    ! After writing reset the variables
    call LIS_resetOutputVars(n,group_temp)
  end subroutine LIS_writeModelOutput

!BOP
! 
! !ROUTINE: writeBinaryOutput
! \label{writeBinaryOutput}
! 
! !INTERFACE: 
  subroutine writeBinaryOutput(n, group, ftn, ftn_stats)
!  !USES: 

! !ARGUMENTS: 
    implicit none
    integer,   intent(in)   :: n 
    integer,   intent(in)   :: group
    integer,   intent(in)   :: ftn
    integer,   intent(in)   :: ftn_stats
! 
! !DESCRIPTION: 
!  This routine writes a binary output file based on the list of selected 
!  output variables. 
!  The arguments are: 
!  \begin{description}
!    \item[n] index of the nest \newline
!    \item[group] output group (LSM, routing, RTM) \newline
!    \item[ftn] file unit for the output file \newline
!    \item[ftn\_stats] file unit for the output statistics file \newline
!  \end{description}
!
!   The routines invoked are: 
!   \begin{description}
!   \item[writeSingleBinaryVar](\ref{writeSingleBinaryVar}) \newline
!     writes a single variable into a flat binary file. 
!   \end{description}
!EOP
    type(LIS_metadataEntry), pointer :: dataEntry

    if(group.eq.1) then !LSM output
       dataEntry => LIS_histData(n)%head_lsm_list
    elseif(group.eq.2) then !ROUTING
       dataEntry => LIS_histData(n)%head_routing_list
    elseif(group.eq.3) then !RTM
       dataEntry => LIS_histData(n)%head_rtm_list
    elseif(group.eq.4) then !Irrigation
       dataEntry => LIS_histData(n)%head_irrig_list
    endif


    do while ( associated(dataEntry) )
       call writeSingleBinaryVar(ftn,ftn_stats,n,dataEntry)
       dataEntry => dataEntry%next
    enddo
    
  end subroutine writeBinaryOutput

!BOP
!
! !ROUTINE: writeSingleBinaryVar
! \label{writeSingleBinaryVar}
! 
! !INTERFACE:
  subroutine writeSingleBinaryVar(ftn, ftn_stats, n, dataEntry)
! !USES: 

    implicit none
! !ARGUMENTS: 
    integer :: ftn
    integer :: ftn_stats
    integer :: n 
    type(LIS_metadataEntry), pointer :: dataEntry
! 
! !DESCRIPTION: 
!  This routine writes a single variable to a binary file
!  The arguments are: 
!  \begin{description}
!    \item[n] index of the nest
!    \item[ftn] file unit for the output file
!    \item[ftn\_stats] file unit for the output statistics file
!    \item[dataEntry] object containing the specifications for 
!                     the output variable
!  \end{description}
!
!   The routines invoked are: 
!   \begin{description}
!   \item[LIS\_writevar\_bin](\ref{LIS_writevar_bin})
!     writes a variable into a flat binary file. 
!   \item[LIS\_endrun](\ref{LIS_endrun})
!     call to abort program when a fatal error is detected. 
!   \end{description}
!EOP
    integer :: k,i

    real, allocatable    :: var(:), meanv(:), stdv(:)
    integer :: t, m, c

    if(dataEntry%selectOpt.eq.1) then 

       do t=1,LIS_rc%ntiles(n)
          m = LIS_domain(n)%tile(t)%sftype
          do k=1,dataEntry%vlevels
             if(dataEntry%count(t,k).gt.0) then 
                if(dataEntry%timeAvgOpt.eq.3) then  !do nothing
                   continue       
                elseif(dataEntry%timeAvgOpt.eq.2.or.dataEntry%timeAvgOpt.eq.1) then
                   dataEntry%modelOutput(1,t,k) = dataEntry%modelOutput(1,t,k)/&
                        dataEntry%count(t,k)
                else !do nothing
                   continue
                endif
             else
                dataEntry%modelOutput(1,t,k) = LIS_rc%udef
             endif
          enddo
       enddo
       
       do k=1,dataEntry%vlevels
          ! accumulated values
          ! time-averaged values and instantaneous values
          if(dataEntry%timeAvgOpt.eq.2) then 
             call LIS_writevar_bin(ftn,ftn_stats,n,&
                  dataEntry%modelOutput(1,:,k),&
                  trim(dataEntry%short_name)//'('//&
                  trim(dataEntry%units)//')',dataEntry%form)
             call LIS_writevar_bin(ftn,ftn_stats,n,&
                  dataEntry%modelOutput(2,:,k),&
                  trim(dataEntry%short_name)//'('//&
                  trim(dataEntry%units)//')',dataEntry%form)
             ! time-averaged or instantaneous values
          else
             call LIS_writevar_bin(ftn,ftn_stats,n,&
                  dataEntry%modelOutput(1,:,k),&
                  trim(dataEntry%short_name)//'('//&
                  trim(dataEntry%units)//')',dataEntry%form)
          endif
          
          if ( dataEntry%minMaxOpt.ne.0 ) then
             call LIS_writevar_bin(ftn,ftn_stats,n,&
                  dataEntry%minimum(:,k),&
                  trim(dataEntry%short_name)//'Min'//'('//&
                  trim(dataEntry%units)//')',dataEntry%form)
             call LIS_writevar_bin(ftn,ftn_stats,n,&
                  dataEntry%maximum(:,k),&
                  trim(dataEntry%short_name)//'Max'//'('//&
                  trim(dataEntry%units)//')',dataEntry%form)
          endif
          if( dataEntry%stdOpt.ne.0) then 
             
             allocate(var(LIS_rc%ntiles(n)))
             allocate(meanv(LIS_rc%ngrid(n)))
             allocate(stdv(LIS_rc%ngrid(n)))
             
             var(:) = dataEntry%modelOutput(1,:,k)
             
             meanv = 0                 
             do i=1,LIS_rc%ntiles(n), LIS_rc%nensem(n)
                c=LIS_domain(n)%tile(i)%index
                do m=1, LIS_rc%nensem(n)
                   t = i+m-1
                   meanv(c) = meanv(c) + var(t)*LIS_domain(n)%tile(t)%fgrd*&
                        LIS_domain(n)%tile(t)%pens
                enddo
             enddo
             
             stdv = 0                 
             do i=1,LIS_rc%ntiles(n), LIS_rc%nensem(n)
                c=LIS_domain(n)%tile(i)%index
                do m=1,LIS_rc%nensem(n)
                   t = i+m-1
                   stdv(c) = stdv(c) + LIS_domain(n)%tile(t)%fgrd*&
                        LIS_domain(n)%tile(t)%pens*&
                        (var(t)-meanv(c))**2
                enddo
             enddo
             stdv = sqrt(stdv)
             
             call LIS_writevar_gridded(ftn,ftn_stats,n,stdv,&
                  trim(dataEntry%short_name)//'Std'//'('//&
                  trim(dataEntry%units)//')',dataEntry%form)
             
             deallocate(var)
             deallocate(meanv)
             deallocate(stdv)
          endif
       enddo
    endif
  end subroutine writeSingleBinaryVar

!BOP
! !ROUTINE: writeGribOutput
! \label{writeGribOutput}
! 
! !INTERFACE: writeGribOutput
  subroutine writeGribOutput(n, group, ftn,ftn_stats, outInterval, &
                              nsoillayers, lyrthk, nsoillayers2, lyrthk2)
! !USES: 

! !ARGUMENTS: 
    implicit none
    integer,   intent(in)   :: n 
    integer,   intent(in)   :: group
    integer,   intent(in)   :: ftn
    integer,   intent(in)   :: ftn_stats
    real,      intent(in)   :: outInterval
    integer,   intent(in)   :: nsoillayers
    real,      intent(in)   :: lyrthk(nsoillayers)
    integer,   intent(in)   :: nsoillayers2
    real,      intent(in), optional   :: lyrthk2(nsoillayers2)

! 
! !DESCRIPTION: 
!  This routine writes an output file in the GRIB-1 or GRIB-2 format based on the 
!  list of selected output variables. 
!  The arguments are: 
!  \begin{description}
!    \item[n] index of the nest
!    \item[ftn] file unit for the output file
!    \item[ftn\_stats] file unit for the output statistics file
!    \item[outInterval]   history output frequency
!    \item[nsoillayers]  Number of soil layers 
!    \item[lyrthk]   Thickness of soil layers
!                    The depths for layers below the land
!                    surface (surface = 112) are expected in centimeters,
!                    per GRIB-1 specifications.
!                    Convert lyrthk to cm in the call to LIS\_writeModelOutput.
!                    The depth below land surface (surface = 106) in GRIB-2
!                    is in meters. However, no need to change lyrthk (cm) 
!                    because a sacle factor can be applied to reflect correct
!                    depth units.
!  \end{description}
!
!   The routines invoked are: 
!   \begin{description}
!   \item[writeSingleGrib1Var](\ref{writeSingleGrib1Var}) \newline
!     writes a single variable into a GRIB-1 formatted file. 
!   \item[writeSingleGrib2Var](\ref{writeSingleGrib2Var})\\
!     writes a single variable into a GRIB-2 formatted file. 
!   \end{description}
!EOP
    integer                              :: i
    integer                              :: time_unit
    integer                              :: time_past
    integer                              :: time_curr
    real, dimension(nsoillayers)         :: toplev, botlev
    real, dimension(1)                   :: toplev0, botlev0
    type(LIS_metadataEntry), pointer     :: dataEntry
    real*8                               :: time
    real                                 :: gmt
    integer                              :: yr,mo,da,hr,mn,ss,doy
    real, dimension(nsoillayers2)        :: topleva, botleva
    real, dimension(1)                   :: toplev0a, botlev0a

    ! Setup of GRIB-1 and GRIB-2 Metadata Section
    
    ! toplev is the depth of the top of each soil layer
    ! botlev is the depth of the bottom of each soil layer
    toplev(1) = 0.0
    botlev(1) = lyrthk(1)

    ! determine bounding levels for each soil moisture layer
    do i = 2, nsoillayers
       toplev(i) = toplev(i-1) + lyrthk(i-1)
       botlev(i) = botlev(i-1) + lyrthk(i)
    enddo
    
    ! Set values for non layered fields (Fluxes, Sfc Fields, etc.)
    toplev0 = 0
    botlev0 = 0
    
    ! set second set of layer values
    if(.NOT.PRESENT(lyrthk2)) then
     topleva = 0.0
     botleva = 0.0
     toplev0a = 0.0
     botlev0a = 0.0
    else
     topleva(1) = 0.0
     botleva(1) = lyrthk2(1)
     do i = 2, nsoillayers2
        topleva(i) = topleva(i-1) + lyrthk2(i-1)
        botleva(i) = botleva(i-1) + lyrthk2(i)
     enddo
     toplev0a = 0
     botlev0a = 0
    endif

    yr = LIS_rc%yr
    mo = LIS_rc%mo
    da = LIS_rc%da
    hr = LIS_rc%hr
    mn = LIS_rc%mn
    ss = LIS_rc%ss

    call LIS_tick(time,doy,gmt,yr,mo,da,hr,mn,ss,-1.0*outInterval)

    if(outInterval .GT. 0) then
       time_unit = 254     ! seconds
       time_curr = 0
       time_past = outInterval
    endif
    if(outInterval .GE. 60) then
       time_unit = 0      ! minutes       
       time_curr = 0
       time_past = (outInterval / 60)
    endif
    if(outInterval .GE. 3600) then
       time_unit = 1    ! hours
       time_curr = 0
       time_past = (outInterval / 3600)
    endif
    if(outInterval .GE. 86400) then
       time_unit = 2   ! days
       time_curr = 0
       time_past = (outInterval / 86400)
    endif

    !time_past: from LIS_grib1_finalize
    !time_P1 (Negative Time Unit for avg, or 0 for analysis) 
    !According to the in-line comments, time_past must be negative or 0.
    !Here we are setting it to a positive value.  This produces bad output.
    !Setting it to a negative value also produces bad output.
    !So I am resetting it to zero.  This produces output that matches
    !the binary output.
!    time_past=0

    if(group.eq.1) then !LSM output
       dataEntry => LIS_histData(n)%head_lsm_list
    elseif(group.eq.2) then !ROUTING
       dataEntry => LIS_histData(n)%head_routing_list
    elseif(group.eq.3) then !RTM
       dataEntry => LIS_histData(n)%head_rtm_list
    elseif(group.eq.4) then !Irrigation
       dataEntry => LIS_histData(n)%head_irrig_list
    endif

    do while ( associated(dataEntry) )
       if ( dataEntry%vlevels == 1 ) then
         if(LIS_rc%wout.eq."grib1") then 
          call writeSingleGrib1Var(ftn,ftn_stats,n,time_unit,time_past,&
               time_curr,1,toplev0,botlev0,1,toplev0a,botlev0a, &
               dataEntry%index,dataEntry)
         elseif(LIS_rc%wout.eq."grib2") then 
          call writeSingleGrib2Var(ftn,ftn_stats,n,time_unit,time_past,&
               time_curr,1,toplev0,botlev0,1,toplev0a,botlev0a, &
               dataEntry%index,dataEntry)
         endif
       else
         if(LIS_rc%wout.eq."grib1") then 
          call writeSingleGrib1Var(ftn,ftn_stats,n,time_unit,time_past,&
               time_curr,nsoillayers,toplev,botlev, &
               nsoillayers2,topleva,botleva,dataEntry%index,dataEntry)
         elseif(LIS_rc%wout.eq."grib2") then 
          call writeSingleGrib2Var(ftn,ftn_stats,n,time_unit,time_past,&
               time_curr,nsoillayers,toplev,botlev, &
               nsoillayers2,topleva,botleva,dataEntry%index,dataEntry)
         endif
       endif
       dataEntry => dataEntry%next
    enddo
  end subroutine writeGribOutput

!BOP
! !ROUTINE: writeSingleGrib1Var
! \label{writeSingleGrib1Var}
! 
! !INTERFACE: writeSingleGrib1Var
  subroutine writeSingleGrib1Var(ftn,ftn_stats,n,time_unit, time_past, &
       time_curr, nsoillayers,toplev, botlev, nsoillayers2, topleva, botleva, &
       var_index,dataEntry)
! !USES: 
    
    implicit none
! !ARGUMENTS:
    integer,   intent(in)    :: n 
    integer,   intent(in)    :: ftn
    integer,   intent(in)    :: ftn_stats    
    integer,   intent(in)    :: var_index
    integer,   intent(in)    :: time_unit
    integer,   intent(in)    :: time_past
    integer,   intent(in)    :: time_curr
    integer                  :: nsoillayers
    integer                  :: nsoillayers2
    real, dimension(nsoillayers) :: toplev, botlev
    real, dimension(nsoillayers2) :: topleva, botleva
    real, dimension(:),allocatable :: toplevtemp, botlevtemp
    type(LIS_metadataEntry),pointer :: dataEntry
! 
! !DESCRIPTION: 
!  This routine writes a single variable to a GRIB-1 file
!  The arguments are: 
!  \begin{description}
!    \item[n] index of the nest
!    \item[ftn] file unit for the output file
!    \item[ftn\_stats] file unit for the output statistics file
!    \item[var\_index] index of the variable
!    \item[dataEntry]
!  \end{description}
!
!   The routines invoked are: 
!   \begin{description}
!   \item[LIS\_writevar\_grib1](\ref{LIS_writevar_grib1})
!     writes a variable into a GRIB-1 formatted file. 
!   \item[LIS\_endrun](\ref{LIS_endrun})
!     call to abort program when a fatal error is detected. 
!   \end{description}
!EOP
    integer :: i,k,m,t,timeRange
    character*10 :: stepType
    integer :: ierr

    if(dataEntry%selectOpt.eq.1) then 

       if ((var_index.eq.LIS_MOC_SOILTEMP).and.                     &
           (nsoillayers .ne. nsoillayers2)) then
            allocate(toplevtemp(nsoillayers2))
            allocate(botlevtemp(nsoillayers2))
            toplevtemp(1:nsoillayers2) = topleva(1:nsoillayers2)
            botlevtemp(1:nsoillayers2) = botleva(1:nsoillayers2)
       else
            allocate(toplevtemp(nsoillayers))
            allocate(botlevtemp(nsoillayers))
            toplevtemp(1:nsoillayers) = toplev(1:nsoillayers)
            botlevtemp(1:nsoillayers) = botlev(1:nsoillayers)
       endif
#if (defined AFWA_GRIB_CONFIGS)
! Set timerange indicator equal to 133 for AFWA's specifications
! for surface runoff, baseflow, and total precipitation
! to make the LIS-7 output match the LIS-6 style. - dmm
       if ((var_index.eq.LIS_MOC_QS).or.                               &
           (var_index.eq.LIS_MOC_QSB).or.                              &
           (var_index.eq.LIS_MOC_TOTALPRECIP)) then
!          print *, "inside afwa_grib_configs(1): ", timeRange
          timeRange = 133
!          print *, "inside afwa_grib_configs(2): ", timeRange
!          stop
       endif
! Set the baseflow bottom level to 200-cm and the height
! above ground for the winds to 10-m and for T/Q to 2-m
! to make the LIS-7 output match the LIS-6 style. - dmm
       if (var_index.eq.LIS_MOC_QSB) toplevtemp(1:1) = 0.0
       if (var_index.eq.LIS_MOC_QSB) botlevtemp(1:1) = 200.0
       if (var_index.eq.LIS_MOC_WINDFORC) botlevtemp(1:1) = 10.0
       if (var_index.eq.LIS_MOC_TAIRFORC) botlevtemp(1:1) = 2.0
       if (var_index.eq.LIS_MOC_QAIRFORC) botlevtemp(1:1) = 2.0
       if (var_index.eq.LIS_MOC_RHMIN) botlevtemp(1:1) = 2.0
#endif

       do t=1,LIS_rc%ntiles(n)
          m = LIS_domain(n)%tile(t)%sftype
          do k=1,dataEntry%vlevels
             if(dataEntry%count(t,k).gt.0) then 
                if(dataEntry%timeAvgOpt.eq.3) then  !do nothing
                   continue   
                elseif(dataEntry%timeAvgOpt.eq.2.or.dataEntry%timeAvgOpt.eq.1) then 
                   dataEntry%modelOutput(1,t,k) = dataEntry%modelOutput(1,t,k)/&
                        dataEntry%count(t,k)
                else !do nothing
                   continue   
                endif
             else
                dataEntry%modelOutput(1,t,k) = LIS_rc%udef
             endif
          enddo
       enddo

       do k=1,dataEntry%vlevels
          ! accumulated values
          
          if(dataEntry%timeAvgOpt.eq.3) then
             stepType = 'accum'
#if (defined AFWA_GRIB_CONFIGS)
             if ((var_index.ne.LIS_MOC_QS).and.                     &
                  (var_index.ne.LIS_MOC_QSB).and.                    &
                  (var_index.ne.LIS_MOC_TOTALPRECIP)) then
                timeRange = 4
             endif
#else 
             timeRange = 4
#endif
             call LIS_writevar_grib1(ftn, ftn_stats, n,   &
                  dataEntry%modelOutput(1,:,k),&
                  dataEntry%short_name,&
                  dataEntry%varId_def, &
                  dataEntry%gribSF, &
                  dataEntry%gribSfc,&
                  dataEntry%gribLvl,&
                  stepType, & 
                  time_unit, time_past,time_curr,timeRange,&
                  dataEntry%form, &
                  toplevtemp(k:k), botlevtemp(k:k), 1)
             
             ! time-averaged values and instantaneous values
          elseif(dataEntry%timeAvgOpt.eq.2) then  
             stepType = 'avg'
#if (defined AFWA_GRIB_CONFIGS)
             if ((var_index.ne.LIS_MOC_QS).and.                     &
                  (var_index.ne.LIS_MOC_QSB).and.                    &
                  (var_index.ne.LIS_MOC_TOTALPRECIP)) then
                timeRange = 7
             endif
#else
             timeRange = 7
#endif                
             call LIS_writevar_grib1(ftn,ftn_stats,n,&
                  dataEntry%modelOutput(1,:,k),&
                  dataEntry%short_name,&
                  dataEntry%varId_def, &
                  dataEntry%gribSF, &
                  dataEntry%gribSfc,&
                  dataEntry%gribLvl,&
                  stepType, & 
                  time_unit, time_past,time_curr,timeRange,&
                  dataEntry%form,  &
                  toplevtemp(k:k), botlevtemp(k:k), 1)!dataEntry%vlevels)
             
             stepType = 'instant'
! Set timerange indicator equal to 1 for AFWA's specifications
! for instantaneous output
! to make the LIS-7 output match the LIS-6 style. - dmm
#if (defined AFWA_GRIB_CONFIGS)
             timeRange = 1
#else
             timeRange = 0
#endif                
             call LIS_writevar_grib1(ftn,ftn_stats,n,&
                  dataEntry%modelOutput(2,:,k),&
                  dataEntry%short_name,&
                  dataEntry%varId_def, &
                  dataEntry%gribSF, &
                  dataEntry%gribSfc,&
                  dataEntry%gribLvl,&
                  stepType, & 
                  time_unit, 0,0,timeRange,&
                  dataEntry%form,  &
                  toplevtemp(k:k), botlevtemp(k:k), 1)
             
             ! time-averaged values
          elseif(dataEntry%timeAvgOpt.eq.1) then  
             stepType = 'avg'
#if (defined AFWA_GRIB_CONFIGS)
             if ((var_index.ne.LIS_MOC_QS).and.                     &
                  (var_index.ne.LIS_MOC_QSB).and.                    &
                  (var_index.ne.LIS_MOC_TOTALPRECIP)) then
                timeRange = 7
             endif
#else
             timeRange = 7
#endif                
             call LIS_writevar_grib1(ftn,ftn_stats,n,&
                  dataEntry%modelOutput(1,:,k),&
                  dataEntry%short_name,&
                  dataEntry%varId_def, &
                  dataEntry%gribSF, &
                  dataEntry%gribSfc,&
                  dataEntry%gribLvl,&
                  stepType, & 
                  time_unit, time_past,time_curr,timeRange,&
                  dataEntry%form,  &
                  toplevtemp(k:k), botlevtemp(k:k), 1)

             ! instantaneous values
             else
#if (defined AFWA_GRIB_CONFIGS)
                if(var_index.ne.LIS_MOC_RHMIN) then 
                   stepType = 'instant'
                   call LIS_writevar_grib1(ftn, ftn_stats, n,   &
                        dataEntry%modelOutput(1,:,k),&
                        dataEntry%short_name,&
                        dataEntry%varId_def, &
                        dataEntry%gribSF, &
                        dataEntry%gribSfc,&
                        dataEntry%gribLvl,&
                        stepType, & 
! Set timerange indicator equal to 1 for AFWA's specifications
! for instantaneous output
! to make the LIS-7 output match the LIS-6 style. - dmm
                        time_unit, 0,0,1,&
                        dataEntry%form, &
                        toplevtemp(k:k), botlevtemp(k:k), 1)
                else
! Set timerange indicator equal to 132 for AFWA's specifications
! and the time intervals match with AFWA for variable RHMIN only
! to make the LIS-7 output match the LIS-6 style. - dmm
                   stepType = 'min'
                   call LIS_writevar_grib1(ftn, ftn_stats, n,   &
                        dataEntry%modelOutput(1,:,k),&
                        dataEntry%short_name,&
                        dataEntry%varId_def, &
                        dataEntry%gribSF, &
                        dataEntry%gribSfc,&
                        dataEntry%gribLvl,&
                        stepType, & 
                        time_unit, time_past,time_curr,132,&
                        dataEntry%form, &
                        toplevtemp(k:k), botlevtemp(k:k), 1)
                endif
#else
                stepType = 'instant'
                call LIS_writevar_grib1(ftn, ftn_stats, n,   &
                     dataEntry%modelOutput(1,:,k),&
                     dataEntry%short_name,&
                     dataEntry%varId_def, &
                     dataEntry%gribSF, &
                     dataEntry%gribSfc,&
                     dataEntry%gribLvl,&
                     stepType, & 
                     time_unit, 0,0,0,&
                     dataEntry%form, &
                     toplevtemp(k:k), botlevtemp(k:k), 1)
#endif
             endif

             if ( dataEntry%minMaxOpt.ne.0 ) then
                if ( var_index.ne.LIS_MOC_TAIRFORC ) then
                   write(LIS_logunit,*) '[ERR]  min/max support is not '//&
                   'implemented in a generic way for GRIB-1 output.'
                   write(LIS_logunit,*) '[ERR]  min/max support is not '//&
                   'supported for variable ',var_index
                else
! Hard-code Tmax and Tmin only because there are kpds values
! for only these temperature variables in GRIB-1 Table 2 - dmm
!  http://www.nco.ncep.noaa.gov/pmb/docs/on388/table2.html
                   botlevtemp(1:1) = 2.0
                   stepType = 'min'
                   call LIS_writevar_grib1(ftn, ftn_stats, n,   &
                        dataEntry%minimum(:,k),&
                        trim(dataEntry%short_name)//'Min ',&
                        16, &
                        dataEntry%gribSF,&
                        105,&
                        2,&
                        stepType, & 
#if (defined AFWA_GRIB_CONFIGS)
! Set timerange values to 132 for AFWA's specifications.
                        time_unit, time_past,time_curr,132,&
#else
                        time_unit, time_past,time_curr,7,&
#endif
                        dataEntry%form, &
                        toplevtemp(k:k), botlevtemp(k:k), 1)
                   stepType = 'max'
                   call LIS_writevar_grib1(ftn, ftn_stats, n,   &
                        dataEntry%maximum(:,k),&
                        trim(dataEntry%short_name)//'Max ',&
                        15, &
                        dataEntry%gribSF,&
                        105,&
                        2,&
                        stepType, & 
#if (defined AFWA_GRIB_CONFIGS)
! Set timerange values to 132 for AFWA's specifications.
                        time_unit, time_past,time_curr,132,&
#else
                        time_unit, time_past,time_curr,7,&
#endif
                        dataEntry%form, &
                        toplevtemp(k:k), botlevtemp(k:k), 1)
                endif

             endif
          enddo
          deallocate(toplevtemp)
          deallocate(botlevtemp)
       endif
     end subroutine writeSingleGrib1Var
!BOP
! !ROUTINE: writeSingleGrib2Var
! \label{writeSingleGrib2Var}
! 
! !INTERFACE: writeSingleGrib2Var
  subroutine writeSingleGrib2Var(ftn,ftn_stats,n,time_unit, time_past, &
       time_curr, nsoillayers,toplev, botlev, nsoillayers2,topleva,botleva, &
       var_index,dataEntry)
! !USES: 
    
    implicit none
! !ARGUMENTS:
    integer,   intent(in)    :: n 
    integer,   intent(in)    :: ftn
    integer,   intent(in)    :: ftn_stats    
    integer,   intent(in)    :: var_index
    integer,   intent(in)    :: time_unit
    integer,   intent(in)    :: time_past
    integer,   intent(in)    :: time_curr
    integer                  :: nsoillayers
    integer                  :: nsoillayers2
    real, dimension(nsoillayers) :: toplev, botlev
    real, dimension(nsoillayers2) :: topleva, botleva
    real, dimension(:),allocatable :: toplevtemp, botlevtemp
    type(LIS_metadataEntry),pointer :: dataEntry
! 
! !DESCRIPTION: 
!  This routine writes a single variable to a GRIB-2 file
!  The arguments are: 
!  \begin{description}
!    \item[n] index of the nest
!    \item[ftn] file unit for the output file
!    \item[ftn\_stats] file unit for the output statistics file
!    \item[var\_index] index of the variable
!    \item[dataEntry]
!  \end{description}
!
!   The routines invoked are: 
!   \begin{description}
!   \item[LIS\_writevar\_grib2](\ref{LIS_writevar_grib2})
!     writes a variable into a GRIB-2 formatted file. 
!   \item[LIS\_endrun](\ref{LIS_endrun})
!     call to abort program when a fatal error is detected. 
!   \end{description}
!EOP
    integer :: i,k,m,t,timeRange, pdTemplate !, depscale
    character*10 :: stepType
    integer :: ierr
    integer, dimension(:),allocatable :: depscale

    if(dataEntry%selectOpt.eq.1) then 

       if ((var_index.eq.LIS_MOC_SOILTEMP).and.                     &
           (nsoillayers .ne. nsoillayers2)) then
            allocate(toplevtemp(nsoillayers2))
            allocate(botlevtemp(nsoillayers2))
            allocate(depscale(nsoillayers2))
            toplevtemp(1:nsoillayers2) = topleva(1:nsoillayers2)
            botlevtemp(1:nsoillayers2) = botleva(1:nsoillayers2)
       else
            allocate(toplevtemp(nsoillayers))
            allocate(botlevtemp(nsoillayers))
            allocate(depscale(nsoillayers))
            toplevtemp(1:nsoillayers) = toplev(1:nsoillayers)
            botlevtemp(1:nsoillayers) = botlev(1:nsoillayers)
       endif
       ! depth are in cm (set in lsmMod) here -> check values are <=255
       ! and change to m if > 255 and set the scaling factor
       ! scale varies in each layer, so thin layers are distinguishable
       ! (depths are truncated to integer with meters)
       depscale = 0
       do k=1,dataEntry%vlevels
        if ( botlevtemp(k).gt.255 ) then
             toplevtemp(k) = toplevtemp(k) * 0.01   ! cm -> m
             botlevtemp(k) = botlevtemp(k) * 0.01   ! cm -> m
             depscale(k) = 0    ! m
        else
             depscale(k) = 2    ! cm 
        endif
       end do

       timeRange = time_past

       do t=1,LIS_rc%ntiles(n)
          m = LIS_domain(n)%tile(t)%sftype
          do k=1,dataEntry%vlevels
             if(dataEntry%count(t,k).gt.0) then 
                if(dataEntry%timeAvgOpt.eq.3) then  !do nothing
                   continue   
                elseif(dataEntry%timeAvgOpt.eq.2.or.dataEntry%timeAvgOpt.eq.1) then 
                   dataEntry%modelOutput(1,t,k) = dataEntry%modelOutput(1,t,k)/&
                        dataEntry%count(t,k)
                else !do nothing
                   continue   
                endif
             else
                dataEntry%modelOutput(1,t,k) = LIS_rc%udef
             endif
          enddo
       enddo

       do k=1,dataEntry%vlevels
          ! accumulated values
          
          if(dataEntry%timeAvgOpt.eq.3) then
             stepType = 'accum'
             pdTemplate = 8
             call LIS_writevar_grib2(ftn, ftn_stats, n,   &
                  dataEntry%modelOutput(1,:,k),&
                  dataEntry%short_name,&
                  dataEntry%varId_def, &
                  dataEntry%gribSF, &
                  dataEntry%gribSfc,&
                  dataEntry%gribDis,&
                  dataEntry%gribCat,&
                  stepType, & 
                  time_unit, timeRange, pdTemplate, &
                  dataEntry%form, &
                  toplevtemp(k:k), botlevtemp(k:k), 1, depscale(k))
             
             ! time-averaged values and instantaneous values
          elseif(dataEntry%timeAvgOpt.eq.2) then  
             stepType = 'avg'
             pdTemplate = 8
             call LIS_writevar_grib2(ftn,ftn_stats,n,&
                  dataEntry%modelOutput(1,:,k),&
                  dataEntry%short_name,&
                  dataEntry%varId_def, &
                  dataEntry%gribSF, &
                  dataEntry%gribSfc,&
                  dataEntry%gribDis,&
                  dataEntry%gribCat,&
                  stepType, & 
                  time_unit, timeRange, pdTemplate,&
                  dataEntry%form,  &
                  toplevtemp(k:k), botlevtemp(k:k), 1, depscale(k))!dataEntry%vlevels)
             
             stepType = 'instant'
             pdTemplate = 0
             call LIS_writevar_grib2(ftn,ftn_stats,n,&
                  dataEntry%modelOutput(2,:,k),&
                  dataEntry%short_name,&
                  dataEntry%varId_def, &
                  dataEntry%gribSF, &
                  dataEntry%gribSfc,&
                  dataEntry%gribDis,&
                  dataEntry%gribCat,&
                  stepType, & 
                  time_unit, timeRange, pdTemplate,&
                  dataEntry%form,  &
                  toplevtemp(k:k), botlevtemp(k:k), 1, depscale(k))
             
             ! time-averaged values
          elseif(dataEntry%timeAvgOpt.eq.1) then  
             stepType = 'avg'
             pdTemplate = 8
             call LIS_writevar_grib2(ftn,ftn_stats,n,&
                  dataEntry%modelOutput(1,:,k),&
                  dataEntry%short_name,&
                  dataEntry%varId_def, &
                  dataEntry%gribSF, &
                  dataEntry%gribSfc,&
                  dataEntry%gribDis,&
                  dataEntry%gribCat,&
                  stepType, & 
                  time_unit, timeRange, pdTemplate, &
                  dataEntry%form,  &
                  toplevtemp(k:k), botlevtemp(k:k), 1, depscale(k))

             ! instantaneous values
             else
                stepType = 'instant'
                pdTemplate = 0
                call LIS_writevar_grib2(ftn, ftn_stats, n,   &
                     dataEntry%modelOutput(1,:,k),&
                     dataEntry%short_name,&
                     dataEntry%varId_def, &
                     dataEntry%gribSF, &
                     dataEntry%gribSfc,&
                     dataEntry%gribDis,&
                     dataEntry%gribCat,&
                     stepType, & 
                     time_unit, timeRange, pdTemplate, &
                     dataEntry%form, &
                     toplevtemp(k:k), botlevtemp(k:k), 1, depscale(k))
             endif

             if ( dataEntry%minMaxOpt.ne.0 ) then
! GRIB2 supports generic min/max for any parameter, however, the variable
! needs to be computed in model or template main routines (not yet 
! implemented). -hkb
                   write(LIS_logunit,*) 'Warning: min/max support is not '//&
                   'implemented in a generic way in LIS for ',var_index
                   stepType = 'min'
                   pdTemplate = 8
                   call LIS_writevar_grib2(ftn,ftn_stats,n,&
                        dataEntry%minimum(:,k),&
                        trim(dataEntry%short_name)//'Min ',&
                        dataEntry%varId_def, &
                        dataEntry%gribSF, &
                        dataEntry%gribSfc,&
                        dataEntry%gribDis,&
                        dataEntry%gribCat,&
                        stepType, & 
                        time_unit, timeRange, pdTemplate, &
                        dataEntry%form,  &
                        toplevtemp(k:k), botlevtemp(k:k), 1, depscale(k))
                   stepType = 'max'
                   pdTemplate = 8
                   call LIS_writevar_grib2(ftn, ftn_stats, n,   &
                        dataEntry%maximum(:,k),&
                        trim(dataEntry%short_name)//'Max ',&
                        dataEntry%varId_def, &
                        dataEntry%gribSF, &
                        dataEntry%gribSfc,&
                        dataEntry%gribDis,&
                        dataEntry%gribCat,&
                        stepType, & 
                        time_unit, timeRange, pdTemplate, &
                        dataEntry%form,  &
                        toplevtemp(k:k), botlevtemp(k:k), 1, depscale(k))

             endif
          enddo
          deallocate(toplevtemp)
          deallocate(botlevtemp)
          deallocate(depscale)
       endif
     end subroutine writeSingleGrib2Var
!BOP
! !ROUTINE: writeNetcdfOutput
! \label{writeNetcdfOutput}
! 
! !INTERFACE: writeNetcdfOutput
  subroutine writeNetcdfOutput(n, group, ftn, ftn_stats, outInterval, &
       nsoillayers, lyrthk, model_name)
! !USES: 

! !ARGUMENTS: 
    integer,   intent(in)   :: n 
    integer,   intent(in)   :: group
    integer,   intent(in)   :: ftn
    integer,   intent(in)   :: ftn_stats
    real,      intent(in)   :: outInterval
    integer,   intent(in)   :: nsoillayers
    real,      intent(in)   :: lyrthk(nsoillayers)
    character*100, intent(in) :: model_name
! 
! !DESCRIPTION: 
!  This routine writes an output file in the NETCDF format based on the 
!  list of selected output variables. 
!  The arguments are: 
!  \begin{description}
!    \item[n] index of the nest
!    \item[ftn] file unit for the output file
!    \item[ftn\_stats] file unit for the output statistics file
!    \item[outInterval]   history output frequency
!    \item[nsoillayers]  Number of soil layers
!    \item[lyrthk]   Thickness of soil layers
!    \item[model\_name] Name of the model that generates the output
!  \end{description}
!
!   The routines invoked are: 
!   \begin{description}
!   \item[defineNETCDFheadervar](\ref{defineNETCDFheaderVar})
!     writes the required headers for a single variable
!   \item[writeSingleNETCDFvar](\ref{writeSingleNETCDFvar})
!     writes a single variable into a netcdf formatted file. 
!   \item[LIS\_verify](\ref{LIS_verify})
!     call to check if the return value is valid or not.
!   \end{description}
!EOP

    integer                 :: dimID(4)
    integer                 :: tdimID,xtimeID,ensID
    integer                 :: t,c,r,i,index1
    real, allocatable       :: ensval(:) 
    type(LIS_metadataEntry), pointer :: xlat, xlong
    character*8             :: xtime_begin_date
    character*6             :: xtime_begin_time
    character*50            :: xtime_units
    character*50            :: xtime_timeInc
    integer                 :: iret
! Note that the fix to add lat/lon to the NETCDF output will output
! undefined values for the water points. 
    character(len=8)        :: date
    character(len=10)       :: time
    character(len=5)        :: zone
    integer, dimension(8)   :: values
    type(LIS_metadataEntry), pointer :: dataEntry

#if (defined USE_NETCDF3 || defined USE_NETCDF4)           
    call date_and_time(date,time,zone,values)
    
    allocate(xlat)
    allocate(xlong)

    xlat%short_name = "lat"
    xlat%long_name = "latitude"
    xlat%standard_name = "latitude"
    xlat%units = "degree_north"
    xlat%nunits = 1
    xlat%format = 'F'
    xlat%form = 1
    xlat%vlevels = 1
    xlat%timeAvgOpt = 0 
    xlat%selectOpt = 1
    xlat%minMaxOpt = 0 
    xlat%stdOpt = 0 
    allocate(xlat%modelOutput(1,LIS_rc%ntiles(n),xlat%vlevels))
    allocate(xlat%count(1,xlat%vlevels))
    xlat%count = 1
    allocate(xlat%unittypes(1))
    xlat%unittypes(1) = "degree_north"
    xlat%valid_min = 0.0
    xlat%valid_max = 0.0

    xlong%short_name = "lon"
    xlong%long_name = "longitude"
    xlong%standard_name = "longitude"
    xlong%units = "degree_east"
    xlong%nunits = 1
    xlong%format = 'F'
    xlong%form = 1
    xlong%vlevels = 1
    xlong%timeAvgOpt = 0 
    xlong%selectOpt = 1
    xlong%minMaxOpt = 0 
    xlong%stdOpt = 0 
    allocate(xlong%modelOutput(1,LIS_rc%ntiles(n),xlong%vlevels))
    allocate(xlong%count(1,xlong%vlevels))
    xlong%count = 1
    allocate(xlong%unittypes(1))
    xlong%unittypes(1) = "degree_east"
    xlong%valid_min = 0.0
    xlong%valid_max = 0.0

    if(LIS_masterproc) then 
       if(LIS_rc%wopt.eq."1d tilespace") then 
          call LIS_verify(nf90_def_dim(ftn,'ntiles',LIS_rc%glbntiles(n),&
               dimID(1)),&
               'nf90_def_dim for ntiles failed in LIS_historyMod')

       elseif(LIS_rc%wopt.eq."2d gridspace") then 
          call LIS_verify(nf90_def_dim(ftn,'east_west',LIS_rc%gnc(n),&
               dimID(1)),&
               'nf90_def_dim for east_west failed in LIS_historyMod')
          call LIS_verify(nf90_def_dim(ftn,'north_south',LIS_rc%gnr(n),&
               dimID(2)),&
               'nf90_def_dim for north_south failed in LIS_historyMod')

       elseif(LIS_rc%wopt.eq."2d ensemble gridspace") then 
          call LIS_verify(nf90_def_dim(ftn,'east_west',LIS_rc%gnc(n),&
               dimID(1)),&
               'nf90_def_dim for east_west failed in LIS_historyMod')
          call LIS_verify(nf90_def_dim(ftn,'north_south',LIS_rc%gnr(n),&
               dimID(2)),&
               'nf90_def_dim for north_south failed in LIS_historyMod')
          call LIS_verify(nf90_def_dim(ftn,'ensemble',LIS_rc%nensem(n),&
               dimID(3)),&
               'nf90_def_dim for ensemble failed in LIS_historyMod')
       endif

       ! LIS output is always writing output for a single time
       call LIS_verify(nf90_def_dim(ftn,'time',1,tdimID),&
            'nf90_def_dim for time failed in LIS_historyMod')
       call LIS_verify(nf90_put_att(ftn,NF90_GLOBAL,"missing_value", LIS_rc%udef),&
            'nf90_put_att for missing_value failed in LIS_historyMod')
       
       call defineNETCDFheaderVar(n,ftn,dimID, xlat,&
            non_model_fields = .true. )       
       call defineNETCDFheaderVar(n,ftn,dimID, xlong, &
            non_model_fields = .true. )              

       ! defining time field
       call LIS_verify(nf90_def_var(ftn,'time',&
            nf90_float,dimids = tdimID, varID=xtimeID),&
            'nf90_def_var for time failed in LIS_historyMod')
       
       write(xtime_units,200) LIS_rc%yr, LIS_rc%mo, LIS_rc%da, &
            LIS_rc%hr, LIS_rc%mn, LIS_rc%ss
200    format ('minutes since ',I4.4,'-',I2.2,'-',I2.2,' ',I2.2,':', &
            I2.2,':',I2.2)
       write(xtime_begin_date, fmt='(I4.4,I2.2,I2.2)') &
            LIS_rc%yr, LIS_rc%mo, LIS_rc%da
       write(xtime_begin_time, fmt='(I2.2,I2.2,I2.2)') &
            LIS_rc%hr, LIS_rc%mn, LIS_rc%ss
       write(xtime_timeInc, fmt='(I20)') &
            nint(outInterval)
       ! time field attributes
       call LIS_verify(nf90_put_att(ftn,xtimeID,&
            "units",trim(xtime_units)),&
            'nf90_put_att for units failed in LIS_historyMod')
       call LIS_verify(nf90_put_att(ftn,xtimeID,&
            "long_name","time"),&
            'nf90_put_att for long_name failed in LIS_historyMod')
       call LIS_verify(nf90_put_att(ftn,xtimeID,&
            "time_increment",trim(adjustl(xtime_timeInc))),&
            'nf90_put_att for time_increment failed in LIS_historyMod')
       call LIS_verify(nf90_put_att(ftn,xtimeID,&
            "begin_date",xtime_begin_date),&
            'nf90_put_att for begin_date failed in LIS_historyMod')
       call LIS_verify(nf90_put_att(ftn,xtimeID,&
            "begin_time",xtime_begin_time),&
            'nf90_put_att for begin_time failed in LIS_historyMod')

       ! Write ensemble information as a variable:
       if( LIS_rc%wopt.eq."2d ensemble gridspace" ) then
          call LIS_verify(nf90_def_var(ftn,'ensemble',&
               nf90_float, dimids=dimID(3), varID=ensID),&
              'nf90_def_var for ensemble failed in LIS_historyMod')
          ! ensemble var attributes
          call LIS_verify(nf90_put_att(ftn,ensID,&
              "units","ensemble number"),&
              'nf90_put_att for ensemble units failed in LIS_historyMod')
          call LIS_verify(nf90_put_att(ftn,ensID,&
              "long_name","Ensemble numbers"),&
              'nf90_put_att for ensemble long_name failed in LIS_historyMod')
          allocate(ensval(LIS_rc%nensem(n)))
          do i = 1, LIS_rc%nensem(n) 
             ensval(i) = float(i)
          end do
       endif

       ! Pointer to header information
       if(group.eq.1) then     ! LSM output
          dataEntry => LIS_histData(n)%head_lsm_list
       elseif(group.eq.2) then ! ROUTING
          dataEntry => LIS_histData(n)%head_routing_list
       elseif(group.eq.3) then ! RTM
          dataEntry => LIS_histData(n)%head_rtm_list
       elseif(group.eq.4) then ! Irrigation
          dataEntry => LIS_histData(n)%head_irrig_list
       endif

       do while ( associated(dataEntry) )
          call defineNETCDFheaderVar(n,ftn,dimId,&
               dataEntry)
          dataEntry => dataEntry%next
       enddo

       ! Global attributes
       call LIS_verify(nf90_put_att(ftn,NF90_GLOBAL,"NUM_SOIL_LAYERS", &
            nsoillayers),&
            'nf90_put_att for title failed in LIS_historyMod')
       call LIS_verify(nf90_put_att(ftn,NF90_GLOBAL,"SOIL_LAYER_THICKNESSES", &
            lyrthk),&
            'nf90_put_att for title failed in LIS_historyMod')
       call LIS_verify(nf90_put_att(ftn,NF90_GLOBAL,"title", &
            "LIS land surface model output"),&
            'nf90_put_att for title failed in LIS_historyMod')
       call LIS_verify(nf90_put_att(ftn,NF90_GLOBAL,"institution", &
            trim(LIS_rc%institution)),&
            'nf90_put_att for institution failed in LIS_historyMod')
       call LIS_verify(nf90_put_att(ftn,NF90_GLOBAL,"source",&
            trim(model_name)),&
            'nf90_put_att for source failed in LIS_historyMod')
       call LIS_verify(nf90_put_att(ftn,NF90_GLOBAL,"history", &
            "created on date: "//date(1:4)//"-"//date(5:6)//"-"//&
            date(7:8)//"T"//time(1:2)//":"//time(3:4)//":"//time(5:10)),&
            'nf90_put_att for history failed in LIS_historyMod')
       call LIS_verify(nf90_put_att(ftn,NF90_GLOBAL,"references", &
            "Kumar_etal_EMS_2006, Peters-Lidard_etal_ISSE_2007"),&
            'nf90_put_att for references failed in LIS_historyMod')
       call LIS_verify(nf90_put_att(ftn,NF90_GLOBAL,"conventions", &
            "CF-1.6"),'nf90_put_att for conventions failed in LIS_historyMod')
       call LIS_verify(nf90_put_att(ftn,NF90_GLOBAL,"comment", &
            "website: http://lis.gsfc.nasa.gov/"),&
            'nf90_put_att for comment failed in LIS_historyMod')

       ! Grid information
       if(LIS_rc%lis_map_proj.eq."latlon") then   ! latlon
          call LIS_verify(nf90_put_att(ftn,NF90_GLOBAL,"MAP_PROJECTION", &
               "EQUIDISTANT CYLINDRICAL"))
          call LIS_verify(nf90_put_att(ftn,NF90_GLOBAL,"SOUTH_WEST_CORNER_LAT", &
               LIS_rc%gridDesc(n,4)))
          call LIS_verify(nf90_put_att(ftn,NF90_GLOBAL,"SOUTH_WEST_CORNER_LON", &
               LIS_rc%gridDesc(n,5)))
          call LIS_verify(nf90_put_att(ftn,NF90_GLOBAL,"DX", &
               LIS_rc%gridDesc(n,9)))
          call LIS_verify(nf90_put_att(ftn,NF90_GLOBAL,"DY", &
               LIS_rc%gridDesc(n,10)))       
       elseif(LIS_rc%lis_map_proj.eq."mercator") then 
          call LIS_verify(nf90_put_att(ftn,NF90_GLOBAL,"MAP_PROJECTION", &
               "MERCATOR"))
          call LIS_verify(nf90_put_att(ftn,NF90_GLOBAL,"SOUTH_WEST_CORNER_LAT", &
               LIS_rc%gridDesc(n,4)))
          call LIS_verify(nf90_put_att(ftn,NF90_GLOBAL,"SOUTH_WEST_CORNER_LON", &
               LIS_rc%gridDesc(n,5)))
          call LIS_verify(nf90_put_att(ftn,NF90_GLOBAL,"TRUELAT1", &
               LIS_rc%gridDesc(n,10)))
          call LIS_verify(nf90_put_att(ftn,NF90_GLOBAL,"STANDARD_LON", &
               LIS_rc%gridDesc(n,11)))
          call LIS_verify(nf90_put_att(ftn,NF90_GLOBAL,"DX", &
               LIS_rc%gridDesc(n,8)))
          call LIS_verify(nf90_put_att(ftn,NF90_GLOBAL,"DY", &
               LIS_rc%gridDesc(n,9)))
       elseif(LIS_rc%lis_map_proj.eq."lambert") then ! lambert conformal
          call LIS_verify(nf90_put_att(ftn,NF90_GLOBAL,"MAP_PROJECTION", &
               "LAMBERT CONFORMAL"))
          call LIS_verify(nf90_put_att(ftn,NF90_GLOBAL,"SOUTH_WEST_CORNER_LAT", &
               LIS_rc%gridDesc(n,4)))
          call LIS_verify(nf90_put_att(ftn,NF90_GLOBAL,"SOUTH_WEST_CORNER_LON", &
               LIS_rc%gridDesc(n,5)))
          call LIS_verify(nf90_put_att(ftn,NF90_GLOBAL,"TRUELAT1", &
               LIS_rc%gridDesc(n,10)))
          call LIS_verify(nf90_put_att(ftn,NF90_GLOBAL,"TRUELAT2", &
               LIS_rc%gridDesc(n,7)))
          call LIS_verify(nf90_put_att(ftn,NF90_GLOBAL,"STANDARD_LON", &
               LIS_rc%gridDesc(n,11)))
          call LIS_verify(nf90_put_att(ftn,NF90_GLOBAL,"DX", &
               LIS_rc%gridDesc(n,8)))
          call LIS_verify(nf90_put_att(ftn,NF90_GLOBAL,"DY", &
               LIS_rc%gridDesc(n,9)))

       elseif(LIS_rc%lis_map_proj.eq."polar") then ! polar stereographic
          call LIS_verify(nf90_put_att(ftn,NF90_GLOBAL,"MAP_PROJECTION", &
               "POLAR STEREOGRAPHIC"))
          call LIS_verify(nf90_put_att(ftn,NF90_GLOBAL,"SOUTH_WEST_CORNER_LAT", &
               LIS_rc%gridDesc(n,4)))
          call LIS_verify(nf90_put_att(ftn,NF90_GLOBAL,"SOUTH_WEST_CORNER_LON", &
               LIS_rc%gridDesc(n,5)))
          call LIS_verify(nf90_put_att(ftn,NF90_GLOBAL,"TRUELAT1", &
               LIS_rc%gridDesc(n,10)))
          call LIS_verify(nf90_put_att(ftn,NF90_GLOBAL,"ORIENT", &
               LIS_rc%gridDesc(n,7)))
          call LIS_verify(nf90_put_att(ftn,NF90_GLOBAL,"STANDARD_LON", &
               LIS_rc%gridDesc(n,11)))
          call LIS_verify(nf90_put_att(ftn,NF90_GLOBAL,"DX", &
               LIS_rc%gridDesc(n,8)))
          call LIS_verify(nf90_put_att(ftn,NF90_GLOBAL,"DY", &
               LIS_rc%gridDesc(n,9)))
       endif       
       call LIS_verify(nf90_enddef(ftn))
    endif

    ! Write variable data (both non-model and model-based):
    do t=1,LIS_rc%ntiles(n)
       c = LIS_domain(n)%tile(t)%col
       r = LIS_domain(n)%tile(t)%row
       index1 = LIS_domain(n)%gindex(c,r)
       xlat%modelOutput(1,t,1) = LIS_domain(n)%grid(index1)%lat
       xlong%modelOutput(1,t,1) = LIS_domain(n)%grid(index1)%lon
    enddo
    call writeSingleNETCDFvar(ftn,ftn_stats,n,xlat,non_model_fields = .true.)
    call writeSingleNETCDFvar(ftn,ftn_stats,n,xlong, non_model_fields = .true.)

    if(LIS_masterproc) then 
       call LIS_verify(nf90_put_var(ftn,xtimeID,0.0),&
            'nf90_put_var for xtimeID failed in LIS_historyMod')
       ! Write ensemble var info:
       if( LIS_rc%wopt.eq."2d ensemble gridspace" ) then
         call LIS_verify(nf90_put_var(ftn,ensID,ensval,(/1/),(/LIS_rc%nensem(n)/)),&
            'nf90_put_var for ensID failed in LIS_historyMod')
       endif
    endif

    if(group.eq.1) then     ! LSM output
       dataEntry => LIS_histData(n)%head_lsm_list
    elseif(group.eq.2) then ! ROUTING
       dataEntry => LIS_histData(n)%head_routing_list
    elseif(group.eq.3) then ! RTM
       dataEntry => LIS_histData(n)%head_rtm_list
    elseif(group.eq.4) then ! Irrigation
       dataEntry => LIS_histData(n)%head_irrig_list
    endif

    do while ( associated(dataEntry) )
       call writeSingleNETCDFvar(ftn,ftn_stats,n,&
                                 dataEntry)
       dataEntry => dataEntry%next
    enddo
    deallocate(xlat%modelOutput)
    deallocate(xlat%count)
    deallocate(xlat%unittypes)
    deallocate(xlat)

    deallocate(xlong%modelOutput)
    deallocate(xlong%count)
    deallocate(xlong%unittypes)
    deallocate(xlong)
    
    if( LIS_masterproc ) then
      if( LIS_rc%wopt.eq."2d ensemble gridspace" ) then
        deallocate(ensval)
      endif
    endif

#endif
  end subroutine writeNetcdfOutput

!BOP
! !ROUTINE: defineNETCDFheaderVar
! \label{defineNETCDFheaderVar}
! 
! !INTERFACE: 
  subroutine defineNETCDFheaderVar(n,ftn,dimID, dataEntry, non_model_fields)
! !USES: 

! !ARGUMENTS:     
    integer                           :: n
    integer                           :: ftn
    type(LIS_metadataEntry), pointer  :: dataEntry
    logical,   optional               :: non_model_fields
    integer                           :: dimID(4)
! 
! !DESCRIPTION: 
!    This routine writes the required NETCDF header for a single variable
! 
!   The arguments are: 
!   \begin{description}
!   \item[n]
!    index of the nest
!   \item[ftn]
!    NETCDF file unit handle
!   \item[dimID]
!    NETCDF dimension ID corresponding to the variable
!   \item[dataEntry]
!    object containing the values and attributes of the variable to be 
!    written
!   \end{description}
!
!   The routines invoked are: 
!   \begin{description}
!   \item[LIS\_endrun](\ref{LIS_endrun})
!     call to abort program when a fatal error is detected. 
!   \item[LIS\_verify](\ref{LIS_verify})
!     call to check if the return value is valid or not.
!   \end{description}
!EOP
    logical       :: nmodel_status
    integer       :: data_index
    integer       :: shuffle, deflate, deflate_level
    character*100 :: short_name
    integer       :: fill_value

    ! EMK FIXME...This subroutine should be refactored to specify the correct length of the dimID array to
    ! pass to the netCDF library.  Once set based on output methodology and number of vertical levels, the
    ! logic for specifying inst, tavg, acc, min, max, etc variables should be straightforward and can eliminate
    ! much redundant code below.

#if(defined USE_NETCDF3 || defined USE_NETCDF4)

    nmodel_status = .false.
    if(present(non_model_fields)) then 
       nmodel_status = non_model_fields
    endif

    data_index = dataEntry%index

    shuffle = NETCDF_shuffle
    deflate = NETCDF_deflate
    deflate_level =NETCDF_deflate_level

    if(dataEntry%selectOpt.eq.1)then 
       if(LIS_rc%wopt.eq."1d tilespace") then 
          if(dataEntry%vlevels.gt.1) then 
             call LIS_verify(nf90_def_dim(ftn,&
                  trim(dataEntry%short_name)//'_profiles',&
                  dataEntry%vlevels, dimID(2)),&
                  'nf90_def_dim failed (1d tilespace) in LIS_historyMod')
          endif
       elseif(LIS_rc%wopt.eq."2d gridspace") then 
          if(dataEntry%vlevels.gt.1) then 
             call LIS_verify(nf90_def_dim(ftn,&
                  trim(dataEntry%short_name)//'_profiles',&
                  dataEntry%vlevels, dimID(3)),&
                  'nf90_def_dim failed (2d gridspace) in LIS_historyMod')
          endif
       elseif(LIS_rc%wopt.eq."2d ensemble gridspace") then 
          if(dataEntry%vlevels.gt.1) then 
             call LIS_verify(nf90_def_dim(ftn,&
                  trim(dataEntry%short_name)//'_profiles',&
                  dataEntry%vlevels, dimID(4)),&
                  'nf90_def_dim failed (2d ensemble gridspace) in LIS_historyMod')
          endif
       endif
       if(LIS_rc%wopt.eq."1d tilespace") then              
          if(dataEntry%timeAvgOpt.eq.2) then 
             ! EMK...Added support for Min/Max
             !if(dataEntry%minMaxOpt.gt.1) then 
             !   write(LIS_logunit,*) '[ERR] Enabling Min/Max option is not supported'
             !   write(LIS_logunit,*) '[ERR] when the time averaging option is set to 2'
             !   call LIS_endrun()
             !endif

             if(dataEntry%vlevels.gt.1) then 
                call LIS_verify(nf90_def_var(ftn,trim(dataEntry%short_name)//'_tavg',&
                     nf90_float,&
                     dimids = dimID(1:2), varID=dataEntry%varId_def),&
                     'nf90_def_var for '//trim(dataEntry%short_name)//&
                     'failed in defineNETCDFheadervar')

#if(defined USE_NETCDF4)
                call LIS_verify(nf90_def_var_fill(ftn,&
                     dataEntry%varId_def, &
                     1,fill_value), 'nf90_def_var_fill failed for '//&
                     dataEntry%short_name)
                
                call LIS_verify(nf90_def_var_deflate(ftn,&
                     dataEntry%varId_def,&
                     shuffle, deflate, deflate_level),&
                     'nf90_def_var_deflate for '//trim(dataEntry%short_name)//&
                     'failed in defineNETCDFheadervar')
#endif
                call LIS_verify(nf90_def_var(ftn,trim(dataEntry%short_name)//'_inst',&
                     nf90_float,&
                     dimids = dimID(1:2), varID=dataEntry%varId_opt1),&
                     'nf90_def_var for '//trim(dataEntry%short_name)//&
                     'failed in defineNETCDFheadervar')

#if(defined USE_NETCDF4)
                call LIS_verify(nf90_def_var_fill(ftn,&
                     dataEntry%varId_opt1, &
                     1,fill_value), 'nf90_def_var_fill failed for '//&
                     dataEntry%short_name)

                call LIS_verify(nf90_def_var_deflate(ftn,&
                     dataEntry%varId_opt1,&
                     shuffle, deflate, deflate_level),&
                     'nf90_def_var_deflate for '//trim(dataEntry%short_name)//&
                     'failed in defineNETCDFheadervar')
#endif

!EMK...Add max/min for Air Force
                if(dataEntry%minMaxOpt.gt.0) then 
                   call LIS_verify(nf90_def_var(ftn,trim(dataEntry%short_name)//"_min",&
                        nf90_float,&
                        dimids = dimID(1:2), varID=dataEntry%varId_min),&
                        'nf90_def_var for '//trim(dataEntry%short_name)//"_min"//&
                        'failed in defineNETCDFheadervar')
#if(defined USE_NETCDF4)
                   call LIS_verify(nf90_def_var_fill(ftn,&
                        dataEntry%varId_min, &
                        1,fill_value), 'nf90_def_var_fill failed for '//&
                        trim(dataEntry%short_name)//"_min")

                   call LIS_verify(nf90_def_var_deflate(ftn,&
                        dataEntry%varId_min,&
                        shuffle, deflate, deflate_level),&
                        'nf90_def_var_deflate for '//trim(dataEntry%short_name)//"_min"//&
                        'failed in defineNETCDFheadervar')                     
#endif
                   
                   call LIS_verify(nf90_def_var(ftn,trim(dataEntry%short_name)//"_max",&
                        nf90_float,&
                        dimids = dimID(1:2), varID=dataEntry%varId_max),&
                        'nf90_def_var for '//trim(dataEntry%short_name)//"_max"//&
                        'failed in defineNETCDFheadervar')
#if(defined USE_NETCDF4)                
                   call LIS_verify(nf90_def_var_fill(ftn,&
                        dataEntry%varId_max, &
                        1,fill_value), 'nf90_def_var_fill failed for '//&
                        trim(dataEntry%short_name)//"_max")
                   call LIS_verify(nf90_def_var_deflate(ftn,&
                        dataEntry%varId_max,&
                        shuffle, deflate, deflate_level),&
                        'nf90_def_var_deflate for '//trim(dataEntry%short_name)//"_max"//&
                        'failed in defineNETCDFheadervar')                     
#endif
                endif

!EMK END

             else ! single level
                call LIS_verify(nf90_def_var(ftn,trim(dataEntry%short_name)//'_tavg',&
                     nf90_float,&
                     dimids = dimID(1:1), varID=dataEntry%varId_def),&
                     'nf90_def_var for '//trim(dataEntry%short_name)//&
                     'failed in defineNETCDFheadervar')
#if(defined USE_NETCDF4)                
                call LIS_verify(nf90_def_var_fill(ftn,&
                     dataEntry%varId_def, &
                     1,fill_value), 'nf90_def_var_fill failed for '//&
                     dataEntry%short_name)

                call LIS_verify(nf90_def_var_deflate(ftn,&
                     dataEntry%varId_def,&
                     shuffle, deflate, deflate_level),&
                     'nf90_def_var_deflate for '//trim(dataEntry%short_name)//&
                     'failed in defineNETCDFheadervar')                     
#endif                
                call LIS_verify(nf90_def_var(ftn,trim(dataEntry%short_name)//'_inst',&
                     nf90_float,&
                     dimids = dimID(1:1), varID=dataEntry%varId_opt1),&
                     'nf90_def_var for '//trim(dataEntry%short_name)//&
                     'failed in defineNETCDFheadervar')
#if(defined USE_NETCDF4)                
                call LIS_verify(nf90_def_var_fill(ftn,&
                     dataEntry%varId_opt1, &
                     1,fill_value), 'nf90_def_var_fill failed for '//&
                     dataEntry%short_name)

                call LIS_verify(nf90_def_var_deflate(ftn,&
                     dataEntry%varId_opt1,&
                     shuffle, deflate, deflate_level),&
                     'nf90_def_var_deflate for '//trim(dataEntry%short_name)//&
                     'failed in defineNETCDFheadervar')                     
#endif

!EMK...Add max/min for Air Force
                if(dataEntry%minMaxOpt.gt.0) then 
                   call LIS_verify(nf90_def_var(ftn,trim(dataEntry%short_name)//"_min",&
                        nf90_float,&
                        dimids = dimID(1:1), varID=dataEntry%varId_min),&
                        'nf90_def_var for '//trim(dataEntry%short_name)//"_min"//&
                        'failed in defineNETCDFheadervar')
#if(defined USE_NETCDF4)
                   call LIS_verify(nf90_def_var_fill(ftn,&
                        dataEntry%varId_min, &
                        1,fill_value), 'nf90_def_var_fill failed for '//&
                        trim(dataEntry%short_name)//"_min")

                   call LIS_verify(nf90_def_var_deflate(ftn,&
                        dataEntry%varId_min,&
                        shuffle, deflate, deflate_level),&
                        'nf90_def_var_deflate for '//trim(dataEntry%short_name)//"_min"//&
                        'failed in defineNETCDFheadervar')                     
#endif
                   
                   call LIS_verify(nf90_def_var(ftn,trim(dataEntry%short_name)//"_max",&
                        nf90_float,&
                        dimids = dimID(1:1), varID=dataEntry%varId_max),&
                        'nf90_def_var for '//trim(dataEntry%short_name)//"_max"//&
                        'failed in defineNETCDFheadervar')
#if(defined USE_NETCDF4)                
                   call LIS_verify(nf90_def_var_fill(ftn,&
                        dataEntry%varId_max, &
                        1,fill_value), 'nf90_def_var_fill failed for '//&
                        trim(dataEntry%short_name)//"_max")
                   call LIS_verify(nf90_def_var_deflate(ftn,&
                        dataEntry%varId_max,&
                        shuffle, deflate, deflate_level),&
                        'nf90_def_var_deflate for '//trim(dataEntry%short_name)//"_max"//&
                        'failed in defineNETCDFheadervar')                     
#endif
                endif

!EMK END

             endif
          else
             if(.not.nmodel_status) then 
                if(dataEntry%timeAvgOpt.eq.0) then
                   short_name = trim(dataEntry%short_name)//'_inst'
                elseif(dataEntry%timeAvgOpt.eq.1) then
                   short_name = trim(dataEntry%short_name)//'_tavg'
                elseif(dataEntry%timeAvgOpt.eq.3) then
                   short_name = trim(dataEntry%short_name)//'_acc'
                endif
             else
                short_name = trim(dataEntry%short_name)
             endif
             
             if(dataEntry%vlevels.gt.1) then 
                call LIS_verify(nf90_def_var(ftn,trim(short_name),&
                     nf90_float,&
                     dimids = dimID(1:2), varID=dataEntry%varId_def),&
                     'nf90_def_var for '//trim(short_name)//&
                     'failed in defineNETCDFheadervar')
#if(defined USE_NETCDF4)
                call LIS_verify(nf90_def_var_fill(ftn,&
                     dataEntry%varId_def, &
                     1,fill_value), 'nf90_def_var_fill failed for '//&
                     dataEntry%short_name)
                

                call LIS_verify(nf90_def_var_deflate(ftn,&
                     dataEntry%varId_def,&
                     shuffle, deflate, deflate_level),&
                     'nf90_def_var_deflate for '//trim(short_name)//&
                     'failed in defineNETCDFheadervar')
#endif

! EMK...Add max/min support for Air Force
                if(dataEntry%minMaxOpt.gt.0) then 
                   call LIS_verify(nf90_def_var(ftn,trim(short_name)//"_min",&
                        nf90_float,&
                        dimids = dimID(1:1), varID=dataEntry%varId_min),&
                        'nf90_def_var for '//trim(short_name)//"_min"//&
                        'failed in defineNETCDFheadervar')
#if(defined USE_NETCDF4)                
                   call LIS_verify(nf90_def_var_fill(ftn,&
                        dataEntry%varId_min, &
                        1,fill_value), 'nf90_def_var_fill failed for '//&
                        trim(dataEntry%short_name)//"_min")

                   call LIS_verify(nf90_def_var_deflate(ftn,&
                        dataEntry%varId_min,&
                        shuffle, deflate, deflate_level),&
                        'nf90_def_var_deflate for '//trim(short_name)//"_min"//&
                        'failed in defineNETCDFheadervar')                     
#endif

                   call LIS_verify(nf90_def_var(ftn,trim(short_name)//"_max",&
                        nf90_float,&
                        dimids = dimID(1:1), varID=dataEntry%varId_max),&
                        'nf90_def_var for '//trim(short_name)//"_max"//&
                        'failed in defineNETCDFheadervar')
#if(defined USE_NETCDF4)                
                   call LIS_verify(nf90_def_var_fill(ftn,&
                        dataEntry%varId_max, &
                        1,fill_value), 'nf90_def_var_fill failed for '//&
                        trim(dataEntry%short_name)//"_max")

                   call LIS_verify(nf90_def_var_deflate(ftn,&
                        dataEntry%varId_max,&
                        shuffle, deflate, deflate_level),&
                        'nf90_def_var_deflate for '//trim(short_name)//"_max"//&
                        'failed in defineNETCDFheadervar')                     
#endif
                endif
!EMK END
             else ! 1 vertical level
                call LIS_verify(nf90_def_var(ftn,trim(short_name),&
                     nf90_float,&
                     dimids = dimID(1:1), varID=dataEntry%varId_def),&
                     'nf90_def_var for '//trim(short_name)//&
                     'failed in defineNETCDFheadervar')
#if(defined USE_NETCDF4)                
                call LIS_verify(nf90_def_var_fill(ftn,&
                     dataEntry%varId_def, &
                     1,fill_value), 'nf90_def_var_fill failed for '//&
                     dataEntry%short_name)

                call LIS_verify(nf90_def_var_deflate(ftn,&
                     dataEntry%varId_def,&
                     shuffle, deflate, deflate_level),&
                     'nf90_def_var_deflate for '//trim(short_name)//&
                     'failed in defineNETCDFheadervar')                     
#endif
                if(dataEntry%minMaxOpt.gt.0) then 
                   call LIS_verify(nf90_def_var(ftn,trim(short_name)//"_min",&
                        nf90_float,&
                        dimids = dimID(1:1), varID=dataEntry%varId_min),&
                        'nf90_def_var for '//trim(short_name)//"_min"//&
                        'failed in defineNETCDFheadervar')
#if(defined USE_NETCDF4)                
                   call LIS_verify(nf90_def_var_fill(ftn,&
                        dataEntry%varId_min, &
                        1,fill_value), 'nf90_def_var_fill failed for '//&
                        trim(dataEntry%short_name)//"_min")

                   call LIS_verify(nf90_def_var_deflate(ftn,&
                        dataEntry%varId_min,&
                        shuffle, deflate, deflate_level),&
                        'nf90_def_var_deflate for '//trim(short_name)//"_min"//&
                        'failed in defineNETCDFheadervar')                     
#endif

                   call LIS_verify(nf90_def_var(ftn,trim(short_name)//"_max",&
                        nf90_float,&
                        dimids = dimID(1:1), varID=dataEntry%varId_max),&
                        'nf90_def_var for '//trim(short_name)//"_max"//&
                        'failed in defineNETCDFheadervar')
#if(defined USE_NETCDF4)                
                   call LIS_verify(nf90_def_var_fill(ftn,&
                        dataEntry%varId_max, &
                        1,fill_value), 'nf90_def_var_fill failed for '//&
                        trim(dataEntry%short_name)//"_max")

                   call LIS_verify(nf90_def_var_deflate(ftn,&
                        dataEntry%varId_max,&
                        shuffle, deflate, deflate_level),&
                        'nf90_def_var_deflate for '//trim(short_name)//"_max"//&
                        'failed in defineNETCDFheadervar')                     
#endif
                endif
             endif
          endif
       elseif(LIS_rc%wopt.eq."2d gridspace") then 
          if(dataEntry%timeAvgOpt.eq.2) then 
             ! EMK...Added support for Max/Min
             !if(dataEntry%minMaxOpt.gt.1) then 
             !   write(LIS_logunit,*) '[ERR] Enabling Min/Max option is not supported'
             !   write(LIS_logunit,*) '[ERR] when the time averaging option is set to 2'
             !   call LIS_endrun()
             !endif
             if(dataEntry%vlevels.gt.1) then 
                call LIS_verify(nf90_def_var(ftn,trim(dataEntry%short_name)//'_tavg',&
                     nf90_float,&
                     dimids = dimID(1:3), varID=dataEntry%varId_def),&
                     'nf90_def_var for '//trim(dataEntry%short_name)//&
                     'failed in defineNETCDFheadervar')
#if(defined USE_NETCDF4)
                call LIS_verify(nf90_def_var_fill(ftn,&
                     dataEntry%varId_def, &
                     1,fill_value), 'nf90_def_var_fill failed for '//&
                     dataEntry%short_name)

                call LIS_verify(nf90_def_var_deflate(ftn,&
                     dataEntry%varId_def,&
                     shuffle, deflate, deflate_level),&
                     'nf90_def_var_deflate for '//trim(dataEntry%short_name)//&
                     'failed in defineNETCDFheadervar')                     
#endif
                call LIS_verify(nf90_def_var(ftn,trim(dataEntry%short_name)//'_inst',&
                     nf90_float,&
                     dimids = dimID(1:3), varID=dataEntry%varId_opt1),&
                     'nf90_def_var for '//trim(dataEntry%short_name)//&
                     'failed in defineNETCDFheadervar')
#if(defined USE_NETCDF4)
                call LIS_verify(nf90_def_var_fill(ftn,&
                     dataEntry%varId_opt1, &
                     1,fill_value), 'nf90_def_var_fill failed for '//&
                     dataEntry%short_name)
                
                call LIS_verify(nf90_def_var_deflate(ftn,&
                     dataEntry%varId_opt1,&
                     shuffle, deflate, deflate_level),&
                     'nf90_def_var_deflate for '//trim(dataEntry%short_name)//&
                     'failed in defineNETCDFheadervar')                     
#endif

!EMK...Add max/min for Air Force
                if(dataEntry%minMaxOpt.gt.0) then 
                   call LIS_verify(nf90_def_var(ftn,trim(dataEntry%short_name)//"_min",&
                        nf90_float,&
                        dimids = dimID(1:3), varID=dataEntry%varId_min),&
                        'nf90_def_var for '//trim(dataEntry%short_name)//"_min"//&
                        'failed in defineNETCDFheadervar')
#if(defined USE_NETCDF4)
                   call LIS_verify(nf90_def_var_fill(ftn,&
                        dataEntry%varId_min, &
                        1,fill_value), 'nf90_def_var_fill failed for '//&
                        trim(dataEntry%short_name)//"_min")

                   call LIS_verify(nf90_def_var_deflate(ftn,&
                        dataEntry%varId_min,&
                        shuffle, deflate, deflate_level),&
                        'nf90_def_var_deflate for '//trim(dataEntry%short_name)//"_min"//&
                        'failed in defineNETCDFheadervar')                     
#endif
                   
                   call LIS_verify(nf90_def_var(ftn,trim(dataEntry%short_name)//"_max",&
                        nf90_float,&
                        dimids = dimID(1:3), varID=dataEntry%varId_max),&
                        'nf90_def_var for '//trim(dataEntry%short_name)//"_max"//&
                        'failed in defineNETCDFheadervar')
#if(defined USE_NETCDF4)                
                   call LIS_verify(nf90_def_var_fill(ftn,&
                        dataEntry%varId_max, &
                        1,fill_value), 'nf90_def_var_fill failed for '//&
                        trim(dataEntry%short_name)//"_max")
                   call LIS_verify(nf90_def_var_deflate(ftn,&
                        dataEntry%varId_max,&
                        shuffle, deflate, deflate_level),&
                        'nf90_def_var_deflate for '//trim(dataEntry%short_name)//"_max"//&
                        'failed in defineNETCDFheadervar')                     
#endif
                endif

!EMK END
             else ! 1 vertical level
                call LIS_verify(nf90_def_var(ftn,trim(dataEntry%short_name)//'_tavg',&
                     nf90_float,&
                     dimids = dimID(1:2), varID=dataEntry%varId_def),&
                     'nf90_def_var for '//trim(dataEntry%short_name)//&
                     'failed in defineNETCDFheadervar')                     
#if(defined USE_NETCDF4)

                call LIS_verify(nf90_def_var_fill(ftn,&
                     dataEntry%varId_def, &
                     1,fill_value), 'nf90_def_var_fill failed for '//&
                     dataEntry%short_name)

                call LIS_verify(nf90_def_var_deflate(ftn,&
                     dataEntry%varId_def,&
                     shuffle, deflate, deflate_level),&
                     'nf90_def_var_deflate for '//trim(dataEntry%short_name)//&
                     'failed in defineNETCDFheadervar')                     
#endif                
                call LIS_verify(nf90_def_var(ftn,trim(dataEntry%short_name)//'_inst',&
                     nf90_float,&
                     dimids = dimID(1:2), varID=dataEntry%varId_opt1),&
                     'nf90_def_var for '//trim(dataEntry%short_name)//&
                     'failed in defineNETCDFheadervar')                     
#if(defined USE_NETCDF4)
                call LIS_verify(nf90_def_var_fill(ftn,&
                     dataEntry%varId_opt1, &
                     1,fill_value), 'nf90_def_var_fill failed for '//&
                     dataEntry%short_name)

                call LIS_verify(nf90_def_var_deflate(ftn,&
                     dataEntry%varId_opt1,&
                     shuffle, deflate, deflate_level),&
                     'nf90_def_var_deflate for '//trim(dataEntry%short_name)//&
                     'failed in defineNETCDFheadervar')                     
#endif                

!EMK...Add max/min for Air Force
                if(dataEntry%minMaxOpt.gt.0) then 
                   call LIS_verify(nf90_def_var(ftn,trim(dataEntry%short_name)//"_min",&
                        nf90_float,&
                        dimids = dimID(1:2), varID=dataEntry%varId_min),&
                        'nf90_def_var for '//trim(dataEntry%short_name)//"_min"//&
                        'failed in defineNETCDFheadervar')
#if(defined USE_NETCDF4)
                   call LIS_verify(nf90_def_var_fill(ftn,&
                        dataEntry%varId_min, &
                        1,fill_value), 'nf90_def_var_fill failed for '//&
                        trim(dataEntry%short_name)//"_min")

                   call LIS_verify(nf90_def_var_deflate(ftn,&
                        dataEntry%varId_min,&
                        shuffle, deflate, deflate_level),&
                        'nf90_def_var_deflate for '//trim(dataEntry%short_name)//"_min"//&
                        'failed in defineNETCDFheadervar')                     
#endif
                   
                   call LIS_verify(nf90_def_var(ftn,trim(dataEntry%short_name)//"_max",&
                        nf90_float,&
                        dimids = dimID(1:2), varID=dataEntry%varId_max),&
                        'nf90_def_var for '//trim(dataEntry%short_name)//"_max"//&
                        'failed in defineNETCDFheadervar')
#if(defined USE_NETCDF4)                
                   call LIS_verify(nf90_def_var_fill(ftn,&
                        dataEntry%varId_max, &
                        1,fill_value), 'nf90_def_var_fill failed for '//&
                        trim(dataEntry%short_name)//"_max")
                   call LIS_verify(nf90_def_var_deflate(ftn,&
                        dataEntry%varId_max,&
                        shuffle, deflate, deflate_level),&
                        'nf90_def_var_deflate for '//trim(dataEntry%short_name)//"_max"//&
                        'failed in defineNETCDFheadervar')                     
#endif
                endif

!EMK END

             endif
          else
             if(.not.nmodel_status) then 
                if(dataEntry%timeAvgOpt.eq.0) then
                   short_name = trim(dataEntry%short_name)//'_inst'
                elseif(dataEntry%timeAvgOpt.eq.1) then
                   short_name = trim(dataEntry%short_name)//'_tavg'
                elseif(dataEntry%timeAvgOpt.eq.3) then
                   short_name = trim(dataEntry%short_name)//'_acc'
                endif
             else
                short_name = trim(dataEntry%short_name)
             endif
             
             if(dataEntry%vlevels.gt.1) then 
                call LIS_verify(nf90_def_var(ftn,trim(short_name),&
                     nf90_float,&
                     dimids = dimID(1:3), varID=dataEntry%varId_def),&
                     'nf90_def_var for '//trim(short_name)//&
                     'failed in defineNETCDFheadervar')
#if(defined USE_NETCDF4)
                call LIS_verify(nf90_def_var_fill(ftn,&
                     dataEntry%varId_def, &
                     1,fill_value), 'nf90_def_var_fill failed for '//&
                     dataEntry%short_name)

                call LIS_verify(nf90_def_var_deflate(ftn,&
                     dataEntry%varId_def,&
                     shuffle, deflate, deflate_level),&
                     'nf90_def_var_deflate for '//trim(short_name)//&
                     'failed in defineNETCDFheadervar')                     
#endif
                if(dataEntry%minMaxOpt.gt.0) then 
                   call LIS_verify(nf90_def_var(ftn,trim(short_name)//"_min",&
                        nf90_float,&
                        dimids = dimID(1:3), varID=dataEntry%varId_min),&
                        'nf90_def_var for '//trim(short_name)//&
                        'failed in defineNETCDFheadervar')
#if(defined USE_NETCDF4)
                   call LIS_verify(nf90_def_var_fill(ftn,&
                        dataEntry%varId_min, &
                        1,fill_value), 'nf90_def_var_fill failed for '//&
                        trim(dataEntry%short_name)//"_min")

                   call LIS_verify(nf90_def_var_deflate(ftn,&
                        dataEntry%varId_min,&
                        shuffle, deflate, deflate_level),&
                        'nf90_def_var_deflate for '//trim(short_name)//"_min"//&
                        'failed in defineNETCDFheadervar')                     
#endif
                   
                   call LIS_verify(nf90_def_var(ftn,trim(short_name)//"_max",&
                        nf90_float,&
                        dimids = dimID(1:3), varID=dataEntry%varId_max),&
                        'nf90_def_var for '//trim(short_name)//&
                        'failed in defineNETCDFheadervar')
#if(defined USE_NETCDF4)
                   call LIS_verify(nf90_def_var_fill(ftn,&
                        dataEntry%varId_max, &
                        1,fill_value), 'nf90_def_var_fill failed for '//&
                        trim(dataEntry%short_name)//"_max")

                   call LIS_verify(nf90_def_var_deflate(ftn,&
                        dataEntry%varId_max,&
                        shuffle, deflate, deflate_level),&
                        'nf90_def_var_deflate for '//trim(short_name)//"_max"//&
                        'failed in defineNETCDFheadervar')                     
#endif
                endif
             else ! 1 vertical level
                call LIS_verify(nf90_def_var(ftn,trim(short_name),&
                     nf90_float,&
                     dimids = dimID(1:2), varID=dataEntry%varId_def),&
                     'nf90_def_var for '//trim(short_name)//&
                     'failed in defineNETCDFheadervar')                     
#if(defined USE_NETCDF4)
                call LIS_verify(nf90_def_var_fill(ftn,&
                     dataEntry%varId_def, &
                     1,fill_value), 'nf90_def_var_fill failed for '//&
                     dataEntry%short_name)                

                call LIS_verify(nf90_def_var_deflate(ftn,&
                     dataEntry%varId_def,&
                     shuffle, deflate, deflate_level),&
                     'nf90_def_var_deflate for '//trim(short_name)//&
                     'failed in defineNETCDFheadervar')                     
#endif                
                if(dataEntry%minMaxOpt.gt.0) then 
                   call LIS_verify(nf90_def_var(ftn,trim(short_name)//"_min",&
                        nf90_float,&
                        dimids = dimID(1:2), varID=dataEntry%varId_min),&
                        'nf90_def_var for '//trim(short_name)//&
                        'failed in defineNETCDFheadervar')
#if(defined USE_NETCDF4)
                   call LIS_verify(nf90_def_var_fill(ftn,&
                        dataEntry%varId_min, &
                        1,fill_value), 'nf90_def_var_fill failed for '//&
                        trim(dataEntry%short_name)//"_min")

                   call LIS_verify(nf90_def_var_deflate(ftn,&
                        dataEntry%varId_min,&
                        shuffle, deflate, deflate_level),&
                        'nf90_def_var_deflate for '//trim(short_name)//"_min"//&
                        'failed in defineNETCDFheadervar')                     
#endif
                   
                   call LIS_verify(nf90_def_var(ftn,trim(short_name)//"_max",&
                        nf90_float,&
                        dimids = dimID(1:2), varID=dataEntry%varId_max),&
                        'nf90_def_var for '//trim(short_name)//&
                        'failed in defineNETCDFheadervar')
#if(defined USE_NETCDF4)                
                   call LIS_verify(nf90_def_var_fill(ftn,&
                        dataEntry%varId_max, &
                        1,fill_value), 'nf90_def_var_fill failed for '//&
                        trim(dataEntry%short_name)//"_max")
                   call LIS_verify(nf90_def_var_deflate(ftn,&
                        dataEntry%varId_max,&
                        shuffle, deflate, deflate_level),&
                        'nf90_def_var_deflate for '//trim(short_name)//"_max"//&
                        'failed in defineNETCDFheadervar')                     
#endif
                endif
             endif
          endif
       elseif(LIS_rc%wopt.eq."2d ensemble gridspace") then 
          if(dataEntry%timeAvgOpt.eq.2) then 
             
             ! EMK...Added support for Max/Min
!             if(dataEntry%minMaxOpt.gt.1) then 
!                write(LIS_logunit,*) '[ERR] Enabling Min/Max option is not supported'
!                write(LIS_logunit,*) '[ERR] when the time averaging option is set to 2'
!                call LIS_endrun()
!             endif

             if(dataEntry%vlevels.gt.1) then 
                call LIS_verify(nf90_def_var(ftn,trim(dataEntry%short_name)//'_tavg',&
                     nf90_float,&
                     dimids = dimID, varID=dataEntry%varId_def),&
                     'nf90_def_var for '//trim(dataEntry%short_name)//&
                     'failed in defineNETCDFheadervar')
#if(defined USE_NETCDF4)
                call LIS_verify(nf90_def_var_fill(ftn,&
                     dataEntry%varId_def, &
                     1,fill_value), 'nf90_def_var_fill failed for '//&
                     dataEntry%short_name)

                call LIS_verify(nf90_def_var_deflate(ftn,&
                     dataEntry%varId_def,&
                     shuffle, deflate, deflate_level),&
                     'nf90_def_var_deflate for '//trim(dataEntry%short_name)//&
                     'failed in defineNETCDFheadervar')                     
#endif
                call LIS_verify(nf90_def_var(ftn,trim(dataEntry%short_name)//'_inst',&
                     nf90_float,&
                     dimids = dimID, varID=dataEntry%varId_opt1),&
                     'nf90_def_var for '//trim(dataEntry%short_name)//&
                     'failed in defineNETCDFheadervar')
#if(defined USE_NETCDF4)
                call LIS_verify(nf90_def_var_fill(ftn,&
                     dataEntry%varId_opt1, &
                     1,fill_value), 'nf90_def_var_fill failed for '//&
                     dataEntry%short_name)
                
                call LIS_verify(nf90_def_var_deflate(ftn,&
                     dataEntry%varId_opt1,&
                     shuffle, deflate, deflate_level),&
                     'nf90_def_var_deflate for '//trim(dataEntry%short_name)//&
                     'failed in defineNETCDFheadervar')                     
#endif

!EMK...Add max/min for Air Force
                if(dataEntry%minMaxOpt.gt.0) then 
                   call LIS_verify(nf90_def_var(ftn,trim(dataEntry%short_name)//"_min",&
                        nf90_float,&
                        dimids = dimID, varID=dataEntry%varId_min),&
                        'nf90_def_var for '//trim(dataEntry%short_name)//"_min"//&
                        'failed in defineNETCDFheadervar')
#if(defined USE_NETCDF4)
                   call LIS_verify(nf90_def_var_fill(ftn,&
                        dataEntry%varId_min, &
                        1,fill_value), 'nf90_def_var_fill failed for '//&
                        trim(dataEntry%short_name)//"_min")

                   call LIS_verify(nf90_def_var_deflate(ftn,&
                        dataEntry%varId_min,&
                        shuffle, deflate, deflate_level),&
                        'nf90_def_var_deflate for '//trim(dataEntry%short_name)//"_min"//&
                        'failed in defineNETCDFheadervar')                     
#endif
                   
                   call LIS_verify(nf90_def_var(ftn,trim(dataEntry%short_name)//"_max",&
                        nf90_float,&
                        dimids = dimID, varID=dataEntry%varId_max),&
                        'nf90_def_var for '//trim(dataEntry%short_name)//"_max"//&
                        'failed in defineNETCDFheadervar')
#if(defined USE_NETCDF4)                
                   call LIS_verify(nf90_def_var_fill(ftn,&
                        dataEntry%varId_max, &
                        1,fill_value), 'nf90_def_var_fill failed for '//&
                        trim(dataEntry%short_name)//"_max")
                   call LIS_verify(nf90_def_var_deflate(ftn,&
                        dataEntry%varId_max,&
                        shuffle, deflate, deflate_level),&
                        'nf90_def_var_deflate for '//trim(dataEntry%short_name)//"_max"//&
                        'failed in defineNETCDFheadervar')                     
#endif
                endif

!EMK END
             else  ! 1 vertical level
                call LIS_verify(nf90_def_var(ftn,trim(dataEntry%short_name)//'_tavg',&
                     nf90_float,&
                     dimids = dimID(1:3), varID=dataEntry%varId_def),&
                     'nf90_def_var for '//trim(dataEntry%short_name)//&
                     'failed in defineNETCDFheadervar')                     
#if(defined USE_NETCDF4)

                call LIS_verify(nf90_def_var_fill(ftn,&
                     dataEntry%varId_def, &
                     1,fill_value), 'nf90_def_var_fill failed for '//&
                     dataEntry%short_name)

                call LIS_verify(nf90_def_var_deflate(ftn,&
                     dataEntry%varId_def,&
                     shuffle, deflate, deflate_level),&
                     'nf90_def_var_deflate for '//trim(dataEntry%short_name)//&
                     'failed in defineNETCDFheadervar')                     
#endif                
                call LIS_verify(nf90_def_var(ftn,trim(dataEntry%short_name)//'_inst',&
                     nf90_float,&
                     dimids = dimID(1:3), varID=dataEntry%varId_opt1),&
                     'nf90_def_var for '//trim(dataEntry%short_name)//&
                     'failed in defineNETCDFheadervar')                     
#if(defined USE_NETCDF4)
                call LIS_verify(nf90_def_var_fill(ftn,&
                     dataEntry%varId_opt1, &
                     1,fill_value), 'nf90_def_var_fill failed for '//&
                     dataEntry%short_name)

                call LIS_verify(nf90_def_var_deflate(ftn,&
                     dataEntry%varId_opt1,&
                     shuffle, deflate, deflate_level),&
                     'nf90_def_var_deflate for '//trim(dataEntry%short_name)//&
                     'failed in defineNETCDFheadervar')                     
#endif                

!EMK...Add max/min for Air Force
                if(dataEntry%minMaxOpt.gt.0) then 
                   call LIS_verify(nf90_def_var(ftn,trim(dataEntry%short_name)//"_min",&
                        nf90_float,&
                        dimids = dimID(1:3), varID=dataEntry%varId_min),&
                        'nf90_def_var for '//trim(dataEntry%short_name)//"_min"//&
                        'failed in defineNETCDFheadervar')
#if(defined USE_NETCDF4)
                   call LIS_verify(nf90_def_var_fill(ftn,&
                        dataEntry%varId_min, &
                        1,fill_value), 'nf90_def_var_fill failed for '//&
                        trim(dataEntry%short_name)//"_min")

                   call LIS_verify(nf90_def_var_deflate(ftn,&
                        dataEntry%varId_min,&
                        shuffle, deflate, deflate_level),&
                        'nf90_def_var_deflate for '//trim(dataEntry%short_name)//"_min"//&
                        'failed in defineNETCDFheadervar')                     
#endif
                   
                   call LIS_verify(nf90_def_var(ftn,trim(dataEntry%short_name)//"_max",&
                        nf90_float,&
                        dimids = dimID(1:3), varID=dataEntry%varId_max),&
                        'nf90_def_var for '//trim(dataEntry%short_name)//"_max"//&
                        'failed in defineNETCDFheadervar')
#if(defined USE_NETCDF4)                
                   call LIS_verify(nf90_def_var_fill(ftn,&
                        dataEntry%varId_max, &
                        1,fill_value), 'nf90_def_var_fill failed for '//&
                        trim(dataEntry%short_name)//"_max")
                   call LIS_verify(nf90_def_var_deflate(ftn,&
                        dataEntry%varId_max,&
                        shuffle, deflate, deflate_level),&
                        'nf90_def_var_deflate for '//trim(dataEntry%short_name)//"_max"//&
                        'failed in defineNETCDFheadervar')                     
#endif
                endif

!EMK END

             endif
          else
             if(.not.nmodel_status) then 
                if(dataEntry%timeAvgOpt.eq.0) then
                   short_name = trim(dataEntry%short_name)//'_inst'
                elseif(dataEntry%timeAvgOpt.eq.1) then
                   short_name = trim(dataEntry%short_name)//'_tavg'
                elseif(dataEntry%timeAvgOpt.eq.3) then
                   short_name = trim(dataEntry%short_name)//'_acc'
                endif
             else
                short_name = trim(dataEntry%short_name)
             endif
             
             if(dataEntry%vlevels.gt.1) then 
                call LIS_verify(nf90_def_var(ftn,trim(short_name),&
                     nf90_float,&
                     dimids = dimID, varID=dataEntry%varId_def),&
                     'nf90_def_var for '//trim(short_name)//&
                     'failed in defineNETCDFheadervar')
#if(defined USE_NETCDF4)
                call LIS_verify(nf90_def_var_fill(ftn,&
                     dataEntry%varId_def, &
                     1,fill_value), 'nf90_def_var_fill failed for '//&
                     dataEntry%short_name)

                call LIS_verify(nf90_def_var_deflate(ftn,&
                     dataEntry%varId_def,&
                     shuffle, deflate, deflate_level),&
                     'nf90_def_var_deflate for '//trim(short_name)//&
                     'failed in defineNETCDFheadervar')                     
#endif
                if(dataEntry%minMaxOpt.gt.0) then 
                   call LIS_verify(nf90_def_var(ftn,trim(short_name)//"_min",&
                        nf90_float,&
                        dimids = dimID, varID=dataEntry%varId_min),&
                        'nf90_def_var for '//trim(short_name)//&
                        'failed in defineNETCDFheadervar')
#if(defined USE_NETCDF4)
                   call LIS_verify(nf90_def_var_fill(ftn,&
                        dataEntry%varId_min, &
                        1,fill_value), 'nf90_def_var_fill failed for '//&
                        trim(dataEntry%short_name)//"_min")

                   call LIS_verify(nf90_def_var_deflate(ftn,&
                        dataEntry%varId_min,&
                        shuffle, deflate, deflate_level),&
                        'nf90_def_var_deflate for '//trim(short_name)//"_min"//&
                        'failed in defineNETCDFheadervar')                     
#endif
                   
                   call LIS_verify(nf90_def_var(ftn,trim(short_name)//"_max",&
                        nf90_float,&
                        dimids = dimID, varID=dataEntry%varId_max),&
                        'nf90_def_var for '//trim(short_name)//&
                        'failed in defineNETCDFheadervar')
#if(defined USE_NETCDF4)
                   call LIS_verify(nf90_def_var_fill(ftn,&
                        dataEntry%varId_max, &
                        1,fill_value), 'nf90_def_var_fill failed for '//&
                        trim(dataEntry%short_name)//"_max")

                   call LIS_verify(nf90_def_var_deflate(ftn,&
                        dataEntry%varId_max,&
                        shuffle, deflate, deflate_level),&
                        'nf90_def_var_deflate for '//trim(short_name)//"_max"//&
                        'failed in defineNETCDFheadervar')                     
#endif
                endif
             else
                if(.not.nmodel_status) then                 
                   call LIS_verify(nf90_def_var(ftn,trim(short_name),&
                        nf90_float,&
                        dimids = dimID(1:3), varID=dataEntry%varId_def),&
                        'nf90_def_var for '//trim(short_name)//&
                        'failed in defineNETCDFheadervar')                     
                else
                   call LIS_verify(nf90_def_var(ftn,trim(short_name),&
                        nf90_float,&
                        dimids = dimID(1:2), varID=dataEntry%varId_def),&
                        'nf90_def_var for '//trim(short_name)//&
                        'failed in defineNETCDFheadervar')                     
                endif
#if(defined USE_NETCDF4)
                call LIS_verify(nf90_def_var_fill(ftn,&
                     dataEntry%varId_def, &
                     1,fill_value), 'nf90_def_var_fill failed for '//&
                     dataEntry%short_name)                

                call LIS_verify(nf90_def_var_deflate(ftn,&
                     dataEntry%varId_def,&
                     shuffle, deflate, deflate_level),&
                     'nf90_def_var_deflate for '//trim(short_name)//&
                     'failed in defineNETCDFheadervar')                     
#endif                
                if(dataEntry%minMaxOpt.gt.0) then 
                   ! FIXME...Should dimID always be 1:3 here?
                   call LIS_verify(nf90_def_var(ftn,trim(short_name)//"_min",&
                        nf90_float,&
                        dimids = dimID(1:3), varID=dataEntry%varId_min),&
                        'nf90_def_var for '//trim(short_name)//&
                        'failed in defineNETCDFheadervar')
#if(defined USE_NETCDF4)
                   call LIS_verify(nf90_def_var_fill(ftn,&
                        dataEntry%varId_min, &
                        1,fill_value), 'nf90_def_var_fill failed for '//&
                        trim(dataEntry%short_name)//"_min")

                   call LIS_verify(nf90_def_var_deflate(ftn,&
                        dataEntry%varId_min,&
                        shuffle, deflate, deflate_level),&
                        'nf90_def_var_deflate for '//trim(short_name)//"_min"//&
                        'failed in defineNETCDFheadervar')                     
#endif
                   
                   call LIS_verify(nf90_def_var(ftn,trim(short_name)//"_max",&
                        nf90_float,&
                        dimids = dimID(1:3), varID=dataEntry%varId_max),&
                        'nf90_def_var for '//trim(short_name)//&
                        'failed in defineNETCDFheadervar')
#if(defined USE_NETCDF4)                
                   call LIS_verify(nf90_def_var_fill(ftn,&
                        dataEntry%varId_max, &
                        1,fill_value), 'nf90_def_var_fill failed for '//&
                        trim(dataEntry%short_name)//"_max")
                   call LIS_verify(nf90_def_var_deflate(ftn,&
                        dataEntry%varId_max,&
                        shuffle, deflate, deflate_level),&
                        'nf90_def_var_deflate for '//trim(short_name)//"_max"//&
                        'failed in defineNETCDFheadervar')                     
#endif
                endif
             endif
          endif
       endif
       
       call LIS_verify(nf90_put_att(ftn,dataEntry%varId_def,&
            "units",trim(dataEntry%units)),&
            'nf90_put_att for units failed in defineNETCDFheaderVar')
       call LIS_verify(nf90_put_att(ftn,dataEntry%varId_def,&
            "standard_name",trim(dataEntry%standard_name)),&
            'nf90_put_att for standard_name failed in defineNETCDFheaderVar')
       call LIS_verify(nf90_put_att(ftn,dataEntry%varId_def,&
            "long_name",trim(dataEntry%long_name)),&
            'nf90_put_att for long_name failed in defineNETCDFheaderVar')
       call LIS_verify(nf90_put_att(ftn,dataEntry%varId_def,&
            "scale_factor",1.0),&
            'nf90_put_att for scale_factor failed in defineNETCDFheaderVar')
       call LIS_verify(nf90_put_att(ftn,dataEntry%varId_def,&
            "add_offset",0.0),&
            'nf90_put_att for add_offset failed in defineNETCDFheaderVar')
       call LIS_verify(nf90_put_att(ftn,dataEntry%varId_def,&
            "missing_value",LIS_rc%udef),&
            'nf90_put_att for missing_value failed in defineNETCDFheaderVar')
       call LIS_verify(nf90_put_att(ftn,dataEntry%varId_def,&
            "_FillValue",LIS_rc%udef),&
            'nf90_put_att for _FillValue failed in defineNETCDFheaderVar')
       call LIS_verify(nf90_put_att(ftn,dataEntry%varId_def,&
            "vmin",dataEntry%valid_min),&
            'nf90_put_att for vmin failed in defineNETCDFheaderVar')
       call LIS_verify(nf90_put_att(ftn,dataEntry%varId_def,&
            "vmax",dataEntry%valid_max),&
            'nf90_put_att for vmax failed in defineNETCDFheaderVar')

       if(dataEntry%timeAvgOpt.eq.2) then
          call LIS_verify(nf90_put_att(ftn,dataEntry%varId_opt1,&
               "units",trim(dataEntry%units)),&
               'nf90_put_att for units failed in defineNETCDFheaderVar')
          call LIS_verify(nf90_put_att(ftn,dataEntry%varId_opt1,&
               "standard_name",trim(dataEntry%standard_name)),&
               'nf90_put_att for standard_name failed in defineNETCDFheaderVar')
          call LIS_verify(nf90_put_att(ftn,dataEntry%varId_opt1,&
               "long_name",trim(dataEntry%long_name)),&
               'nf90_put_att for long_name failed in defineNETCDFheaderVar')
          call LIS_verify(nf90_put_att(ftn,dataEntry%varId_opt1,&
               "scale_factor",1.0),&
               'nf90_put_att for scale_factor failed in defineNETCDFheaderVar')
          call LIS_verify(nf90_put_att(ftn,dataEntry%varId_opt1,&
               "add_offset",0.0),&
               'nf90_put_att for add_offset failed in defineNETCDFheaderVar')
          call LIS_verify(nf90_put_att(ftn,dataEntry%varId_opt1,&
               "missing_value",LIS_rc%udef),&
               'nf90_put_att for missing_value failed in defineNETCDFheaderVar')
          call LIS_verify(nf90_put_att(ftn,dataEntry%varId_opt1,&
               "_FillValue",LIS_rc%udef),&
               'nf90_put_att for _FillValue failed in defineNETCDFheaderVar')
          call LIS_verify(nf90_put_att(ftn,dataEntry%varId_opt1,&
               "vmin",dataEntry%valid_min),&
               'nf90_put_att for vmin failed in defineNETCDFheaderVar')
          call LIS_verify(nf90_put_att(ftn,dataEntry%varId_opt1,&
               "vmax",dataEntry%valid_max),&
               'nf90_put_att for vmax failed in defineNETCDFheaderVar')

       endif

       ! EMK...Add metadata for max/min variables
       if(dataEntry%minMaxOpt.gt.0) then

          ! Min metadata
          call LIS_verify(nf90_put_att(ftn,dataEntry%varId_min,&
               "units",trim(dataEntry%units)),&
               'nf90_put_att for units failed in defineNETCDFheaderVar')
          call LIS_verify(nf90_put_att(ftn,dataEntry%varId_min,&
               "standard_name",trim(dataEntry%standard_name)),&
               'nf90_put_att for standard_name failed in defineNETCDFheaderVar')
          call LIS_verify(nf90_put_att(ftn,dataEntry%varId_min,&
               "long_name",trim(dataEntry%long_name)),&
               'nf90_put_att for long_name failed in defineNETCDFheaderVar')
          call LIS_verify(nf90_put_att(ftn,dataEntry%varId_min,&
               "scale_factor",1.0),&
               'nf90_put_att for scale_factor failed in defineNETCDFheaderVar')
          call LIS_verify(nf90_put_att(ftn,dataEntry%varId_min,&
               "add_offset",0.0),&
               'nf90_put_att for add_offset failed in defineNETCDFheaderVar')
          call LIS_verify(nf90_put_att(ftn,dataEntry%varId_min,&
               "missing_value",LIS_rc%udef),&
               'nf90_put_att for missing_value failed in defineNETCDFheaderVar')
          call LIS_verify(nf90_put_att(ftn,dataEntry%varId_min,&
               "_FillValue",LIS_rc%udef),&
               'nf90_put_att for _FillValue failed in defineNETCDFheaderVar')
          call LIS_verify(nf90_put_att(ftn,dataEntry%varId_min,&
               "vmin",dataEntry%valid_min),&
               'nf90_put_att for vmin failed in defineNETCDFheaderVar')
          call LIS_verify(nf90_put_att(ftn,dataEntry%varId_min,&
               "vmax",dataEntry%valid_max),&
               'nf90_put_att for vmax failed in defineNETCDFheaderVar')

          ! Max metadata
          call LIS_verify(nf90_put_att(ftn,dataEntry%varId_max,&
               "units",trim(dataEntry%units)),&
               'nf90_put_att for units failed in defineNETCDFheaderVar')
          call LIS_verify(nf90_put_att(ftn,dataEntry%varId_max,&
               "standard_name",trim(dataEntry%standard_name)),&
               'nf90_put_att for standard_name failed in defineNETCDFheaderVar')
          call LIS_verify(nf90_put_att(ftn,dataEntry%varId_max,&
               "long_name",trim(dataEntry%long_name)),&
               'nf90_put_att for long_name failed in defineNETCDFheaderVar')
          call LIS_verify(nf90_put_att(ftn,dataEntry%varId_max,&
               "scale_factor",1.0),&
               'nf90_put_att for scale_factor failed in defineNETCDFheaderVar')
          call LIS_verify(nf90_put_att(ftn,dataEntry%varId_max,&
               "add_offset",0.0),&
               'nf90_put_att for add_offset failed in defineNETCDFheaderVar')
          call LIS_verify(nf90_put_att(ftn,dataEntry%varId_max,&
               "missing_value",LIS_rc%udef),&
               'nf90_put_att for missing_value failed in defineNETCDFheaderVar')
          call LIS_verify(nf90_put_att(ftn,dataEntry%varId_max,&
               "_FillValue",LIS_rc%udef),&
               'nf90_put_att for _FillValue failed in defineNETCDFheaderVar')
          call LIS_verify(nf90_put_att(ftn,dataEntry%varId_max,&
               "vmin",dataEntry%valid_min),&
               'nf90_put_att for vmin failed in defineNETCDFheaderVar')
          call LIS_verify(nf90_put_att(ftn,dataEntry%varId_max,&
               "vmax",dataEntry%valid_max),&
               'nf90_put_att for vmax failed in defineNETCDFheaderVar')
       endif

    endif
#endif
  end subroutine defineNETCDFheaderVar

!BOP
! !ROUTINE: writeSingleNETCDFvar
! \label{writeSingleNETCDFvar}
!
! !INTERFACE: 
  subroutine writeSingleNETCDFvar(ftn,ftn_stats,n,dataEntry,&
       non_model_fields)
! !USES: 
    use LIS_coreMod,   only : LIS_rc

    implicit none

    integer,   intent(in)   :: n 
    integer,   intent(in)   :: ftn
    integer,   intent(in)   :: ftn_stats
    type(LIS_metadataEntry), pointer :: dataEntry
    logical,   optional     :: non_model_fields
! 
! !DESCRIPTION: 
!  This routine writes a single variable to a NETCDF file
!  The arguments are: 
!  \begin{description}
!    \item[ftn] file unit for the output file
!    \item[ftn\_stats] file unit for the output statistics file
!    \item[n] index of the nest
!   \item[dataEntry]
!    object containing the values and attributes of the variable to be 
!    written
!  \end{description}
!
!   The routines invoked are: 
!   \begin{description}
!   \item[LIS\_writevar\_netcdf](\ref{LIS_writevar_netcdf})
!     writes a variable into a netcdf formatted file. 
!   \end{description}
!EOP    
    integer       :: i,k,m,t
    logical       :: nmodel_status

    nmodel_status = .false.
    if(present(non_model_fields)) then 
       nmodel_status = non_model_fields
    endif

    if(dataEntry%selectOpt.eq.1) then

       if(.not.nmodel_status) then

          do t=1,LIS_rc%ntiles(n)
             if(nmodel_status) then 
                m = 1
             else
                m = LIS_domain(n)%tile(t)%sftype
             endif
             
             do k=1,dataEntry%vlevels
                if(dataEntry%count(t,k).gt.0) then 
                   if(dataEntry%timeAvgOpt.eq.3) then  !do nothing
                      continue   
                   elseif(dataEntry%timeAvgOpt.eq.2.or.dataEntry%timeAvgOpt.eq.1) then 
                      dataEntry%modelOutput(1,t,k) = dataEntry%modelOutput(1,t,k)/&
                           dataEntry%count(t,k)
                   else !do nothing
                      continue   
                   endif
                else
                   dataEntry%modelOutput(1,t,k) = LIS_rc%udef
                endif
             enddo
          enddo
       endif

       do k=1,dataEntry%vlevels
          ! accumulated values
          ! time-averaged values and instantaneous values
          if(dataEntry%timeAvgOpt.eq.2) then 
             call LIS_writevar_netcdf(ftn,ftn_stats, n,&
                  dataEntry%modelOutput(1,:,k),&
                  dataEntry%varId_def, &
                  trim(dataEntry%short_name)//'('//&
                  trim(dataEntry%units)//')',&
                  dataEntry%form,nmodel_status,dim1=k)
             call LIS_writevar_netcdf(ftn,ftn_stats, n,&
                  dataEntry%modelOutput(2,:,k),&
                  dataEntry%varId_opt1, &
                  trim(dataEntry%short_name)//'('//&
                  trim(dataEntry%units)//')',&
                  dataEntry%form,nmodel_status,dim1=k)
          ! time-averaged values or instantaneous values
          else
             call LIS_writevar_netcdf(ftn,ftn_stats, n,&
                  dataEntry%modelOutput(1,:,k),&
                  dataEntry%varId_def, &
                  trim(dataEntry%short_name)//'('//&
                  trim(dataEntry%units)//')',&
                  dataEntry%form,nmodel_status,dim1=k)
          end if ! EMK
          if(dataEntry%minmaxOpt.gt.0) then 
             call LIS_writevar_netcdf(ftn,ftn_stats, n,&
                  dataEntry%minimum(:,k),&
                  dataEntry%varId_min, &
                  trim(dataEntry%short_name)//'_min ('//&
                  trim(dataEntry%units)//')',&
                  dataEntry%form,nmodel_status,dim1=k)
             
             call LIS_writevar_netcdf(ftn,ftn_stats, n,&
                  dataEntry%maximum(:,k),&
                  dataEntry%varId_max, &
                  trim(dataEntry%short_name)//'_max ('//&
                  trim(dataEntry%units)//')',&
                  dataEntry%form,nmodel_status,dim1=k)
             
          endif
       enddo
    endif

  end subroutine writeSingleNETCDFvar


!BOP
! !ROUTINE: LIS_writeGlobalHeader_restart
! \label{LIS_writeGlobalHeader_restart}
! 
! !INTERFACE: LIS_writeGlobalHeader_restart
  subroutine LIS_writeGlobalHeader_restart(ftn,n,m, &
       model_name, dimID, dim1,dim2,dim3,dim4,dim5,dim6, dim7, dim8, dim9, dim10,&
       output_format)
! !USES: 

! !ARGUMENTS: 
    integer,   intent(in)     :: n 
    integer,   intent(in)     :: m
    integer,   intent(in)     :: ftn
    character(len=*), intent(in) :: model_name
    integer                   :: dimID(10)
    integer,    optional      :: dim1
    integer,    optional      :: dim2
    integer,    optional      :: dim3
    integer,    optional      :: dim4
    integer,    optional      :: dim5
    integer,    optional      :: dim6
    integer,    optional      :: dim7
    integer,    optional      :: dim8
    integer,    optional      :: dim9
    integer,    optional      :: dim10
    character(len=*), optional :: output_format

! 
! !DESCRIPTION: 
!  This routine writes an output file in the NETCDF format based on the 
!  list of selected output variables. 
!  The arguments are: 
!  \begin{description}
!    \item[n] index of the nest
!    \item[ftn] file unit for the output file
!    \item[model\_name] Name of the model that generates the output
!  \end{description}
!
!   The routines invoked are: 
!   \begin{description}
!   \item[defineNETCDFheadervar](\ref{defineNETCDFheaderVar})
!     writes the required headers for a single variable
!   \item[writeSingleNETCDFvar](\ref{writeSingleNETCDFvar})
!     writes a single variable into a netcdf formatted file. 
!   \item[LIS\_verify](\ref{LIS_verify})
!     call to check if the return value is valid or not.
!   \end{description}
!EOP

    integer, dimension(8) :: values
    character(len=8)  :: date
    character(len=10) :: time
    character(len=5)  :: zone
    character*20      :: wout

    if(.NOT.PRESENT(output_format)) then 
       wout = LIS_rc%wout
    else
       wout = trim(output_format)
    endif
       
    if(wout.eq."binary") then 
       if(LIS_masterproc) then 
          write(ftn) LIS_rc%gnc(n),LIS_rc%gnr(n),LIS_rc%glbnpatch_red(n,m)
       endif
    elseif(wout.eq."netcdf") then        
#if (defined USE_NETCDF3 || defined USE_NETCDF4)           
       call date_and_time(date,time,zone,values)       
       if(LIS_masterproc) then 
          call LIS_verify(nf90_def_dim(ftn,'ntiles',LIS_rc%glbnpatch_red(n,m),&
               dimID(1)),&
               'nf90_def_dim failed for ntiles in LIS_writeGlobalHeader_restart')
          if(present(dim1)) then
             call LIS_verify(nf90_def_dim(ftn,"dim1",&
                  dim1,dimID(2)),&
                  'nf90_def_dim failed for dim1 in LIS__writeGlobalHeader_restart')
          endif
          if(present(dim2)) then 
             call LIS_verify(nf90_def_dim(ftn,"dim2",&
                  dim2,dimID(3)),&
                  'nf90_def_dim failed for dim2 in LIS__writeGlobalHeader_restart')
          endif
          if(present(dim3)) then
             call LIS_verify(nf90_def_dim(ftn,"dim3",&
                  dim3,dimID(4)),&
                  'nf90_def_dim failed for dim3 in LIS_writeGlobalHeader_restart')
          endif
          if(present(dim4)) then
             call LIS_verify(nf90_def_dim(ftn,"dim4",&
                  dim4,dimID(5)),&
                  'nf90_def_dim failed for dim4 in LIS_writeGlobalHeader_restart')
          endif
          if(present(dim5)) then
             call LIS_verify(nf90_def_dim(ftn,"dim5",&
                  dim5,dimID(6)),&
                  'nf90_def_dim failed for dim5 in LIS_writeGlobalHeader_restart')
          endif
          if(present(dim6)) then
             call LIS_verify(nf90_def_dim(ftn,"dim6",&
                  dim6,dimID(7)),&
                  'nf90_def_dim failed for dim6 in LIS_writeGlobalHeader_restart')
          endif
          if(present(dim7)) then
             call LIS_verify(nf90_def_dim(ftn,"dim7",&
                  dim7,dimID(8)),&
                  'nf90_def_dim failed for dim7 in LIS_writeGlobalHeader_restart')
          endif
          if(present(dim8)) then
             call LIS_verify(nf90_def_dim(ftn,"dim8",&
                  dim8,dimID(9)),&
                  'nf90_def_dim failed for dim8 in LIS_writeGlobalHeader_restart')
          endif
          if(present(dim9)) then
             call LIS_verify(nf90_def_dim(ftn,"dim9",&
                  dim9,dimID(10)),&
                  'nf90_def_dim failed for dim9 in LIS_writeGlobalHeader_restart')
          endif
          if(present(dim10)) then
             call LIS_verify(nf90_def_dim(ftn,"dim10",&
                  dim10,dimID(10)),&
                  'nf90_def_dim failed for dim10 in LIS_writeGlobalHeader_restart')
          endif
          call LIS_verify(nf90_put_att(ftn,NF90_GLOBAL,"missing_value", &
               LIS_rc%udef),'nf90_put_att failed for missing_value')
          
          
          call LIS_verify(nf90_put_att(ftn,NF90_GLOBAL,"title", &
               "LIS land surface model restart"),&
               'nf90_put_att failed for title')
          call LIS_verify(nf90_put_att(ftn,NF90_GLOBAL,"institution", &
               trim(LIS_rc%institution)),&
               'nf90_put_att failed for institution')
          call LIS_verify(nf90_put_att(ftn,NF90_GLOBAL,"source",&
               trim(model_name)),&
               'nf90_put_att failed for source')
          call LIS_verify(nf90_put_att(ftn,NF90_GLOBAL,"history", &
               "created on date: "//date(1:4)//"-"//date(5:6)//"-"//&
               date(7:8)//"T"//time(1:2)//":"//time(3:4)//":"//time(5:10)),&
               'nf90_put_att failed for history')
          call LIS_verify(nf90_put_att(ftn,NF90_GLOBAL,"references", &
               "Kumar_etal_EMS_2006, Peters-Lidard_etal_ISSE_2007"),&
               'nf90_put_att failed for references')
          call LIS_verify(nf90_put_att(ftn,NF90_GLOBAL,"conventions", &
               "CF-1.6"),'nf90_put_att failed for conventions') !CF version 1.6
          call LIS_verify(nf90_put_att(ftn,NF90_GLOBAL,"comment", &
               "website: http://lis.gsfc.nasa.gov/"),&
               'nf90_put_att failed for comment')

!grid information
          if(LIS_rc%lis_map_proj.eq."latlon") then !latlon
             call LIS_verify(nf90_put_att(ftn,NF90_GLOBAL,"MAP_PROJECTION", &
                  "EQUIDISTANT CYLINDRICAL"),&
                  'nf90_put_att failed for MAP_PROJECTION')
             call LIS_verify(nf90_put_att(ftn,NF90_GLOBAL,&
                  "SOUTH_WEST_CORNER_LAT", &
                  LIS_rc%gridDesc(n,4)),&
                  'nf90_put_att failed for SOUTH_WEST_CORNER_LAT')
             call LIS_verify(nf90_put_att(ftn,NF90_GLOBAL,&
                  "SOUTH_WEST_CORNER_LON", &
                  LIS_rc%gridDesc(n,5)),&
                  'nf90_put_att failed for SOUTH_WEST_CORNER_LON')
             call LIS_verify(nf90_put_att(ftn,NF90_GLOBAL,"DX", &
                  LIS_rc%gridDesc(n,9)),&
                  'nf90_put_att failed for DX')
             call LIS_verify(nf90_put_att(ftn,NF90_GLOBAL,"DY", &
                  LIS_rc%gridDesc(n,10)),&
                  'nf90_put_att failed for DY')
          elseif(LIS_rc%lis_map_proj.eq."mercator") then 
             call LIS_verify(nf90_put_att(ftn,NF90_GLOBAL,"MAP_PROJECTION", &
                  "MERCATOR"),&
                  'nf90_put_att failed for MAP_PROJECTION')
             call LIS_verify(nf90_put_att(ftn,NF90_GLOBAL,&
                  "SOUTH_WEST_CORNER_LAT", &
                  LIS_rc%gridDesc(n,4)),&
                  'nf90_put_att failed for SOUTH_WEST_CORNER_LAT')
             call LIS_verify(nf90_put_att(ftn,NF90_GLOBAL,&
                  "SOUTH_WEST_CORNER_LON", &
                  LIS_rc%gridDesc(n,5)),&
                  'nf90_put_att failed for SOUTH_WEST_CORNER_LON') 
             call LIS_verify(nf90_put_att(ftn,NF90_GLOBAL,"TRUELAT1", &
                  LIS_rc%gridDesc(n,10)),&
                  'nf90_put_att failed for TRUELAT1')
             call LIS_verify(nf90_put_att(ftn,NF90_GLOBAL,"STANDARD_LON", &
                  LIS_rc%gridDesc(n,11)),&
                  'nf90_put_att failed for STANDARD_LON')
             call LIS_verify(nf90_put_att(ftn,NF90_GLOBAL,"DX", &
                  LIS_rc%gridDesc(n,8)),&
                  'nf90_put_att failed for DX')
             call LIS_verify(nf90_put_att(ftn,NF90_GLOBAL,"DY", &
                  LIS_rc%gridDesc(n,9)),&
                  'nf90_put_att failed for DY')
          elseif(LIS_rc%lis_map_proj.eq."lambert") then !lambert conformal
             call LIS_verify(nf90_put_att(ftn,NF90_GLOBAL,"MAP_PROJECTION", &
                  "LAMBERT CONFORMAL"),&
                  'nf90_put_att failed for MAP_PROJECTION')
             call LIS_verify(nf90_put_att(ftn,NF90_GLOBAL,&
                  "SOUTH_WEST_CORNER_LAT", &
                  LIS_rc%gridDesc(n,4)),&
                  'nf90_put_att failed for SOUTH_WEST_CORNER_LAT')
             call LIS_verify(nf90_put_att(ftn,NF90_GLOBAL,&
                  "SOUTH_WEST_CORNER_LON", &
                  LIS_rc%gridDesc(n,5)),&
                  'nf90_put_att failed for SOUTH_WEST_CORNER_LON')
             call LIS_verify(nf90_put_att(ftn,NF90_GLOBAL,"TRUELAT1", &
                  LIS_rc%gridDesc(n,10)),&
                  'nf90_put_att failed for TRUELAT1')
             call LIS_verify(nf90_put_att(ftn,NF90_GLOBAL,"TRUELAT2", &
                  LIS_rc%gridDesc(n,7)),&
                  'nf90_put_att failed for TRUELAT2')
             call LIS_verify(nf90_put_att(ftn,NF90_GLOBAL,"STANDARD_LON", &
                  LIS_rc%gridDesc(n,11)),&
                  'nf90_put_att failed for STANDARD_LON')
             call LIS_verify(nf90_put_att(ftn,NF90_GLOBAL,"DX", &
                  LIS_rc%gridDesc(n,8)),&
                  'nf90_put_att failed for DX')
             call LIS_verify(nf90_put_att(ftn,NF90_GLOBAL,"DY", &
                  LIS_rc%gridDesc(n,9)),&
                  'nf90_put_att failed for DY')
             
          elseif(LIS_rc%lis_map_proj.eq."polar") then ! polar stereographic
             call LIS_verify(nf90_put_att(ftn,NF90_GLOBAL,"MAP_PROJECTION", &
                  "POLAR STEREOGRAPHIC"),&
                  'nf90_put_att failed for MAP_PROJECTION')
             call LIS_verify(nf90_put_att(ftn,NF90_GLOBAL,&
                  "SOUTH_WEST_CORNER_LAT", &
                  LIS_rc%gridDesc(n,4)),&
                  'nf90_put_att failed for SOUTH_WEST_CORNER_LAT')
             call LIS_verify(nf90_put_att(ftn,NF90_GLOBAL,&
                  "SOUTH_WEST_CORNER_LON", &
                  LIS_rc%gridDesc(n,5)),&
                  'nf90_put_att failed for SOUTH_WEST_CORNER_LON')
             call LIS_verify(nf90_put_att(ftn,NF90_GLOBAL,"TRUELAT1", &
                  LIS_rc%gridDesc(n,10)),&
                  'nf90_put_att failed for TRUELAT1')
             call LIS_verify(nf90_put_att(ftn,NF90_GLOBAL,"ORIENT", &
                  LIS_rc%gridDesc(n,7)),&
                  'nf90_put_att failed for ORIENT')
             call LIS_verify(nf90_put_att(ftn,NF90_GLOBAL,"STANDARD_LON", &
                  LIS_rc%gridDesc(n,11)),&
                  'nf90_put_att failed for STANDARD_LON')                  
             call LIS_verify(nf90_put_att(ftn,NF90_GLOBAL,"DX", &
                  LIS_rc%gridDesc(n,8)),&
                  'nf90_put_att failed for DX')                  
             call LIS_verify(nf90_put_att(ftn,NF90_GLOBAL,"DY", &
                  LIS_rc%gridDesc(n,9)),&
                  'nf90_put_att failed for DY')                  
          endif
       endif
#endif
    endif
  end subroutine LIS_writeGlobalHeader_restart

!BOP
! !ROUTINE: LIS_writeHeader_restart
! \label{LIS_writeHeader_restart}
! 
! !INTERFACE: 
  subroutine LIS_writeHeader_restart(ftn,n,dimID, vid, standard_name, &
       long_name, units, vlevels, valid_min, valid_max, var_flag)
! !USES: 

! !ARGUMENTS:     
    integer                    :: ftn
    integer                    :: n
    integer                    :: dimID(10)
    integer                    :: vid
    character(len=*)           :: standard_name
    character(len=*)           :: long_name
    character(len=*)           :: units
    integer                    :: vlevels
    real                       :: valid_min
    real                       :: valid_max
    character(len=*), optional :: var_flag
! 
! !DESCRIPTION: 
!    This routine writes the required NETCDF header for a single variable
! 
!   The arguments are: 
!   \begin{description}
!   \item[n]
!    index of the nest
!   \item[ftn]
!    NETCDF file unit handle
!   \item[dimID]
!    NETCDF dimension ID corresponding to the variable
!   \item[dataEntry]
!    object containing the values and attributes of the variable to be 
!    written
!   \end{description}
!
!   The routines invoked are: 
!   \begin{description}
!   \item[LIS\_endrun](\ref{LIS_endrun})
!     call to abort program when a fatal error is detected. 
!   \item[LIS\_verify](\ref{LIS_verify})
!     call to check if the return value is valid or not.
!   \end{description}
!EOP

#if(defined USE_NETCDF3 || defined USE_NETCDF4)
    integer :: data_index
    integer :: shuffle, deflate, deflate_level
    integer :: dimID_t(2)
    character*50 :: var_flag_tmp
    integer :: fill_value

    shuffle = NETCDF_shuffle
    deflate = NETCDF_deflate
    deflate_level =NETCDF_deflate_level

    if(present(var_flag)) then 
       var_flag_tmp = var_flag
    else
       var_flag_tmp = ""
    endif

    dimID_t(1) = dimID(1)
    if(LIS_masterproc) then 
       if(var_flag_tmp.eq."dim1") then 
          dimID_t(2) = dimID(2)
       elseif(var_flag_tmp.eq."dim2") then 
          dimID_t(2) = dimID(3)
       elseif(var_flag_tmp.eq."dim3") then 
          dimID_t(2) = dimID(4)
       elseif(var_flag_tmp.eq."dim4") then 
          dimID_t(2) = dimID(5)
       elseif(var_flag_tmp.eq."dim5") then 
          dimID_t(2) = dimID(6)
       elseif(var_flag_tmp.eq."dim6") then 
          dimID_t(2) = dimID(7)
       elseif(var_flag_tmp.eq."dim7") then 
          dimID_t(2) = dimID(8)
       elseif(var_flag_tmp.eq."dim8") then 
          dimID_t(2) = dimID(9)
       elseif(var_flag_tmp.eq."dim9") then 
          dimID_t(2) = dimID(10)
       elseif(var_flag_tmp.eq."tbot_lagday") then 
          call LIS_verify(nf90_inq_dimid(ftn, "tbot_lagday", dimID_t(2)),&
               'nf90_inq_dimid for tbot_lagday failed '//&
               'in LIS_writeHeader_restart')
       endif
       if(vlevels.gt.1) then 
          call LIS_verify(nf90_def_var(ftn,trim(standard_name),&
               nf90_float, dimids = dimID_t(1:2), varID=vid),&
               'nf90_def_var(2d) failed in LIS_writeHeader_restart')
#if(defined USE_NETCDF4)
          call LIS_verify(nf90_def_var_fill(ftn,&
               vid, 1,fill_value), 'nf90_def_var_fill failed for '//&
               standard_name)

          call LIS_verify(nf90_def_var_deflate(ftn,&
               vid,shuffle, deflate, deflate_level),&
               'nf90_def_var_deflate(2d) failed in LIS_writeHeader_restart')
#endif
       else
          call LIS_verify(nf90_def_var(ftn,trim(standard_name),&
               nf90_float,dimids = dimID_t(1:1), varID=vid),&
               'nf90_def_var(1d) failed in LIS_writeHeader_restart')

#if(defined USE_NETCDF4)
          call LIS_verify(nf90_def_var_fill(ftn,&
               vid, 1,fill_value), 'nf90_def_var_fill failed for '//&
               standard_name)

          call LIS_verify(nf90_def_var_deflate(ftn,&
               vid, shuffle, deflate, deflate_level),&
               'nf90_def_var_deflate(1d) failed in LIS_writeHeader_restart')
#endif
       endif
       call LIS_verify(nf90_put_att(ftn,vid,&
            "units",trim(units)),&
            'nf90_put_att failed for units')
       call LIS_verify(nf90_put_att(ftn,vid,&
            "standard_name",trim(standard_name)))
       call LIS_verify(nf90_put_att(ftn,vid,&
            "long_name",trim(long_name)),&
            'nf90_put_att failed for long_name')
       call LIS_verify(nf90_put_att(ftn,vid,&
            "scale_factor",1.0),&
            'nf90_put_att failed for scale_factor')
       call LIS_verify(nf90_put_att(ftn,vid,&
            "add_offset",0.0),&
            'nf90_put_att failed for add_offset')
       call LIS_verify(nf90_put_att(ftn,vid,&
            "missing_value",LIS_rc%udef),&
            'nf90_put_att failed for missing_value')
       call LIS_verify(nf90_put_att(ftn,vid,&
            "_FillValue",LIS_rc%udef),&
            'nf90_put_att failed for _FillValue')
       call LIS_verify(nf90_put_att(ftn,vid,&
            "vmin",valid_min),&
            'nf90_put_att failed for vmin')
       call LIS_verify(nf90_put_att(ftn,vid,&
            "vmax",valid_max),&
            'nf90_put_att failed for vmax')
    endif
#endif
  end subroutine LIS_writeHeader_restart

!BOP
! !ROUTINE: LIS_closeHeader_restart
! \label{LIS_closeHeader_restart}
! 
! !INTERFACE: 
  subroutine LIS_closeHeader_restart(ftn,n,m,dimID, rstInterval)

    implicit none

! !ARGUMENTS:     
    integer            :: ftn
    integer            :: n
    integer            :: m
    real               :: rstInterval
    integer            :: dimID(4)
! 
! !DESCRIPTION: 
!    This routine closes the required NETCDF header.
! 
!   The arguments are: 
!   \begin{description}
!   \item[ftn]
!    NETCDF file unit handle
!   \item[n]
!    index of the nest
!   \item[m]
!    index of the surface type
!   \item[dimID]
!    NETCDF dimension ID corresponding to the variable
!   \item[rstInterval]
!    the restart interval
!   \end{description}

!EOP
    integer                 :: tdimID,xtimeID
    integer                 :: t,c,r,index1
    type(LIS_metadataEntry) :: xlat,xlong,xtime
    integer                 :: sindex, eindex
    character*8             :: xtime_begin_date
    character*6             :: xtime_begin_time
    character*50            :: xtime_units
    character*50            :: xtime_timeInc
    integer                 :: ftn_stats
    integer                 :: iret
    real,     allocatable   :: gvar(:)
    integer                 :: shuffle, deflate, deflate_level
! Note that the fix to add lat/lon to the NETCDF output will output
! undefined values for the water points. 

#if(defined USE_NETCDF3 || defined USE_NETCDF4)
       
    xlat%short_name = "lat"
    xlat%long_name = "latitude"
    xlat%standard_name = "latitude"
    xlat%units = "degree_north"
    xlat%nunits = 1
    xlat%format = 'F'
    xlat%form = 1
    xlat%vlevels = 1
    xlat%timeAvgOpt = 0 
    xlat%selectOpt = 1
    xlat%minMaxOpt = 0 
    xlat%stdOpt = 0 
    allocate(xlat%modelOutput(1,LIS_rc%npatch(n,m),xlat%vlevels))
    allocate(xlat%count(1,xlat%vlevels))
    xlat%count = 1
    allocate(xlat%unittypes(1))
    xlat%unittypes(1) = "degree_north"
    
    xlong%short_name = "lon"
    xlong%long_name = "longitude"
    xlong%standard_name = "longitude"
    xlong%units = "degree_east"
    xlong%nunits = 1
    xlong%format = 'F'
    xlong%form = 1
    xlong%vlevels = 1
    xlong%timeAvgOpt = 0 
    xlong%selectOpt = 1
    xlong%minMaxOpt = 0 
    xlong%stdOpt = 0 
    allocate(xlong%modelOutput(1,LIS_rc%npatch(n,m),xlong%vlevels))
    allocate(xlong%count(1,xlong%vlevels))
    xlong%count = 1
    allocate(xlong%unittypes(1))
    xlong%unittypes(1) = "degree_east"

!lat header
    shuffle = NETCDF_shuffle
    deflate = NETCDF_deflate
    deflate_level =NETCDF_deflate_level

    if(LIS_masterproc) then 
       call LIS_verify(nf90_def_var(ftn,trim(xlat%short_name),&
            nf90_float,&
            dimids = dimID(1:1), varID=xlat%varId_def),&
            'nf90_def_var failed for xlat:short_name')
#if(defined USE_NETCDF4)                
       call LIS_verify(nf90_def_var_deflate(ftn,&
            xlat%varId_def, shuffle, deflate, deflate_level),&
            'nf90_def_var_deflate failed for xlat')
#endif
       call LIS_verify(nf90_put_att(ftn,xlat%varId_def,&
            "units",trim(xlat%units)),&
            'nf90_put_att failed for xlat:units')
       call LIS_verify(nf90_put_att(ftn,xlat%varId_def,&
            "standard_name",trim(xlat%standard_name)),&
            'nf90_put_att failed for xlat:standard_name')
       call LIS_verify(nf90_put_att(ftn,xlat%varId_def,&
            "long_name",trim(xlat%long_name)),&
            'nf90_put_att failed for xlat:long_name')
       call LIS_verify(nf90_put_att(ftn,xlat%varId_def,&
            "scale_factor",1.0),&
            'nf90_put_att failed for xlat:scale_factor')
       call LIS_verify(nf90_put_att(ftn,xlat%varId_def,&
            "add_offset",0.0),&
            'nf90_put_att failed for xlat:add_offset')
       call LIS_verify(nf90_put_att(ftn,xlat%varId_def,&
            "missing_value",LIS_rc%udef),&
            'nf90_put_att failed for xlat:missing_value')
       call LIS_verify(nf90_put_att(ftn,xlat%varId_def,&
            "_FillValue",LIS_rc%udef),&
            'nf90_put_att failed for xlat:_FillValue')
       call LIS_verify(nf90_put_att(ftn,xlat%varId_def,&
            "vmin",0.0),&
            'nf90_put_att failed for xlat:vmin')
       call LIS_verify(nf90_put_att(ftn,xlat%varId_def,&
            "vmax",0.0),&
            'nf90_put_att failed for xlat:vmax')
!lon
       call LIS_verify(nf90_def_var(ftn,trim(xlong%short_name),&
            nf90_float,&
            dimids = dimID(1:1), varID=xlong%varId_def),&
            'nf90_def_var failed for xlong:short_name')
#if(defined USE_NETCDF4)                
       call LIS_verify(nf90_def_var_deflate(ftn,&
            xlong%varId_def, shuffle, deflate, deflate_level),&
            'nf90_def_var_deflate failed for xlong')
#endif
       call LIS_verify(nf90_put_att(ftn,xlong%varId_def,&
            "units",trim(xlong%units)),&
            'nf90_put_att failed for xlong:units')
       call LIS_verify(nf90_put_att(ftn,xlong%varId_def,&
            "standard_name",trim(xlong%standard_name)),&
            'nf90_put_att failed for xlong:standard_name')
       call LIS_verify(nf90_put_att(ftn,xlong%varId_def,&
            "long_name",trim(xlong%long_name)),&
            'nf90_put_att failed for xlong:long_name')
       call LIS_verify(nf90_put_att(ftn,xlong%varId_def,&
            "scale_factor",1.0),&
            'nf90_put_att failed for xlong:scale_factor')
       call LIS_verify(nf90_put_att(ftn,xlong%varId_def,&
            "add_offset",0.0),&
            'nf90_put_att failed for xlong:add_offset')
       call LIS_verify(nf90_put_att(ftn,xlong%varId_def,&
            "missing_value",LIS_rc%udef),&
            'nf90_put_att failed for xlong:missing_value')
       call LIS_verify(nf90_put_att(ftn,xlong%varId_def,&
            "_FillValue",LIS_rc%udef),&
            'nf90_put_att failed for xlong:_FillValue')
       call LIS_verify(nf90_put_att(ftn,xlong%varId_def,&
            "vmin",0.0),&
            'nf90_put_att failed for xlong:vmin')
       call LIS_verify(nf90_put_att(ftn,xlong%varId_def,&
            "vmax",0.0),&
            'nf90_put_att failed for xlong:vmax')
       !defining time field
       call LIS_verify(nf90_def_dim(ftn,'time',1,tdimID),&
            'nf90_def_dim failed for time')
       
       call LIS_verify(nf90_def_var(ftn,'time',&
            nf90_float,dimids = tdimID, varID=xtimeID),&
            'nf90_def_var failed for time')
    
       write(xtime_units,200) LIS_rc%yr, LIS_rc%mo, LIS_rc%da, &
            LIS_rc%hr, LIS_rc%mn, LIS_rc%ss
200 format ('minutes since ',I4.4,'-',I2.2,'-',I2.2,' ',I2.2,':', &
         I2.2,':',I2.2)
       write(xtime_begin_date, fmt='(I4.4,I2.2,I2.2)') &
            LIS_rc%yr, LIS_rc%mo, LIS_rc%da
       write(xtime_begin_time, fmt='(I2.2,I2.2,I2.2)') &
            LIS_rc%hr, LIS_rc%mn, LIS_rc%ss
       write(xtime_timeInc, fmt='(I20)') &
            nint(rstInterval)
       
       call LIS_verify(nf90_put_att(ftn,xtimeID,&
            "units",trim(xtime_units)),&
            'nf90_put_att failed for time:units')
       call LIS_verify(nf90_put_att(ftn,xtimeID,&
            "long_name","time"),&
            'nf90_put_att failed for time:long_name')
       call LIS_verify(nf90_put_att(ftn,xtimeID,&
            "time_increment",trim(adjustl(xtime_timeInc))),&
            'nf90_put_att failed for time:time_increment')
       call LIS_verify(nf90_put_att(ftn,xtimeID,&
            "begin_date",xtime_begin_date),&
            'nf90_put_att failed for time:begin_date')
       call LIS_verify(nf90_put_att(ftn,xtimeID,&
            "begin_time",xtime_begin_time),&
            'nf90_put_att failed for time:begin_time')
       
       call LIS_verify(nf90_enddef(ftn),&
            'nf90_enddef failed')       
    endif
    do t=1,LIS_rc%npatch(n,m)
       c = LIS_domain(n)%tile(t)%col
       r = LIS_domain(n)%tile(t)%row
       index1 = LIS_domain(n)%gindex(c,r)
       xlat%modelOutput(1,t,1) = LIS_domain(n)%grid(index1)%lat
       xlong%modelOutput(1,t,1) = LIS_domain(n)%grid(index1)%lon
    enddo

    call LIS_gather_patch_vector_output(n,m,gvar,xlat%modelOutput(1,:,1))
    if(LIS_masterproc) then 
       iret = nf90_put_var(ftn,xlat%varId_def,gvar,(/1,1/),&
            (/LIS_rc%glbnpatch_red(n,m),1/))
       call LIS_verify(iret,'nf90_put_var failed for xlat ')
       deallocate(gvar)
    endif

    call LIS_gather_patch_vector_output(n,m,gvar,xlong%modelOutput(1,:,1))
    if(LIS_masterproc) then 
       iret = nf90_put_var(ftn,xlong%varId_def,gvar,(/1,1/),&
            (/LIS_rc%glbnpatch_red(n,m),1/))
       call LIS_verify(iret,'nf90_put_var failed for xlong ')
       deallocate(gvar)
    endif
    if(LIS_masterproc) then 
       call LIS_verify(nf90_put_var(ftn,xtimeID,0.0),&
            'nf90_put_var failed for time')
    endif

    deallocate(xlat%modelOutput)
    deallocate(xlat%count)
    deallocate(xlat%unittypes)
    
    deallocate(xlong%modelOutput)
    deallocate(xlong%count)
    deallocate(xlong%unittypes)    
#endif
  end subroutine LIS_closeHeader_restart

!BOP
! !ROUTINE: writevar_bin_withstats_real
! \label{writevar_bin_withstats_real}
! 
! !INTERFACE:
! Private name: call using LIS_writevar_bin
  subroutine writevar_bin_withstats_real(ftn,ftn_stats,n,var,mvar,form)
! !USES: 

    implicit none
! !ARGUMENTS: 
    integer, intent(in) :: n
    integer, intent(in) :: ftn
    integer, intent(in) :: ftn_stats
    real, intent(in)    :: var(LIS_rc%ntiles(n))
    character (len=*)   :: mvar
    integer, intent(in) :: form
! !DESCRIPTION:
!  Write a real variable to a binary output file with a number of diagnostic 
!  statistics (mean, standardar deviation, min/max during the temporal output
!  interval) written to a text file. 
!
!  The arguments are: 
!  \begin{description}
!   \item [n]
!     index of the domain or nest.
!   \item [ftn]
!     unit number of the binary output file
!   \item [ftn\_stats]
!     unit number of the ASCII text statistics file
!   \item [var]
!     variables being written, dimensioned in the tile space
!   \item[mvar]
!     short name of the variable being written (will be used in the stats file)
!   \item[form]
!     format to be used in the stats file (1-decimal format, 
!     2-scientific format)
!  \end{description}
!
!  The routines invoked are: 
!  \begin{description}
!   \item[LIS\_gather\_tiled\_vector\_output](\ref{LIS_gather_tiled_vector_output})
!     call to gather the 1d tiled output variables in tile space
!   \item[LIS\_gather\_gridded\_output](\ref{LIS_gather_gridded_output})
!     call to gather the 1d tiled output variable into a 2d gridded array
!   \item[LIS\_gather\_gridded\_vector\_output](\ref{LIS_gather_gridded_vector_output})
!     call to gather the 1d tiled output variable into a 1d gridded array
!   \item[write\_stats](\ref{write_stats})
!     call to compute the diagnostic statistics
!  \end{description}
!
!EOP
    real, allocatable :: gtmp(:,:)
    real, allocatable :: gtmp1(:)

    if(LIS_rc%wopt.eq."1d tilespace") then !tiled output
       call LIS_gather_tiled_vector_output(n,gtmp1,var)
       
       if(LIS_masterproc) then 
          write(ftn) gtmp1
          if(ftn_stats.ne.-1) then
             call write_stats(gtmp1, LIS_rc%glbntiles_red(n), mvar, ftn_stats,form)
          endif
          deallocate(gtmp1)
       endif
       
    elseif(LIS_rc%wopt.eq."2d gridspace") then !2d gridded output
       call LIS_gather_gridded_output(n, gtmp, var)
       
       if ( LIS_masterproc ) then
          write(ftn) gtmp
          if(ftn_stats.ne.-1) then
             call write_stats(gtmp, LIS_rc%gnc(n)*LIS_rc%gnr(n), &
                  mvar, ftn_stats, form)
          endif
          deallocate(gtmp)
       endif
    elseif(LIS_rc%wopt.eq."1d gridspace") then !1d gridded output
       call LIS_gather_gridded_vector_output(n, gtmp1, var)
       
       if ( LIS_masterproc ) then
          write(ftn) gtmp1
          if(ftn_stats.ne.-1) then
             call write_stats(gtmp1, LIS_rc%glbngrid_red(n), &
                  mvar, ftn_stats, form)
          endif
          deallocate(gtmp1)
       endif
    endif
  end subroutine writevar_bin_withstats_real

!BOP
! !ROUTINE: writevar_bin_real
! \label{writevar_bin_real}
!
! !INTERFACE:
! Private name: call using LIS_writevar_bin
  subroutine writevar_bin_real(ftn, n, var)
! !USES:

    implicit none
! !ARGUMENTS: 
    integer, intent(in) :: n
    integer, intent(in) :: ftn
    real, intent(in)    :: var(LIS_rc%ntiles(n))
! !DESCRIPTION:
!  Write a real variable to a binary output file. 
!
!  The arguments are: 
!  \begin{description}
!   \item [n]
!     index of the domain or nest.
!   \item [ftn]
!     unit number of the binary output file
!   \item [var]
!     variables being written, dimensioned in the tile space
!  \end{description}
!
!  The routines invoked are: 
!  \begin{description}
!   \item[LIS\_gather\_tiled\_vector\_output](\ref{LIS_gather_tiled_vector_output})
!     call to gather the 1d tiled output variables in tile space
!   \item[LIS\_gather\_gridded\_output](\ref{LIS_gather_gridded_output})
!     call to gather the 1d tiled output variable into a 2d gridded array
!   \item[LIS\_gather\_gridded\_vector\_output](\ref{LIS_gather_gridded_vector_output})
!     call to gather the 1d tiled output variable into a 1d gridded array
!  \end{description}
!EOP
    real, allocatable :: gtmp(:,:)
    real, allocatable :: gtmp1(:)

    if(LIS_rc%wopt.eq."1d tilespace") then 

       call LIS_gather_tiled_vector_output(n,gtmp1,var)

       if ( LIS_masterproc ) then
          write(ftn) gtmp1
          deallocate(gtmp1)
       endif

    elseif(LIS_rc%wopt.eq."2d gridspace") then 
       call LIS_gather_gridded_output(n, gtmp, var)

       if ( LIS_masterproc ) then
          write(ftn) gtmp
          deallocate(gtmp)
       endif
    elseif(LIS_rc%wopt.eq."1d gridspace") then 
       call LIS_gather_gridded_vector_output(n, gtmp1, var)

       if ( LIS_masterproc ) then
          write(ftn) gtmp1
          deallocate(gtmp1)
       endif
    endif
  end subroutine writevar_bin_real

!BOP
! !ROUTINE: writevar_bin_real_direct
! \label{writevar_bin_real_direct}
!
! !INTERFACE:
! Private name: call using LIS_writevar_bin
  subroutine writevar_bin_real_direct(ftn, n, var, direct)
! !USES:

    implicit none
! !ARGUMENTS: 
    integer, intent(in) :: n
    integer, intent(in) :: ftn
    real,    intent(in) :: var(LIS_rc%lnc(n), LIS_rc%lnr(n))
    integer, intent(in) :: direct 
! !DESCRIPTION:
!  Write a real variable to a binary output file in a direct access format
!
!  The arguments are: 
!  \begin{description}
!   \item [ftn]
!     unit number of the binary output file
!   \item [n]
!     index of the domain or nest.
!   \item [var]
!     variables being written, dimensioned in the tile space
!   \item [direct]
!     dummy argument indicating direct access output 
!  \end{description}
!EOP
    real, allocatable :: var1(:) 
    real, allocatable :: gtmp(:,:)
    real, allocatable :: gtmp1(:)
    integer :: count1 ,c,r,gid,ntiles,ierr,l
    integer :: gdeltas

    allocate(var1(LIS_rc%ngrid(n)))
    if(LIS_masterproc) then 
       allocate(gtmp(LIS_rc%gnc(n),LIS_rc%gnr(n)))
       allocate(gtmp1(LIS_rc%glbngrid(n)))
    else
       allocate(gtmp1(1))
    endif
    do r=1,LIS_rc%lnr(n)
       do c=1,LIS_rc%lnc(n)
          if(LIS_domain(n)%gindex(c,r).ne.-1) then 
             var1(LIS_domain(n)%gindex(c,r)) = var(c,r)
          endif
       enddo
    enddo
#if (defined SPMD)      
    gdeltas = LIS_gdeltas(n,LIS_localPet)
    call MPI_GATHERV(var1,gdeltas,&
         MPI_REAL,gtmp1,LIS_gdeltas(n,:),LIS_goffsets(n,:),&
         MPI_REAL,0,LIS_mpi_comm,ierr)
#else 
    gtmp1 = var1
#endif
    if(LIS_masterproc) then 
       gtmp = LIS_rc%udef
       count1=1
       do l=1,LIS_npes
          do r=LIS_nss_halo_ind(n,l),LIS_nse_halo_ind(n,l)
             do c=LIS_ews_halo_ind(n,l),LIS_ewe_halo_ind(n,l)
                gid = c+(r-1)*LIS_rc%gnc(n)
                ntiles = LIS_domain(n)%ntiles_pergrid(gid)
                if(ntiles.ne.0) then 
                   if(r.ge.LIS_nss_ind(n,l).and.&
                        r.le.LIS_nse_ind(n,l).and.&
                        c.ge.LIS_ews_ind(n,l).and.&
                        c.le.LIS_ewe_ind(n,l))then !points not in halo                      
                      gtmp(c,r) = gtmp1(count1)
                   endif
                   count1 = count1 + 1
                endif
             enddo
          enddo
       enddo
       
       write(ftn,rec=direct) gtmp

!       do r=1,LIS_rc%gnr(n)
!          do c=1,LIS_rc%gnc(n)
!             line = c+(r-1)*LIS_rc%gnc(n)
!             write(ftn,rec=line) gtmp(c,r)
!          enddo
!       enddo
       deallocate(gtmp)
    endif
    deallocate(gtmp1)
    deallocate(var1)
  end subroutine writevar_bin_real_direct

!BOP
! !ROUTINE: writevar_restart_tile_int
! \label{writevar_restart_tile_int}
! 
! !INTERFACE:
! Private name: call using LIS_writevar_restart
  subroutine writevar_restart_tile_int(ftn, n, var, varid, dim, wformat)
! !USES:

    implicit none
! !ARGUMENTS: 
    integer, intent(in) :: ftn
    integer, intent(in) :: n
    integer             :: var(LIS_rc%ntiles(n))
    integer,          optional :: varid
    integer,          optional :: dim
    character(len=*), optional :: wformat
! !DESCRIPTION:
!  Writes a int variable to a binary restart file. 
!
!  The arguments are: 
!  \begin{description}
!   \item [n]
!     index of the domain or nest.
!   \item [ftn]
!     unit number of the binary output file
!   \item [var]
!     variables being written, dimensioned in the tile space
!  \end{description}
!EOP
    integer, allocatable :: gtmp(:)
    integer, allocatable :: gtmp1(:)
    integer :: count1 ,c,r,ntiles,t,gid,stid,tid,l
    integer :: ierr
    character*20 :: wform
    integer      :: tdeltas 

    if(present(wformat)) then 
       wform = wformat
    else
       wform = "binary"
    endif

    if(LIS_masterproc) then 
       allocate(gtmp(LIS_rc%glbntiles_red(n)))
       allocate(gtmp1(LIS_rc%glbntiles(n)))
    else
       allocate(gtmp1(1))
    endif
#if (defined SPMD)      
    tdeltas = LIS_tdeltas(n,LIS_localPet)
    call MPI_GATHERV(var,tdeltas,&
         MPI_INTEGER,gtmp1,LIS_tdeltas(n,:),LIS_toffsets(n,:),&
         MPI_INTEGER,0,LIS_mpi_comm,ierr)
#else 
    gtmp1 = var
#endif
    if(LIS_masterproc) then
       count1=1
       do l=1,LIS_npes
          do r=LIS_nss_halo_ind(n,l),LIS_nse_halo_ind(n,l)
             do c=LIS_ews_halo_ind(n,l),LIS_ewe_halo_ind(n,l)
                gid = c+(r-1)*LIS_rc%gnc(n)
                ntiles = LIS_domain(n)%ntiles_pergrid(gid)
                stid = LIS_domain(n)%str_tind(gid)
                if(r.ge.LIS_nss_ind(n,l).and.&
                     r.le.LIS_nse_ind(n,l).and.&
                     c.ge.LIS_ews_ind(n,l).and.&
                     c.le.LIS_ewe_ind(n,l))then !points not in halo
                   do t=1,ntiles
                      tid = stid + t-1
                      gtmp(tid) = gtmp1(count1)
                      count1 = count1 + 1
                   enddo
                else
                   count1 = count1 + ntiles
                endif
             enddo
          enddo
       enddo
       if(wform.eq."binary") then 
          write(ftn) gtmp
       elseif(wform.eq."netcdf") then 
#if ( defined USE_NETCDF3 || defined USE_NETCDF4 )
          if(PRESENT(dim)) then 
             ierr = nf90_put_var(ftn,varid,gtmp,(/1,dim/),&
                  (/LIS_rc%glbntiles_red(n),1/))
             call LIS_verify(ierr,'nf90_put_var failed in LIS_historyMod')

          else            
             ierr = nf90_put_var(ftn,varid,gtmp,(/1/),&
                  (/LIS_rc%glbntiles_red(n)/))
             call LIS_verify(ierr,'nf90_put_var failed in LIS_historyMod')
          endif
#endif          
       endif
       deallocate(gtmp)
    endif
    deallocate(gtmp1)

  end subroutine writevar_restart_tile_int

!BOP
! !ROUTINE: writevar_restart_tile_real
! \label{writevar_restart_tile_real}
! 
! !INTERFACE:
! Private name: call using LIS_writevar_restart
  subroutine writevar_restart_tile_real(ftn, n, var, varid, dim, wformat)
! !USES:

    implicit none
! !ARGUMENTS: 
    integer, intent(in) :: ftn
    integer, intent(in) :: n
    real                :: var(LIS_rc%ntiles(n))
    integer,          optional :: varid
    integer,          optional :: dim
    character(len=*), optional :: wformat
! !DESCRIPTION:
!  Writes a real variable to a binary restart file. 
!
!  The arguments are: 
!  \begin{description}
!   \item [n]
!     index of the domain or nest.
!   \item [ftn]
!     unit number of the binary output file
!   \item [var]
!     variables being written, dimensioned in the tile space
!  \end{description}
!EOP
    real, allocatable :: gtmp(:)
    real, allocatable :: gtmp1(:)
    integer :: count1 ,c,r,ntiles,t,gid,stid,tid,l
    integer :: ierr
    character*20 :: wform
    integer      :: tdeltas 

    if(present(wformat)) then 
       wform = wformat
    else
       wform = "binary"
    endif

    if(LIS_masterproc) then 
       allocate(gtmp(LIS_rc%glbntiles_red(n)))
       allocate(gtmp1(LIS_rc%glbntiles(n)))
    else
       allocate(gtmp1(1))
    endif
#if (defined SPMD)      
    tdeltas = LIS_tdeltas(n,LIS_localPet)
    call MPI_GATHERV(var,tdeltas,&
         MPI_REAL,gtmp1,LIS_tdeltas(n,:),LIS_toffsets(n,:),&
         MPI_REAL,0,LIS_mpi_comm,ierr)
#else 
    gtmp1 = var
#endif
    if(LIS_masterproc) then
       count1=1
       do l=1,LIS_npes
          do r=LIS_nss_halo_ind(n,l),LIS_nse_halo_ind(n,l)
             do c=LIS_ews_halo_ind(n,l),LIS_ewe_halo_ind(n,l)
                gid = c+(r-1)*LIS_rc%gnc(n)
                ntiles = LIS_domain(n)%ntiles_pergrid(gid)
                stid = LIS_domain(n)%str_tind(gid)
                if(r.ge.LIS_nss_ind(n,l).and.&
                     r.le.LIS_nse_ind(n,l).and.&
                     c.ge.LIS_ews_ind(n,l).and.&
                     c.le.LIS_ewe_ind(n,l))then !points not in halo
                   do t=1,ntiles
                      tid = stid + t-1
                      gtmp(tid) = gtmp1(count1)
                      count1 = count1 + 1
                   enddo
                else
                   count1 = count1 + ntiles
                endif
             enddo
          enddo
       enddo
       if(wform.eq."binary") then 
          write(ftn) gtmp
       elseif(wform.eq."netcdf") then 
#if ( defined USE_NETCDF3 || defined USE_NETCDF4 )
          if(PRESENT(dim)) then 
             ierr = nf90_put_var(ftn,varid,gtmp,(/1,dim/),&
                  (/LIS_rc%glbntiles_red(n),1/))
             call LIS_verify(ierr,'nf90_put_var failed in LIS_historyMod')

          else            
             ierr = nf90_put_var(ftn,varid,gtmp,(/1/),&
                  (/LIS_rc%glbntiles_red(n)/))
             call LIS_verify(ierr,'nf90_put_var failed in LIS_historyMod')
          endif
#endif          
       endif
       deallocate(gtmp)
    endif
    deallocate(gtmp1)

  end subroutine writevar_restart_tile_real

!BOP
! !ROUTINE: writevar_restart_patch_int
! \label{writevar_restart_patch_int}
! 
! !INTERFACE:
! Private name: call using LIS_writevar_restart
  subroutine writevar_restart_patch_int(ftn, n, m, var, varid, dim, wformat)
! !USES:

    implicit none
! !ARGUMENTS: 
    integer, intent(in) :: ftn
    integer, intent(in) :: n
    integer, intent(in) :: m
    integer             :: var(LIS_rc%npatch(n,m))
    integer,          optional :: varid
    integer,          optional :: dim
    character(len=*), optional :: wformat
! !DESCRIPTION:
!  Writes a real variable to a binary restart file. 
!
!  The arguments are: 
!  \begin{description}
!   \item [n]
!     index of the domain or nest.
!   \item [ftn]
!     unit number of the binary output file
!   \item [var]
!     variables being written, dimensioned in the tile space
!  \end{description}
!EOP
    integer, allocatable :: gtmp(:)
    integer, allocatable :: gtmp1(:)
    integer :: count1 ,c,r,npatch,t,gid,stid,tid,l
    integer :: ierr
    integer :: patch_deltas
    character*20 :: wform

    if(present(wformat)) then
       wform = wformat
    else
       wform = "binary"
    endif

    if(LIS_masterproc) then 
       allocate(gtmp(LIS_rc%glbnpatch_red(n,m)))
       allocate(gtmp1(LIS_rc%glbnpatch(n,m)))
    else
       allocate(gtmp1(1))
    endif
#if (defined SPMD)      
    patch_deltas = LIS_patch_deltas(n,m,LIS_localPet)
    call MPI_GATHERV(var,patch_deltas,&
         MPI_INTEGER,gtmp1,LIS_patch_deltas(n,m,:),LIS_patch_offsets(n,m,:),&
         MPI_INTEGER,0,LIS_mpi_comm,ierr)
#else 
    gtmp1 = var
#endif

    if(LIS_masterproc) then
       count1=1
       do l=1,LIS_npes
          do r=LIS_nss_halo_ind(n,l),LIS_nse_halo_ind(n,l)
             do c=LIS_ews_halo_ind(n,l),LIS_ewe_halo_ind(n,l)
                gid = c+(r-1)*LIS_rc%gnc(n)
                npatch = LIS_surface(n,m)%npatch_pergrid(gid)
                stid = LIS_surface(n,m)%str_patch_ind(gid)
                if(r.ge.LIS_nss_ind(n,l).and.&
                     r.le.LIS_nse_ind(n,l).and.&
                     c.ge.LIS_ews_ind(n,l).and.&
                     c.le.LIS_ewe_ind(n,l))then !points not in halo
                   do t=1,npatch
                      tid = stid + t-1
                      gtmp(tid) = gtmp1(count1)
                      count1 = count1 + 1
                   enddo
                else
                   count1 = count1 + npatch
                endif
             enddo
          enddo
       enddo
       if(wform.eq."binary") then 
          write(ftn) gtmp
       elseif(wform.eq."netcdf") then 
#if ( defined USE_NETCDF3 || defined USE_NETCDF4 )
          if(PRESENT(dim)) then 
             ierr = nf90_put_var(ftn,varid,gtmp,(/1,dim/),&
                  (/LIS_rc%glbnpatch_red(n,m),1/))
             call LIS_verify(ierr,'nf90_put_var failed in LIS_historyMod')

          else            
             ierr = nf90_put_var(ftn,varid,gtmp,(/1/),&
                  (/LIS_rc%glbnpatch_red(n,m)/))
             call LIS_verify(ierr,'nf90_put_var failed in LIS_historyMod')
          endif
#endif          
       endif
       deallocate(gtmp)
    endif
    deallocate(gtmp1)
  end subroutine writevar_restart_patch_int

!BOP
! !ROUTINE: writevar_restart_patch_real
! \label{writevar_restart_patch_real}
! 
! !INTERFACE:
! Private name: call using LIS_writevar_restart
  subroutine writevar_restart_patch_real(ftn, n, m, var, varid, dim, wformat)
! !USES:

    implicit none
! !ARGUMENTS: 
    integer, intent(in) :: ftn
    integer, intent(in) :: n
    integer, intent(in) :: m
    real                :: var(LIS_rc%npatch(n,m))
    integer,          optional :: varid
    integer,          optional :: dim
    character(len=*), optional :: wformat
! !DESCRIPTION:
!  Writes a real variable to a binary restart file. 
!
!  The arguments are: 
!  \begin{description}
!   \item [n]
!     index of the domain or nest.
!   \item [ftn]
!     unit number of the binary output file
!   \item [var]
!     variables being written, dimensioned in the tile space
!  \end{description}
!EOP
    real, allocatable :: gtmp(:)
    real, allocatable :: gtmp1(:)
    integer :: count1 ,c,r,npatch,t,gid,stid,tid,l
    integer :: ierr
    integer      :: patch_deltas
    character*20 :: wform

    if(present(wformat)) then
       wform = wformat
    else
       wform = "binary"
    endif

    if(LIS_masterproc) then 
       allocate(gtmp(LIS_rc%glbnpatch_red(n,m)))
       allocate(gtmp1(LIS_rc%glbnpatch(n,m)))
    else
       allocate(gtmp1(1))
    endif
#if (defined SPMD)      
    patch_deltas = LIS_patch_deltas(n,m,LIS_localPet)
    call MPI_GATHERV(var,patch_deltas,&
         MPI_REAL,gtmp1,LIS_patch_deltas(n,m,:),LIS_patch_offsets(n,m,:),&
         MPI_REAL,0,LIS_mpi_comm,ierr)
#else 
    gtmp1 = var
#endif

    if(LIS_masterproc) then
       count1=1
       do l=1,LIS_npes
          do r=LIS_nss_halo_ind(n,l),LIS_nse_halo_ind(n,l)
             do c=LIS_ews_halo_ind(n,l),LIS_ewe_halo_ind(n,l)
                gid = c+(r-1)*LIS_rc%gnc(n)
                npatch = LIS_surface(n,m)%npatch_pergrid(gid)
                stid = LIS_surface(n,m)%str_patch_ind(gid)
                if(r.ge.LIS_nss_ind(n,l).and.&
                     r.le.LIS_nse_ind(n,l).and.&
                     c.ge.LIS_ews_ind(n,l).and.&
                     c.le.LIS_ewe_ind(n,l))then !points not in halo
                   do t=1,npatch
                      tid = stid + t-1
                      gtmp(tid) = gtmp1(count1)
                      count1 = count1 + 1
                   enddo
                else
                   count1 = count1 + npatch
                endif
             enddo
          enddo
       enddo
       if(wform.eq."binary") then 
          write(ftn) gtmp
       elseif(wform.eq."netcdf") then 
#if ( defined USE_NETCDF3 || defined USE_NETCDF4 )
          if(PRESENT(dim)) then 
             ierr = nf90_put_var(ftn,varid,gtmp,(/1,dim/),&
                  (/LIS_rc%glbnpatch_red(n,m),1/))
             call LIS_verify(ierr,'nf90_put_var failed in LIS_historyMod')

          else            
             ierr = nf90_put_var(ftn,varid,gtmp,(/1/),&
                  (/LIS_rc%glbnpatch_red(n,m)/))
             call LIS_verify(ierr,'nf90_put_var failed in LIS_historyMod')
          endif
#endif          
       endif
       deallocate(gtmp)
    endif
    deallocate(gtmp1)
  end subroutine writevar_restart_patch_real

!BOP
! !ROUTINE: writevar_tile_noensemble_real
! \label{writevar_tile_noensemble_real}
! 
! !INTERFACE:
! Private name: call using LIS_writevar_reduced_tilespace
  subroutine writevar_tile_noensemble_real(ftn, n, var)
! !USES:

    implicit none
! !ARGUMENTS: 
    integer, intent(in) :: ftn
    integer, intent(in) :: n
    real, intent(in)    :: var(LIS_rc%ntiles(n)/LIS_rc%nensem(n))
! !DESCRIPTION:
!  Writes a real variable to a binary restart file. 
!
!  The arguments are: 
!  \begin{description}
!   \item [n]
!     index of the domain or nest.
!   \item [ftn]
!     unit number of the binary output file
!   \item [var]
!     variables being written, dimensioned in the tile space
!  \end{description}
!EOP
    real, allocatable :: gtmp(:)
    real, allocatable :: gtmp1(:)
    integer :: count1 ,c,r,ntiles,t,gid,stid,tid,l
    integer :: tdeltas
    integer :: ierr
    
    if(LIS_masterproc) then 
       allocate(gtmp(LIS_rc%glbntiles_red(n)/LIS_rc%nensem(n)))
       allocate(gtmp1(LIS_rc%glbntiles(n)/LIS_rc%nensem(n)))
    else
       allocate(gtmp1(1))
    endif
#if (defined SPMD)
    tdeltas = LIS_tdeltas(n,LIS_localPet)/LIS_rc%nensem(n)
    call MPI_GATHERV(var,tdeltas,&
         MPI_REAL,gtmp1,LIS_tdeltas(n,:)/LIS_rc%nensem(n),&
         LIS_toffsets(n,:)/LIS_rc%nensem(n),MPI_REAL,0,LIS_mpi_comm,ierr)
#else 
    gtmp1 = var
#endif
    if(LIS_masterproc) then 
       count1=1
       do l=1,LIS_npes
          do r=LIS_nss_halo_ind(n,l),LIS_nse_halo_ind(n,l)
             do c=LIS_ews_halo_ind(n,l),LIS_ewe_halo_ind(n,l)
                gid = c+(r-1)*LIS_rc%gnc(n)
                ntiles = LIS_domain(n)%ntiles_pergrid(gid)/LIS_rc%nensem(n)
                stid = (LIS_domain(n)%str_tind(gid)-1)/LIS_rc%nensem(n)+1
                if(r.ge.LIS_nss_ind(n,l).and.&
                     r.le.LIS_nse_ind(n,l).and.&
                     c.ge.LIS_ews_ind(n,l).and.&
                     c.le.LIS_ewe_ind(n,l))then !points not in halo
                   do t=1,ntiles
                      tid = stid + t-1
                      gtmp(tid) = gtmp1(count1)                      
                      count1 = count1 + 1
                   enddo
                else
                   count1 = count1 + ntiles
                endif
             enddo
          enddo
       enddo
       
       write(ftn) gtmp
       deallocate(gtmp)
    endif
    deallocate(gtmp1)
  end subroutine writevar_tile_noensemble_real


!BOP
! !ROUTINE: readvar_tile_noensemble_real
! \label{readvar_tile_noensemble_real}
! 
! !INTERFACE:
! Private name: call LIS_readvar_reduced_tilespace
  subroutine readvar_tile_noensemble_real(ftn, n, var)
! !USES:

    implicit none
! !ARGUMENTS: 
    integer, intent(in)   :: ftn
    integer, intent(in)   :: n
    real, intent(inout)   :: var(LIS_rc%ntiles(n)/LIS_rc%nensem(n))
! !DESCRIPTION:
!  Reads a real variable from a binary restart file. 
!
!  The arguments are: 
!  \begin{description}
!   \item [n]
!     index of the domain or nest.
!   \item [ftn]
!     unit number of the binary output file
!   \item [var]
!     variables being written, dimensioned in the tile space
!  \end{description}
!EOP
    real, allocatable :: gtmp(:)
    integer :: count1 ,c,r,ntiles,t,gid,stid,tid

    allocate(gtmp(LIS_rc%glbntiles_red(n)/LIS_rc%nensem(n)))
    read(ftn) gtmp

    count1=1
    do r=LIS_nss_halo_ind(n,LIS_localPet+1),LIS_nse_halo_ind(n,LIS_localPet+1)
       do c=LIS_ews_halo_ind(n,LIS_localPet+1),LIS_ewe_halo_ind(n,LIS_localPet+1)
          gid = c+(r-1)*LIS_rc%gnc(n)
          ntiles = LIS_domain(n)%ntiles_pergrid(gid)/LIS_rc%nensem(n)
          stid = (LIS_domain(n)%str_tind(gid)-1)/LIS_rc%nensem(n)+1
          do t=1,ntiles
             tid = stid + t-1
             var(count1) = gtmp(tid) 
             count1 = count1 + 1
          enddo
       enddo
    enddo
    deallocate(gtmp)   
  end subroutine readvar_tile_noensemble_real

#if 0 
!BOP
! !ROUTINE: readvar_restart_tile_int
! \label{readvar_restart_tile_int}
!
! !INTERFACE:
! Private name: call using LIS_readvar_restart
  subroutine readvar_restart_tile_int(ftn, n, var)
! !USES:
    
    implicit none
! !ARGUMENTS: 
    integer, intent(in)    :: ftn
    integer, intent(in)    :: n
    integer, intent(inout) :: var(LIS_rc%ntiles(n))
! !DESCRIPTION:
!  Reads an integer variable from a binary restart file. 
!
!  The arguments are: 
!  \begin{description}
!   \item [n]
!     index of the domain or nest.
!   \item [ftn]
!     unit number of the binary output file
!   \item [var]
!     variables being written, dimensioned in the tile space
!  \end{description}
!EOP
    integer, allocatable :: gtmp(:)
    integer :: count1 ,c,r,ntiles,t,gid,stid,tid

    allocate(gtmp(LIS_rc%glbntiles_red(n)))
    read(ftn) gtmp
    
    count1=1
    do r=LIS_nss_halo_ind(n,LIS_localPet+1),LIS_nse_halo_ind(n,LIS_localPet+1)
       do c=LIS_ews_halo_ind(n,LIS_localPet+1),LIS_ewe_halo_ind(n,LIS_localPet+1)
          gid = c+(r-1)*LIS_rc%gnc(n)
          ntiles = LIS_domain(n)%ntiles_pergrid(gid)
          stid = LIS_domain(n)%str_tind(gid)
          do t=1,ntiles
             tid = stid + t-1
             var(count1) = gtmp(tid) 
             count1 = count1 + 1
          enddo
       enddo
    enddo
    deallocate(gtmp)

  end subroutine readvar_restart_tile_int
#endif
!BOP
! !ROUTINE: readvar_restart_patch_int
! \label{readvar_restart_patch_int}
! 
! !INTERFACE:
! Private name: call LIS_readvar_restart
  subroutine readvar_restart_patch_int(ftn, n, m,var, varname,dim,vlevels, wformat)
! !USES:

    implicit none
! !ARGUMENTS: 
    integer, intent(in)    :: ftn
    integer, intent(in)    :: n
    integer, intent(in)    :: m
    integer, intent(inout) :: var(LIS_rc%npatch(n,m))
    character(len=*), optional :: varname
    integer,          optional :: dim
    integer,          optional :: vlevels
    character(len=*), optional :: wformat
    
! !DESCRIPTION:
!  Reads a real variable from a binary restart file. 
!
!  The arguments are: 
!  \begin{description}
!   \item [n]
!     index of the domain or nest.
!   \item [ftn]
!     unit number of the binary output file
!   \item [var]
!     variables being written, dimensioned in the tile space
!  \end{description}
!EOP
    integer, allocatable :: gtmp(:)
    integer, allocatable :: gtmp_v(:,:)
    integer :: varid
    integer :: status
    integer :: count1 ,c,r,npatch,t,gid,stid,tid
    character*20 :: wform

    if(present(wformat)) then 
       wform = wformat
    else
       wform = "binary"
    endif
    allocate(gtmp(LIS_rc%glbnpatch_red(n,m)))
    if(wform.eq."binary") then 
       read(ftn) gtmp
    elseif(wform.eq."netcdf") then 
#if (defined USE_NETCDF3 || defined USE_NETCDF4)
       status = nf90_inq_varid(ftn,trim(varname),varid)
       call LIS_verify(status,'Error in nf90_inq_varid in LIS_readvar_restart')

       if(present(dim).and.present(vlevels)) then 
          allocate(gtmp_v(LIS_rc%glbnpatch_red(n,m),vlevels))
          status = nf90_get_var(ftn,varid,gtmp_v)
          call LIS_verify(status,'Error in nf90_get_var in LIS_readvar_restart')
          gtmp = gtmp_v(:,dim)
          deallocate(gtmp_v)
       else
          status = nf90_get_var(ftn,varid,gtmp)
          call LIS_verify(status,'Error in nf90_get_var in LIS_readvar_restart')
       endif
#endif       
    endif
    count1=1
    do r=LIS_nss_halo_ind(n,LIS_localPet+1),LIS_nse_halo_ind(n,LIS_localPet+1)
       do c=LIS_ews_halo_ind(n,LIS_localPet+1),LIS_ewe_halo_ind(n,LIS_localPet+1)
          gid = c+(r-1)*LIS_rc%gnc(n)
          npatch = LIS_surface(n,m)%npatch_pergrid(gid)
          stid = LIS_surface(n,m)%str_patch_ind(gid)
          do t=1,npatch
             tid = stid + t-1
             var(count1) = gtmp(tid) 
             count1 = count1 + 1
          enddo
       enddo
    enddo
    deallocate(gtmp)   
  end subroutine readvar_restart_patch_int


!BOP
! !ROUTINE: readvar_restart_patch_real
! \label{readvar_restart_patch_real}
! 
! !INTERFACE:
! Private name: call LIS_readvar_restart
  subroutine readvar_restart_patch_real(ftn, n, m,var, varname,dim,vlevels, wformat)
! !USES:

    implicit none
! !ARGUMENTS: 
    integer, intent(in)   :: ftn
    integer, intent(in)   :: n
    integer, intent(in)   :: m
    real, intent(inout)   :: var(LIS_rc%npatch(n,m))
    character(len=*), optional :: varname
    integer,          optional :: dim
    integer,          optional :: vlevels
    character(len=*), optional :: wformat
    
! !DESCRIPTION:
!  Reads a real variable from a binary restart file. 
!
!  The arguments are: 
!  \begin{description}
!   \item [n]
!     index of the domain or nest.
!   \item [ftn]
!     unit number of the binary output file
!   \item [var]
!     variables being written, dimensioned in the tile space
!  \end{description}
!EOP
    real, allocatable :: gtmp(:)
    real, allocatable :: gtmp_v(:,:)
    integer :: varid
    integer :: status
    integer :: count1 ,c,r,npatch,t,gid,stid,tid
    integer :: glbnpatch_size
    character*20 :: wform

    if(present(wformat)) then 
       wform = wformat
    else
       wform = "binary"
    endif
    glbnpatch_size = LIS_rc%glbnpatch_red(n,m)
    allocate(gtmp(glbnpatch_size))
    if(wform.eq."binary") then 
       read(ftn) gtmp
    elseif(wform.eq."netcdf") then 
#if (defined USE_NETCDF3 || defined USE_NETCDF4)
       status = nf90_inq_varid(ftn,trim(varname),varid)
       call LIS_verify(status,'Error in nf90_inq_varid in LIS_readvar_restart')

       if(present(dim).and.present(vlevels)) then 
          if ( dim > vlevels ) then
             write(LIS_logunit,*) '[ERR] LIS_readvar_restart: ' // &
                'requested level greater than total number of levels'
             call LIS_endrun
          endif
          allocate(gtmp_v(glbnpatch_size,1))
          status = nf90_get_var(ftn,varid,gtmp_v,&
             start=(/1,dim/),count=(/glbnpatch_size,1/))
          call LIS_verify(status,'Error in nf90_get_var in LIS_readvar_restart')
          gtmp = gtmp_v(:,1)
          deallocate(gtmp_v)
       else
          status = nf90_get_var(ftn,varid,gtmp)
          call LIS_verify(status,'Error in nf90_get_var in LIS_readvar_restart')
       endif
#endif       
    endif
    count1=1
    do r=LIS_nss_halo_ind(n,LIS_localPet+1),LIS_nse_halo_ind(n,LIS_localPet+1)
       do c=LIS_ews_halo_ind(n,LIS_localPet+1),LIS_ewe_halo_ind(n,LIS_localPet+1)
          gid = c+(r-1)*LIS_rc%gnc(n)
          npatch = LIS_surface(n,m)%npatch_pergrid(gid)
          stid = LIS_surface(n,m)%str_patch_ind(gid)
          do t=1,npatch
             tid = stid + t-1
             var(count1) = gtmp(tid) 
             count1 = count1 + 1
          enddo
       enddo
    enddo
    deallocate(gtmp)   
  end subroutine readvar_restart_patch_real

!BOP
! !ROUTINE: readvar_restart_tile_real
! \label{readvar_restart_tile_real}
! 
! !INTERFACE:
! Private name: call LIS_readvar_restart
  subroutine readvar_restart_tile_real(ftn, n, var, varname,dim,vlevels, wformat)
! !USES:

    implicit none
! !ARGUMENTS: 
    integer, intent(in)   :: ftn
    integer, intent(in)   :: n
    real, intent(inout)   :: var(LIS_rc%ntiles(n))
    character(len=*), optional :: varname
    integer,          optional :: dim
    integer,          optional :: vlevels
    character(len=*), optional :: wformat
    
! !DESCRIPTION:
!  Reads a real variable from a binary restart file. 
!
!  The arguments are: 
!  \begin{description}
!   \item [n]
!     index of the domain or nest.
!   \item [ftn]
!     unit number of the binary output file
!   \item [var]
!     variables being written, dimensioned in the tile space
!  \end{description}
!EOP
    real, allocatable :: gtmp(:)
    real, allocatable :: gtmp_v(:,:)
    integer :: varid
    integer :: status
    integer :: count1 ,c,r,ntiles,t,gid,stid,tid
    character*20 :: wform

    if(present(wformat)) then 
       wform = wformat
    else
       wform = "binary"
    endif
    allocate(gtmp(LIS_rc%glbntiles_red(n)))
    if(wform.eq."binary") then 
       read(ftn) gtmp
    elseif(wform.eq."netcdf") then 
#if (defined USE_NETCDF3 || defined USE_NETCDF4)
       status = nf90_inq_varid(ftn,trim(varname),varid)
       call LIS_verify(status,'Error in nf90_inq_varid in LIS_readvar_restart')

       if(present(dim).and.present(vlevels)) then 
          allocate(gtmp_v(LIS_rc%glbntiles_red(n),vlevels))
          status = nf90_get_var(ftn,varid,gtmp_v)
          call LIS_verify(status,'Error in nf90_get_var in LIS_readvar_restart')
          gtmp = gtmp_v(:,dim)
          deallocate(gtmp_v)
       else
          status = nf90_get_var(ftn,varid,gtmp)
          call LIS_verify(status,'Error in nf90_get_var in LIS_readvar_restart')
       endif
#endif       
    endif
    count1=1
    do r=LIS_nss_halo_ind(n,LIS_localPet+1),LIS_nse_halo_ind(n,LIS_localPet+1)
       do c=LIS_ews_halo_ind(n,LIS_localPet+1),LIS_ewe_halo_ind(n,LIS_localPet+1)
          gid = c+(r-1)*LIS_rc%gnc(n)
          ntiles = LIS_domain(n)%ntiles_pergrid(gid)
          stid = LIS_domain(n)%str_tind(gid)
          do t=1,ntiles
             tid = stid + t-1
             var(count1) = gtmp(tid) 
             count1 = count1 + 1
          enddo
       enddo
    enddo
    deallocate(gtmp)   
  end subroutine readvar_restart_tile_real

!BOP
! !ROUTINE: readvar_restart_tile_int
! \label{readvar_restart_tile_int}
! 
! !INTERFACE:
! Private name: call LIS_readvar_restart
  subroutine readvar_restart_tile_int(ftn, n, var, varname,dim,vlevels, wformat)
! !USES:

    implicit none
! !ARGUMENTS: 
    integer, intent(in)   :: ftn
    integer, intent(in)   :: n
    integer, intent(inout)   :: var(LIS_rc%ntiles(n))
    character(len=*), optional :: varname
    integer,          optional :: dim
    integer,          optional :: vlevels
    character(len=*), optional :: wformat
    
! !DESCRIPTION:
!  Reads a integer variable from a binary restart file. 
!
!  The arguments are: 
!  \begin{description}
!   \item [n]
!     index of the domain or nest.
!   \item [ftn]
!     unit number of the binary output file
!   \item [var]
!     variables being written, dimensioned in the tile space
!  \end{description}
!EOP
    integer, allocatable :: gtmp(:)
    integer, allocatable :: gtmp_v(:,:)
    integer :: varid
    integer :: status
    integer :: count1 ,c,r,ntiles,t,gid,stid,tid
    character*20 :: wform

    if(present(wformat)) then 
       wform = wformat
    else
       wform = "binary"
    endif
    allocate(gtmp(LIS_rc%glbntiles_red(n)))
    if(wform.eq."binary") then 
       read(ftn) gtmp
    elseif(wform.eq."netcdf") then 
#if (defined USE_NETCDF3 || defined USE_NETCDF4)
       status = nf90_inq_varid(ftn,trim(varname),varid)
       call LIS_verify(status,'Error in nf90_inq_varid in LIS_readvar_restart')

       if(present(dim).and.present(vlevels)) then 
          allocate(gtmp_v(LIS_rc%glbntiles_red(n),vlevels))
          status = nf90_get_var(ftn,varid,gtmp_v)
          call LIS_verify(status,'Error in nf90_get_var in LIS_readvar_restart')
          gtmp = gtmp_v(:,dim)
          deallocate(gtmp_v)
       else
          status = nf90_get_var(ftn,varid,gtmp)
          call LIS_verify(status,'Error in nf90_get_var in LIS_readvar_restart')
       endif
#endif       
    endif
    count1=1
    do r=LIS_nss_halo_ind(n,LIS_localPet+1),LIS_nse_halo_ind(n,LIS_localPet+1)
       do c=LIS_ews_halo_ind(n,LIS_localPet+1),LIS_ewe_halo_ind(n,LIS_localPet+1)
          gid = c+(r-1)*LIS_rc%gnc(n)
          ntiles = LIS_domain(n)%ntiles_pergrid(gid)
          stid = LIS_domain(n)%str_tind(gid)
          do t=1,ntiles
             tid = stid + t-1
             var(count1) = gtmp(tid) 
             count1 = count1 + 1
          enddo
       enddo
    enddo
    deallocate(gtmp)   
  end subroutine readvar_restart_tile_int


!BOP
! !ROUTINE: readvar_1dgridded_real
! \label{readvar_1dgridded_real}
! 
! !INTERFACE:
! Private name: call LIS_readvar_gridded
  subroutine readvar_1dgridded_real(ftn, n, var)
! !USES:

    implicit none
! !ARGUMENTS: 
    integer, intent(in)   :: ftn
    integer, intent(in)   :: n
    real, intent(inout)   :: var(LIS_rc%ngrid(n))
! !DESCRIPTION:
!  Reads a real variable from a binary 
!  sequential access, gridded file. After reading
!  the global data, the routine subroutine subsets
!  the data for each processor's domain.
!
!  The arguments are: 
!  \begin{description}
!   \item [n]
!     index of the domain or nest.
!   \item [ftn]
!     unit number of the binary output file
!   \item [var]
!     variables being written, dimensioned in the tile space
!  \end{description}
!EOP
    real, allocatable :: gtmp(:,:)
    integer :: c,r,gid
    integer :: nc,c1,r1

    allocate(gtmp(LIS_rc%gnc(n),LIS_rc%gnr(n)))
    read(ftn) gtmp
    
    nc = (LIS_ewe_halo_ind(n,LIS_localPet+1)-LIS_ews_halo_ind(n,LIS_localPet+1))+1

    do r=LIS_nss_halo_ind(n,LIS_localPet+1),LIS_nse_halo_ind(n,LIS_localPet+1)
       do c=LIS_ews_halo_ind(n,LIS_localPet+1),LIS_ewe_halo_ind(n,LIS_localPet+1)
          c1 = c-LIS_ews_halo_ind(n,LIS_localPet+1)+1
          r1 = r-LIS_nss_halo_ind(n,LIS_localPet+1)+1
!          gid = r1+(c1-1)*nc
          gid = LIS_domain(n)%gindex(c1,r1)
          if(gid.ne.-1) then
             var(gid) = gtmp(c,r)
          endif
       enddo
    enddo
    deallocate(gtmp)

  end subroutine readvar_1dgridded_real

!BOP
! !ROUTINE: readvar_1dgridded_fromvector_real
! \label{readvar_1dgridded_fromvector_real}
! 
! !INTERFACE:
! Private name: call LIS_readvar_gridded
  subroutine readvar_1dgridded_fromvector_real(ftn, n, var, oned)
! !USES:

    implicit none
! !ARGUMENTS: 
    integer, intent(in)   :: ftn
    integer, intent(in)   :: n
    real, intent(inout)   :: var(LIS_rc%ngrid(n))
    integer, intent(in)   :: oned
! !DESCRIPTION:
!  Reads a real variable from a binary 
!  sequential access, 1d gridded file. After reading
!  the global data, the routine subroutine subsets
!  the data for each processor's domain.
!
!  The arguments are: 
!  \begin{description}
!   \item [n]
!     index of the domain or nest.
!   \item [ftn]
!     unit number of the binary output file
!   \item [var]
!     variables being written, dimensioned in the tile space
!   \item [oned]
!     dummy variable to distinguish the interface. 
!  \end{description}
!EOP
    real, allocatable :: gtmp(:)
    real, allocatable :: gtmp2d(:,:)
    integer :: i, gid
    integer :: c,r, nc, cnt
    integer :: c1,c2,r1,r2

    allocate(gtmp(LIS_rc%glbngrid(n)))
    read(ftn) gtmp

    allocate(gtmp2d(LIS_rc%gnc(n), LIS_rc%gnr(n)))

    cnt = 1
    do r=1,LIS_rc%gnr(n)
       do c=1,LIS_rc%gnc(n)
          gid = c+(r-1)*LIS_rc%gnc(n)
          if(LIS_domain(n)%ntiles_pergrid(gid).gt.0) then 
             gtmp2d(c,r) = gtmp(cnt)
             cnt = cnt+1
          endif
       enddo
    enddo

    nc = (LIS_ewe_halo_ind(n,LIS_localPet+1)-LIS_ews_halo_ind(n,LIS_localPet+1))+1

    do r=LIS_nss_halo_ind(n,LIS_localPet+1),LIS_nse_halo_ind(n,LIS_localPet+1)
       do c=LIS_ews_halo_ind(n,LIS_localPet+1),LIS_ewe_halo_ind(n,LIS_localPet+1)
          c1 = c-LIS_ews_halo_ind(n,LIS_localPet+1)+1
          r1 = r-LIS_nss_halo_ind(n,LIS_localPet+1)+1
!          gid = r1+(c1-1)*nc
          gid = LIS_domain(n)%gindex(c1,r1)
          if(gid.ne.-1) then
             var(gid) = gtmp2d(c,r)
          endif
       enddo
    enddo

    deallocate(gtmp)
    deallocate(gtmp2d)


  end subroutine readvar_1dgridded_fromvector_real

!BOP
! !ROUTINE: readvar_2dgridded_real
! \label{readvar_2dgridded_real}
! 
! !INTERFACE:
! Private name: call LIS_readvar_gridded
  subroutine readvar_2dgridded_real(ftn, n, var)
! !USES:

    implicit none
! !ARGUMENTS: 
    integer, intent(in)   :: ftn
    integer, intent(in)   :: n
    real, intent(inout)   :: var(LIS_rc%lnc(n), LIS_rc%lnr(n))
! !DESCRIPTION:
!  Reads a real variable from a binary 
!  sequential access, gridded file. After reading
!  the global data, the routine subroutine subsets
!  the data for each processor's domain.
!
!  The arguments are: 
!  \begin{description}
!   \item [n]
!     index of the domain or nest.
!   \item [ftn]
!     unit number of the binary output file
!   \item [var]
!     variables being written, dimensioned in the tile space
!  \end{description}
!EOP
    real, allocatable :: gtmp(:,:)
    integer :: c,r
    integer :: nc,c1,r1

    allocate(gtmp(LIS_rc%gnc(n),LIS_rc%gnr(n)))
    read(ftn) gtmp
    
    nc = (LIS_ewe_halo_ind(n,LIS_localPet+1)-LIS_ews_halo_ind(n,LIS_localPet+1))+1

    do r=LIS_nss_halo_ind(n,LIS_localPet+1),LIS_nse_halo_ind(n,LIS_localPet+1)
       do c=LIS_ews_halo_ind(n,LIS_localPet+1),LIS_ewe_halo_ind(n,LIS_localPet+1)
          c1 = c-LIS_ews_halo_ind(n,LIS_localPet+1)+1
          r1 = r-LIS_nss_halo_ind(n,LIS_localPet+1)+1
          var(c1,r1) = gtmp(c,r)
       enddo
    enddo
    deallocate(gtmp)

  end subroutine readvar_2dgridded_real

!BOP
! !ROUTINE: writevar_gridded_real
! \label{writevar_gridded_real}
! 
! !INTERFACE:
! Private name: call LIS_writevar_gridded
  subroutine writevar_gridded_real(ftn, n, var, wopt)
! !USES:

    implicit none
! !ARGUMENTS: 
    integer, intent(in)   :: ftn
    integer, intent(in)   :: n
    real, intent(inout)   :: var(LIS_rc%ngrid(n))
    character(len=*), intent(in), optional :: wopt
! !DESCRIPTION:
!  Writes a real variable to a binary 
!  sequential access, gridded file as either 2-dimensional/1-dimensional gridded field. 
!  (The 1-d gridded field consists of a vector of valid land points)
!  After reading the global data, the routine subroutine subsets
!  the data for each processor's domain.
!
!  The arguments are: 
!  \begin{description}
!   \item [n]
!     index of the domain or nest.
!   \item [ftn]
!     unit number of the binary output file
!   \item [var]
!     variables being written, dimensioned in the tile space
!  \end{description}
!EOP
    real, allocatable :: gtmp(:,:)
    real, allocatable :: gtmp1(:)
    real, allocatable :: gtmp2(:)
    integer       :: l
    integer       :: c,r,gid,ntiles, count1, ierr
    character*20  :: wopt_temp
    integer       :: gdeltas

    if(present(wopt)) then 
       wopt_temp = wopt
    else
       wopt_temp = LIS_rc%wopt
    endif

    if(wopt_temp.eq."2d gridspace") then 
       if(LIS_masterproc) then 
          allocate(gtmp(LIS_rc%gnc(n),LIS_rc%gnr(n)))
          allocate(gtmp1(LIS_rc%glbngrid(n)))
          gtmp = 0.0
          gtmp1 = 0.0
       else
          allocate(gtmp1(1))
          gtmp1 = 0.0
       endif
#if (defined SPMD)
       gdeltas = LIS_gdeltas(n,LIS_localPet)
       call MPI_GATHERV(var,gdeltas,MPI_REAL,gtmp1,&
            LIS_gdeltas(n,:),LIS_goffsets(n,:),MPI_REAL,0,LIS_mpi_comm,ierr)
#else 
       gtmp1 = var
#endif
       if(LIS_masterproc) then 
          gtmp = LIS_rc%udef
          count1=1
          do l=1,LIS_npes
             do r=LIS_nss_halo_ind(n,l),LIS_nse_halo_ind(n,l)
                do c=LIS_ews_halo_ind(n,l),LIS_ewe_halo_ind(n,l)
                   gid = c+(r-1)*LIS_rc%gnc(n)
                   ntiles = LIS_domain(n)%ntiles_pergrid(gid)
                   if(ntiles.ne.0) then       
                      if(r.ge.LIS_nss_ind(n,l).and.&
                           r.le.LIS_nse_ind(n,l).and.&
                           c.ge.LIS_ews_ind(n,l).and.&
                           c.le.LIS_ewe_ind(n,l)) then !points not in halo                   
                         gtmp(c,r) = gtmp1(count1)
                      endif
                      count1 = count1 + 1
                   endif
                enddo
             enddo
          enddo
          write(ftn) gtmp
          deallocate(gtmp)
       endif
       deallocate(gtmp1)
    elseif(wopt_temp.eq."1d gridspace") then 
       if(LIS_masterproc) then 
          allocate(gtmp(LIS_rc%gnc(n),LIS_rc%gnr(n)))
          allocate(gtmp1(LIS_rc%glbngrid(n)))
          allocate(gtmp2(LIS_rc%glbngrid_red(n)))
          gtmp = 0.0
          gtmp1 = 0.0
       else
          allocate(gtmp1(1))
          gtmp1 = 0.0
       endif
#if (defined SPMD)
       gdeltas = LIS_gdeltas(n,LIS_localPet)
       call MPI_GATHERV(var,gdeltas,MPI_REAL,gtmp1,&
            LIS_gdeltas(n,:),LIS_goffsets(n,:),MPI_REAL,0,LIS_mpi_comm,ierr)
#else 
       gtmp1 = var
#endif
       if(LIS_masterproc) then 
          gtmp = LIS_rc%udef
          count1=1
          do l=1,LIS_npes
             do r=LIS_nss_halo_ind(n,l),LIS_nse_halo_ind(n,l)
                do c=LIS_ews_halo_ind(n,l),LIS_ewe_halo_ind(n,l)
                   gid = c+(r-1)*LIS_rc%gnc(n)
                   ntiles = LIS_domain(n)%ntiles_pergrid(gid)
                   if(ntiles.ne.0) then       
                      if(r.ge.LIS_nss_ind(n,l).and.&
                           r.le.LIS_nse_ind(n,l).and.&
                           c.ge.LIS_ews_ind(n,l).and.&
                           c.le.LIS_ewe_ind(n,l)) then !points not in halo                   
                         gtmp(c,r) = gtmp1(count1)
                      endif
                      count1 = count1 + 1
                   endif
                enddo
             enddo
          enddo

          count1 = 1
          do r=1,LIS_rc%gnr(n)
             do c=1,LIS_rc%gnc(n)
                gid = c+(r-1)*LIS_rc%gnc(n)
                ntiles = LIS_domain(n)%ntiles_pergrid(gid)
                if(ntiles.ne.0) then    
                   gtmp2(count1) = gtmp(c,r)
                   count1 = count1 + 1
                endif
             enddo
          enddo

          write(ftn) gtmp2
          deallocate(gtmp)
          deallocate(gtmp2)
       endif
       deallocate(gtmp1)
    endif

  end subroutine writevar_gridded_real

!BOP
! !ROUTINE: writevar_gridded_real_withstats
! \label{writevar_gridded_real_withstats}
! 
! !INTERFACE:
! Private name: call LIS_writevar_gridded
  subroutine writevar_gridded_real_withstats(ftn,ftn_stats,n,var,mvar,form)
! !USES:

    implicit none
! !ARGUMENTS: 
    integer, intent(in)   :: ftn
    integer, intent(in)   :: ftn_stats
    integer, intent(in)   :: n
    real, intent(inout)   :: var(LIS_rc%ngrid(n))
    character(len=*)      :: mvar
    integer, intent(in)   :: form
! !DESCRIPTION:
!  Writes a real variable to a binary 
!  sequential access, gridded file as either 2-dimensional/1-dimensional gridded field. 
!  (The 1-d gridded field consists of a vector of valid land points)
!  After reading the global data, the routine subroutine subsets
!  the data for each processor's domain.
!
!  The arguments are: 
!  \begin{description}
!   \item [n]
!     index of the domain or nest.
!   \item [ftn]
!     unit number of the binary output file
!   \item [var]
!     variables being written, dimensioned in the tile space
!  \end{description}
!EOP
    real, allocatable :: gtmp(:,:)
    real, allocatable :: gtmp1(:)
    real, allocatable :: gtmp2(:)
    integer       :: l
    integer       :: gdeltas
    integer       :: c,r,gid,ntiles, count1, ierr

    if(LIS_rc%wopt.eq."2d gridspace") then 
       if(LIS_masterproc) then 
          allocate(gtmp(LIS_rc%gnc(n),LIS_rc%gnr(n)))
          allocate(gtmp1(LIS_rc%glbngrid(n)))
          gtmp = 0.0
          gtmp1 = 0.0
       else
          allocate(gtmp1(1))
          gtmp1 = 0.0
       endif
#if (defined SPMD)
       gdeltas = LIS_gdeltas(n,LIS_localPet)
       call MPI_GATHERV(var,gdeltas,MPI_REAL,gtmp1,&
            LIS_gdeltas(n,:),LIS_goffsets(n,:),MPI_REAL,0,LIS_mpi_comm,ierr)
#else 
       gtmp1 = var
#endif
       if(LIS_masterproc) then 
          gtmp = LIS_rc%udef
          count1=1
          do l=1,LIS_npes
             do r=LIS_nss_halo_ind(n,l),LIS_nse_halo_ind(n,l)
                do c=LIS_ews_halo_ind(n,l),LIS_ewe_halo_ind(n,l)
                   gid = c+(r-1)*LIS_rc%gnc(n)
                   ntiles = LIS_domain(n)%ntiles_pergrid(gid)
                   if(ntiles.ne.0) then       
                      if(r.ge.LIS_nss_ind(n,l).and.&
                           r.le.LIS_nse_ind(n,l).and.&
                           c.ge.LIS_ews_ind(n,l).and.&
                           c.le.LIS_ewe_ind(n,l)) then !points not in halo                   
                         gtmp(c,r) = gtmp1(count1)
                      endif
                      count1 = count1 + 1
                   endif
                enddo
             enddo
          enddo
          write(ftn) gtmp
          call write_stats(gtmp, LIS_rc%gnc(n)*LIS_rc%gnr(n), mvar, ftn_stats, form)
          deallocate(gtmp)
       endif
       deallocate(gtmp1)
    elseif(LIS_rc%wopt.eq."1d gridspace") then 
       if(LIS_masterproc) then 
          allocate(gtmp(LIS_rc%gnc(n),LIS_rc%gnr(n)))
          allocate(gtmp1(LIS_rc%glbngrid(n)))
          allocate(gtmp2(LIS_rc%glbngrid_red(n)))
          gtmp = 0.0
          gtmp1 = 0.0
       else
          allocate(gtmp1(1))
          gtmp1 = 0.0
       endif
#if (defined SPMD)
       gdeltas = LIS_gdeltas(n,LIS_localPet)
       call MPI_GATHERV(var,LIS_gdeltas(n,LIS_localPet),MPI_REAL,gtmp1,&
            LIS_gdeltas(n,:),LIS_goffsets(n,:),MPI_REAL,0,LIS_mpi_comm,ierr)
#else 
       gtmp1 = var
#endif
       if(LIS_masterproc) then 
          gtmp = LIS_rc%udef
          count1=1
          do l=1,LIS_npes
             do r=LIS_nss_halo_ind(n,l),LIS_nse_halo_ind(n,l)
                do c=LIS_ews_halo_ind(n,l),LIS_ewe_halo_ind(n,l)
                   gid = c+(r-1)*LIS_rc%gnc(n)
                   ntiles = LIS_domain(n)%ntiles_pergrid(gid)
                   if(ntiles.ne.0) then       
                      if(r.ge.LIS_nss_ind(n,l).and.&
                           r.le.LIS_nse_ind(n,l).and.&
                           c.ge.LIS_ews_ind(n,l).and.&
                           c.le.LIS_ewe_ind(n,l)) then !points not in halo                   
                         gtmp(c,r) = gtmp1(count1)
                      endif
                      count1 = count1 + 1
                   endif
                enddo
             enddo
          enddo

          count1 = 1
          do r=1,LIS_rc%gnr(n)
             do c=1,LIS_rc%gnc(n)
                gid = c+(r-1)*LIS_rc%gnc(n)
                ntiles = LIS_domain(n)%ntiles_pergrid(gid)
                if(ntiles.ne.0) then    
                   gtmp2(count1) = gtmp(c,r)
                   count1 = count1 + 1
                endif
             enddo
          enddo

          write(ftn) gtmp2
!          call write_stats(gtmp2, LIS_rc%gnc(n)*LIS_rc%gnr(n), mvar, ftn_stats, form)
          call write_stats(gtmp2, LIS_rc%glbngrid_red(n), mvar, ftn_stats, form)
          deallocate(gtmp)
          deallocate(gtmp2)
       endif
       deallocate(gtmp1)
    endif

  end subroutine writevar_gridded_real_withstats

!BOP
! !ROUTINE: writevar_netcdf_withstats_real
! \label{writevar_netcdf_withstats_real}
! 
! !INTERFACE:
! Private name: call using LIS_writevar_netcdf
  subroutine writevar_netcdf_withstats_real(ftn,ftn_stats, n, var,varid, mvar,&
       form, nmodel_status,dim1)
! !USES: 

    implicit none
! !ARGUMENTS: 
    integer, intent(in) :: n
    integer, intent(in) :: ftn
    integer, intent(in) :: ftn_stats
    integer             :: varid
    real, intent(in)    :: var(LIS_rc%ntiles(n))
    character (len=*)   :: mvar
    integer, intent(in) :: form
    logical, intent(in) :: nmodel_status
    integer, intent(in), optional :: dim1
!
! !DESCRIPTION:
!  Write a real variable to a netcdf output file with some diagnostic 
!  statistics written to a text file. 
!
!  The arguments are: 
!  \begin{description}
!   \item [n]
!     index of the domain or nest.
!   \item [ftn]
!     unit number of the netcdf output file
!   \item [ftn\_stats]
!     unit number of the ASCII text statistics file
!   \item [var]
!     variables being written, dimensioned in the tile space
!   \item[mvar]
!     name of the variable being written (will be used in the stats file)
!   \item[form]
!     format to be used in the stats file (1-decimal format, 
!     2-scientific format)
!   \item [flag]
!    option to determine if the variable needs to be written (1-write, 
!    0-do not write)
!  \end{description}
!
!  The routines invoked are: 
!  \begin{description}
!   \item[stats](\ref{stats}) \newline
!     call to compute the diagnostic statistics
!  \end{description}
!
!EOP
    integer             :: l, iret
    real :: vmean,vstdev,vmin,vmax

    real, allocatable :: var1(:)
    real, allocatable :: var1_ens(:,:)
    real, allocatable :: gtmp(:,:)
    real, allocatable :: gtmp_ens(:,:,:)
    real, allocatable :: gtmp1(:)
    real, allocatable :: gtmp1_ens(:,:)
    integer :: gdeltas
    integer :: count1 ,c,r,m,gid,ntiles,ierr,i,t

#if (defined USE_NETCDF3 || defined USE_NETCDF4)

    ! Write output in 1-D ensemble tile array space:
    if(LIS_rc%wopt.eq."1d tilespace") then !tiled output
       call LIS_gather_tiled_vector_output(n,gtmp1,var)
       
       if(LIS_masterproc) then 
          
          if(PRESENT(dim1)) then 
             iret = nf90_put_var(ftn,varid,gtmp1,(/1,dim1/),&
                  (/LIS_rc%glbntiles_red(n),1/))
             call LIS_verify(iret,'nf90_put_var failed in LIS_historyMod')
          else            
             iret = nf90_put_var(ftn,varid,gtmp1,(/1/),&
                  (/LIS_rc%glbntiles_red(n)/))
             call LIS_verify(iret,'nf90_put_var failed in LIS_historyMod')
          endif
          if(ftn_stats.ne.-1) then
             if ( LIS_rc%sout ) then
                call stats(gtmp1,LIS_rc%udef,LIS_rc%glbntiles_red(n), &
                           vmean,vstdev,vmin,vmax)
                if(form==1) then
                   write(ftn_stats,999) mvar,vmean,vstdev,vmin,vmax
                elseif(form==2) then
                   write(ftn_stats,998) mvar,vmean,vstdev,vmin,vmax
                endif
                call lis_flush(ftn_stats)
             endif
          endif
          deallocate(gtmp1)
       endif

    ! Write output in 2d grid space:
    elseif(LIS_rc%wopt.eq."2d gridspace") then 
       allocate(var1(LIS_rc%ngrid(n)))
       if(LIS_masterproc) then 
          allocate(gtmp(LIS_rc%gnc(n),LIS_rc%gnr(n)))
          allocate(gtmp1(LIS_rc%glbngrid(n)))
          gtmp = 0.0
          gtmp1 = 0.0
       else
          allocate(gtmp1(1))
          gtmp1 = 0.0
       endif
       var1 = 0 
       do i=1,LIS_rc%ntiles(n),LIS_rc%nensem(n)
          c = LIS_domain(n)%tile(i)%index
          do m=1,LIS_rc%nensem(n)
             t = i+m-1
             if ( var(t) == -9999.0 ) then
                var1(c) = -9999.0
             else
                var1(c) = var1(c) + &
                     var(t)*LIS_domain(n)%tile(t)%fgrd*&
                     LIS_domain(n)%tile(t)%pens
             endif
          enddo
       enddo

#if (defined SPMD)      
       gdeltas = LIS_gdeltas(n,LIS_localPet)
       call MPI_GATHERV(var1,gdeltas,&
            MPI_REAL,gtmp1,LIS_gdeltas(n,:),LIS_goffsets(n,:),&
            MPI_REAL,0,LIS_mpi_comm,ierr)
#else 
       gtmp1 = var1
#endif
       deallocate(var1)
       if(LIS_masterproc) then 
          gtmp = LIS_rc%udef
          count1=1
          do l=1,LIS_npes
             do r=LIS_nss_halo_ind(n,l),LIS_nse_halo_ind(n,l)
                do c=LIS_ews_halo_ind(n,l),LIS_ewe_halo_ind(n,l)
                   gid = c+(r-1)*LIS_rc%gnc(n)
                   ntiles = LIS_domain(n)%ntiles_pergrid(gid)
                   if(ntiles.ne.0) then                 
                      if(r.ge.LIS_nss_ind(n,l).and.&
                           r.le.LIS_nse_ind(n,l).and.&
                           c.ge.LIS_ews_ind(n,l).and.&
                           c.le.LIS_ewe_ind(n,l))then !points not in halo
                         gtmp(c,r) = gtmp1(count1)
                      endif
                      count1 = count1 + 1
                   endif
                enddo
             enddo
          enddo
          if(PRESENT(dim1)) then 
             iret = nf90_put_var(ftn,varid,gtmp,(/1,1,dim1/),&
                                 (/LIS_rc%gnc(n),LIS_rc%gnr(n),1/))
          else            
             iret = nf90_put_var(ftn,varid,gtmp,(/1,1/),&
                                 (/LIS_rc%gnc(n),LIS_rc%gnr(n)/))
          endif 
          if(ftn_stats.ne.-1) then
             if ( LIS_rc%sout ) then
                call stats(gtmp,LIS_rc%udef,LIS_rc%gnc(n)*LIS_rc%gnr(n),&
                           vmean,vstdev,vmin,vmax)
                if(form==1) then
                   write(ftn_stats,999) mvar,vmean,vstdev,vmin,vmax
                elseif(form==2) then
                   write(ftn_stats,998) mvar,vmean,vstdev,vmin,vmax
                endif
                call lis_flush(ftn_stats)
             endif
          endif
          deallocate(gtmp)
       endif
       deallocate(gtmp1)

    ! Write output in 2D ensemble grid space:
    elseif(LIS_rc%wopt.eq."2d ensemble gridspace") then 

       ! Non-model output field status (T=non-model; F=model-based):
       if(nmodel_status) then   ! non-model output field status
          allocate(var1(LIS_rc%ngrid(n)))
          if(LIS_masterproc) then 
             allocate(gtmp(LIS_rc%gnc(n),LIS_rc%gnr(n)))
             allocate(gtmp1(LIS_rc%glbngrid(n)))
             gtmp = 0.0
             gtmp1 = 0.0
          else
             allocate(gtmp1(1))
             gtmp1 = 0.0
          endif
          var1 = 0 
          do i=1,LIS_rc%ntiles(n),LIS_rc%nensem(n)
             c = LIS_domain(n)%tile(i)%index
             do m=1,LIS_rc%nensem(n)
                t = i+m-1
                if ( var(t) == -9999.0 ) then
                   var1(c) = -9999.0
                else
                   var1(c) = var1(c) + &
                        var(t)*LIS_domain(n)%tile(t)%fgrd*&
                        LIS_domain(n)%tile(t)%pens
                endif
             enddo
          enddo
          
#if (defined SPMD)      
          gdeltas = LIS_gdeltas(n,LIS_localPet)
          call MPI_GATHERV(var1,gdeltas,&
               MPI_REAL,gtmp1,LIS_gdeltas(n,:),LIS_goffsets(n,:),&
               MPI_REAL,0,LIS_mpi_comm,ierr)
#else 
          gtmp1 = var1
#endif
          deallocate(var1)
          if(LIS_masterproc) then 
             gtmp = LIS_rc%udef
             count1=1
             do l=1,LIS_npes
                do r=LIS_nss_halo_ind(n,l),LIS_nse_halo_ind(n,l)
                   do c=LIS_ews_halo_ind(n,l),LIS_ewe_halo_ind(n,l)
                      gid = c+(r-1)*LIS_rc%gnc(n)
                      ntiles = LIS_domain(n)%ntiles_pergrid(gid)
                      if(ntiles.ne.0) then                 
                         if(r.ge.LIS_nss_ind(n,l).and.&
                              r.le.LIS_nse_ind(n,l).and.&
                              c.ge.LIS_ews_ind(n,l).and.&
                              c.le.LIS_ewe_ind(n,l))then !points not in halo
                            gtmp(c,r) = gtmp1(count1)
                         endif
                         count1 = count1 + 1
                      endif
                   enddo
                enddo
             enddo
             if(PRESENT(dim1)) then 
                iret = nf90_put_var(ftn,varid,gtmp,(/1,1,dim1/),&
                     (/LIS_rc%gnc(n),LIS_rc%gnr(n),1/))
             else            
                iret = nf90_put_var(ftn,varid,gtmp,(/1,1/),&
                     (/LIS_rc%gnc(n),LIS_rc%gnr(n)/))
             endif
             if(ftn_stats.ne.-1) then
                if ( LIS_rc%sout ) then
                   call stats(gtmp,LIS_rc%udef,LIS_rc%gnc(n)*LIS_rc%gnr(n),&
                              vmean,vstdev,vmin,vmax)
                   if(form==1) then
                      write(ftn_stats,999) mvar,vmean,vstdev,vmin,vmax
                   elseif(form==2) then
                      write(ftn_stats,998) mvar,vmean,vstdev,vmin,vmax
                   endif
                   call lis_flush(ftn_stats)
                endif
             endif
             deallocate(gtmp)
          endif
          deallocate(gtmp1)
          
       ! Model-based field output:
       else

          allocate(var1_ens(LIS_rc%ngrid(n), LIS_rc%nensem(n)))
          allocate(var1(LIS_rc%ngrid(n))) ! EMK 
          if(LIS_masterproc) then 
             allocate(gtmp_ens(LIS_rc%gnc(n),LIS_rc%gnr(n), LIS_rc%nensem(n)))
             allocate(gtmp1_ens(LIS_rc%glbngrid(n),LIS_rc%nensem(n)))
             gtmp_ens = 0.0
             gtmp1_ens = 0.0
          else
             allocate(gtmp1_ens(1,LIS_rc%nensem(n)))
             gtmp1_ens = 0.0
          endif

          var1_ens = 0 
          do i=1,LIS_rc%ntiles(n),LIS_rc%nensem(n)
             c = LIS_domain(n)%tile(i)%index
             do m=1,LIS_rc%nensem(n)
                t = i+m-1
                if ( var(t) == -9999.0 ) then
                   var1_ens(c,m) = -9999.0
                else
                   var1_ens(c,m) = &
                        var(t)*LIS_domain(n)%tile(t)%fgrd
                endif
             enddo
          enddo
       
#if (defined SPMD)      
          gdeltas = LIS_gdeltas(n,LIS_localPet)
          do m=1,LIS_rc%nensem(n)
             ! EMK: It is possible that the first dimension of var1_ens is 0 
             ! (no grid points with tiles in the PET).  Unfortunately, slicing
             ! such an array [e.g., var1_ens(:,m)] will cause an array bounds 
             ! error.  So, we add some defensive code here to (a) copy a 
             ! slice to a 1-d array only if the dimension is > 0; and (b) 
             ! always pass the 1d array to MPI_GATHERV.  Note that no memory 
             ! access error will occur in MPI_GATHERV for the zero-grid count 
             ! case as long as gdeltas is also zero.
             if (LIS_rc%ngrid(n) > 0) then
                var1(:) = var1_ens(:,m)
             end if
             call MPI_GATHERV(var1,gdeltas,&
                  MPI_REAL,gtmp1_ens(:,m),LIS_gdeltas(n,:),LIS_goffsets(n,:),&
                  MPI_REAL,0,LIS_mpi_comm,ierr)
          enddo
#else 
          do m=1,LIS_rc%nensem(n)
             gtmp1_ens(:,m) = var1_ens(:,m)
          enddo
#endif

          deallocate(var1)     ! EMK...Avoid memory leak
          deallocate(var1_ens) ! EMK...Avoid memory leak

          if(LIS_masterproc) then
             gtmp_ens = LIS_rc%udef
             do m=1,LIS_rc%nensem(n)
                count1=1
                do l=1,LIS_npes
                   do r=LIS_nss_halo_ind(n,l),LIS_nse_halo_ind(n,l)
                      do c=LIS_ews_halo_ind(n,l),LIS_ewe_halo_ind(n,l)
                         gid = c+(r-1)*LIS_rc%gnc(n)
                         ntiles = LIS_domain(n)%ntiles_pergrid(gid)
                         if(ntiles.ne.0) then                 
                            if(r.ge.LIS_nss_ind(n,l).and.&
                                 r.le.LIS_nse_ind(n,l).and.&
                                 c.ge.LIS_ews_ind(n,l).and.&
                                 c.le.LIS_ewe_ind(n,l))then !points not in halo
                               gtmp_ens(c,r,m) = gtmp1_ens(count1,m)
                            endif
                            count1 = count1 + 1
                         endif
                      enddo
                   enddo
                enddo
                if(PRESENT(dim1)) then 
                   iret = nf90_put_var(ftn,varid,gtmp_ens(:,:,m),(/1,1,m,dim1/),&
                        (/LIS_rc%gnc(n),LIS_rc%gnr(n),1,1/))
                else            
                   iret = nf90_put_var(ftn,varid,gtmp_ens(:,:,m),(/1,1,m/),&
                        (/LIS_rc%gnc(n),LIS_rc%gnr(n),1/))
                endif
             enddo
             if(ftn_stats.ne.-1) then
                if ( LIS_rc%sout ) then
                   call stats_ens(gtmp_ens,LIS_rc%udef,               &
                        LIS_rc%gnc(n),LIS_rc%gnr(n),LIS_rc%nensem(n), &
                        vmean,vstdev,vmin,vmax)
                   if(form==1) then
                      write(ftn_stats,999) mvar,vmean,vstdev,vmin,vmax
                   elseif(form==2) then
                      write(ftn_stats,998) mvar,vmean,vstdev,vmin,vmax
                   endif
                   call lis_flush(ftn_stats)
                endif
             endif
             deallocate(gtmp_ens)
          endif
          deallocate(gtmp1_ens)
       endif
    endif
#endif
998 FORMAT(1X,A18,4E14.3)
999 FORMAT(1X,A18,4F14.3)
  end subroutine writevar_netcdf_withstats_real

!BOP
! !ROUTINE: writevar_grib1_withstats_real
! \label{writevar_grib1_withstats_real}
! 
! !INTERFACE:
! Private name: call using LIS_writevar_grib1
subroutine writevar_grib1_withstats_real(ftn, ftn_stats, n,   &
                                         var, mvar, &
                                         gribid, gribSF, gribSfc, &
                                         gribLvl, sType, &
                                         time_unit, time_p1, time_p2, &
                                         timeRange, &
                                         form,     &
                                         toplev, botlev, kdim)

! !USES:
  use map_utils
  use LIS_pluginIndices
  
  implicit none
! !ARGUMENTS: 
  integer, intent(in)         :: ftn
  integer, intent(in)         :: ftn_stats
  integer, intent(in)         :: n 
  real, intent(in)            :: var(LIS_rc%ntiles(n))
  character(len=*),intent(in) :: mvar
  integer, intent(in)         :: gribid
  integer, intent(in)         :: gribSF
  integer, intent(in)         :: gribSfc
  integer, intent(in)         :: gribLvl
  character(len=*), intent(in)  :: sType
  integer, intent(in)         :: timeRange
  integer, intent(in)         :: form
  integer, intent(in)         :: time_unit
  integer, intent(in)         :: time_p1
  integer, intent(in)         :: time_p2
  integer                     :: kdim
  real,    intent(in)         :: toplev(kdim), botlev(kdim)
! !DESCRIPTION:
!  Write a real variable to a GRIB-1 output file with some diagnostic 
!  statistics written to a text file. 
!
!  The arguments are: 
!  \begin{description}
!   \item [n]
!     index of the domain or nest.
!   \item [ftn]
!     unit number of the binary output file
!   \item [ftn\_stats]
!     unit number of the ASCII text statistics file
!   \item [var]
!     variables being written, dimensioned in the tile space
!   \item[mvar]
!     name of the variable being written (will be used in the stats file)
!   \item [flag]
!    option to determine if the variable needs to be written (1-write, 
!    0-do not write)
!   \item[form]
!     format to be used in the stats file (1-decimal format, 
!     2-scientific format)
!   \item [info]
!     Array containing the sizes of the various GRIB-1 sections
!   \item [sect1]
!     Array for storing the contents of Section 1.
!   \item [s1opt]
!     Array for storing optional Section 1 information (not used)
!   \item [sect2]
!     Array for storing the contents of Section 2.
!   \item [sect3]
!     Array for storing the contents of Section 3.
!   \item [toplev]
!     Array of the heights of the top of each layer
!   \item [botlev]
!     Array of the heights of the bottom of each layer
!   \item [kdim]
!     Grid dimension k-direction (number of levels/layers)
!   \item [size\_3]
!     Size of the sect3 array
!  \end{description} 
!
!  The routines invoked are: 
!  \begin{description}
!   \item[LIS\_gather\_gridded\_output](\ref{LIS_gather_gridded_output})
!     call to gather the 1d tiled output variable into a 2d gridded array
!   \item[write\_stats](\ref{write_stats})
!    call to compute diagnostic statistics of a variable
!  \end{description}
!EOP
  character*100        :: message(20)
  integer              :: igrib
  character*8          :: date
  integer              :: idate,idate1
  real, allocatable        :: gtmp(:,:)
  real, allocatable    :: gtmp1(:)
  integer              :: c,r,count1
  integer              :: gid,ntiles
  real                 :: lat_ur, lon_ur
  real                 :: lat_ll, lon_ll
  integer              :: yr1, mo1,da1,hr1,mn1
  integer              :: iret,decimalPrecision,gribSFtemp

  call LIS_gather_gridded_output(n, gtmp, var)

#if (defined USE_GRIBAPI)   
!  LIS_rc%grib_table        = GRIB_Table_Version
!  LIS_rc%grib_center_id    = GRIB_Center_Id
!  LIS_rc%grib_subcenter_id = GRIB_Subcenter_Id
!  LIS_rc%grib_grid_id      = GRIB_Grid_Id
!  LIS_rc%grib_process_id   = GRIB_Process_Id

  !putting it back in the right order into gtmp1          
  if ( LIS_masterproc ) then
     allocate(gtmp1(LIS_rc%gnc(n)*LIS_rc%gnr(n)))
     do r=1,LIS_rc%gnr(n)
        do c=1,LIS_rc%gnc(n)
           gid = c+(r-1)*LIS_rc%gnc(n)
           gtmp1(gid) = gtmp(c,r)
        enddo
     enddo

      ! Note passing string of defined points only to output
      ! because bitmap in GRIB-1 file will fill in the rest
     
#if (defined USE_ECCODES)   
     call grib_new_from_samples(igrib,"GRIB1",iret)
#else
     call grib_new_from_template(igrib,"GRIB1",iret)
#endif
     call LIS_verify(iret, 'grib_new_from_template failed in LIS_historyMod')
     
     call grib_set(igrib,'table2Version',LIS_rc%grib_table,iret)
     call LIS_verify(iret,'grib_set:table2version failed in LIS_historyMod')
     
     call grib_set(igrib,'generatingProcessIdentifier',LIS_rc%grib_process_id,iret)
     call LIS_verify(iret,'grib_set:generatingProcessIdentifier failed in LIS_historyMod')
     
     call grib_set(igrib,'gridDefinition',LIS_rc%grib_grid_id,iret)
     call LIS_verify(iret,'grib_set:grid ID failed in LIS_historyMod')
     
     call grib_set(igrib,'indicatorOfParameter',gribid, iret)
     call LIS_verify(iret,'grib_set:indicatorOfParameter failed in LIS_historyMod')
     
 !    call grib_set(igrib,'paramId',gribid, iret)
 !    call LIS_verify(iret,'grib_set:paramId failed in LIS_historyMod')
     
     call grib_set(igrib,'indicatorOfTypeOfLevel',gribSfc, iret)
     call LIS_verify(iret,'grib_set:indicatorOfTypeOfLevel failed in LIS_historyMod')
     
     call grib_set(igrib,'level',gribLvl, iret)
     call LIS_verify(iret,'grib_set:level failed in LIS_historyMod')
     
     call grib_set(igrib,'topLevel',toplev(1), iret)
     call LIS_verify(iret,'grib_set:topLevel failed in LIS_historyMod')

     call grib_set(igrib,'bottomLevel',botlev(1), iret)
     call LIS_verify(iret,'grib_set:bottomLevel failed in LIS_historyMod')

     call grib_set(igrib,'stepType',sType, iret)
     call LIS_verify(iret,'grib_set:stepType failed in LIS_historyMod')

     call grib_set(igrib,'stepUnits',time_unit, iret)
     call LIS_verify(iret,'grib_set:stepUnits failed in LIS_historyMod')

     call grib_set(igrib,'startStep',time_p1, iret)
     call LIS_verify(iret,'grib_set:startStep failed in LIS_historyMod')

     call grib_set(igrib,'endStep',time_p2, iret)
     call LIS_verify(iret,'grib_set:endStep failed in LIS_historyMod')
     
     call grib_set(igrib,'timeRangeIndicator',timeRange, iret)
     call LIS_verify(iret,'grib_set:timeRangeIndicator failed in LIS_historyMod')

     call grib_set(igrib,'swapScanningLat',1, iret)
     call LIS_verify(iret,'grib_set:swapScanningLat failed in LIS_historyMod')

     call grib_set(igrib,'Ni',LIS_rc%gnc(n),iret)
     call LIS_verify(iret, 'grib_set:Ni failed in LIS_historyMod')
     
     call grib_set(igrib,'Nj',LIS_rc%gnr(n),iret)
     call LIS_verify(iret, 'grib_set:Ni failed in LIS_historyMod')
     
     call ij_to_latlon(LIS_domain(n)%lisproj,float(LIS_rc%gnc(n)),&
          float(LIS_rc%gnr(n)),lat_ur,lon_ur)      
     call ij_to_latlon(LIS_domain(n)%lisproj,1.0, 1.0, &
          lat_ll,lon_ll)      
     
     call grib_set(igrib, 'latitudeOfFirstGridPointInDegrees',lat_ll,iret)
     call LIS_verify(iret, 'grib_set:latitudeOfFirstGridPointInDegrees failed in LIS_historyMod')
     
     call grib_set(igrib, 'longitudeOfFirstGridPointInDegrees',lon_ll,iret)
     call LIS_verify(iret, 'grib_set:longitudeOfFirstGridPointInDegrees failed in LIS_historyMod')
     
     call grib_set(igrib, 'latitudeOfLastGridPointInDegrees',lat_ur,iret)
     call LIS_verify(iret, 'grib_set:latitudeOfLastGridPointInDegrees failed in LIS_historyMod')
     
     call grib_set(igrib, 'longitudeOfLastGridPointInDegrees',lon_ur,iret)
     call LIS_verify(iret, 'grib_set:longitudeOfLastGridPointInDegrees failed in LIS_historyMod')
     
     call grib_set(igrib, 'missingValue',LIS_rc%udef,iret)
     call LIS_verify(iret, 'grib_set:missingValue failed in LIS_historyMod')
     
! Should not need to fix the "num bits" value for each parameter
! if the "decimalPrecision" (aka, "DecScale") is set properly. - dmm
!     call grib_set(igrib, 'bitsPerValue',12,iret)
!     call LIS_verify(iret, 'grib_set:bitsPerValue failed in LIS_historyMod')

! Set the "decimalPrecision" (aka, "DecScale") based on the
! gribSF (grib scale factor) set in the MODEL OUTPUT TBL. - dmm
     gribSFtemp = gribSF
     decimalPrecision = 0
     do while (gribSFtemp.ge.10)
        decimalPrecision = decimalPrecision + 1
        gribSFtemp = gribSFtemp / 10
     enddo
     call grib_set(igrib, 'decimalPrecision',decimalPrecision,iret)
     call LIS_verify(iret, 'grib_set:decimalPrecision failed in LIS_historyMod')

     call grib_set(igrib, 'bitmapPresent',1,iret)
     call LIS_verify(iret, 'grib_set:bitmapPresent failed in LIS_historyMod')
               
     if (LIS_rc%lis_map_proj.eq."latlon") then 
        call grib_set(igrib,'gridType','regular_ll',iret)
        call LIS_verify(iret,'grib_set: gridType failed in LIS_historyMod')
        
        call grib_set(igrib,'iDirectionIncrementInDegrees',LIS_rc%gridDesc(n,9),iret)
        call LIS_verify(iret,'grib_set:iDirectionIncrementInDegrees failed in LIS_historyMod')
        
        call grib_set(igrib,'jDirectionIncrementInDegrees',LIS_rc%gridDesc(n,10),iret)
        call LIS_verify(iret,'grib_set:jDirectionIncrementInDegrees failed in LIS_historyMod')
        
     elseif (LIS_rc%lis_map_proj.eq. "polar") then ! for polar stereographic
        call grib_set(igrib,'gridType','polar_stereographic',iret)
        call LIS_verify(iret,'grib_set: gridType failed in LIS_historyMod')
        ! IF LAMBERT CONFORMAL PROJECTION  
     elseif (LIS_rc%lis_map_proj .eq."lambert") then
        call grib_set(igrib,'gridType','lambert',iret)
        call LIS_verify(iret,'grib_set: gridType failed in LIS_historyMod')
        call grib_set(igrib,'Nx',LIS_rc%gnc(n),iret)
        call LIS_verify(iret,'grib_set: Nx failed in LIS_historyMod')
        call grib_set(igrib,'Ny',LIS_rc%gnr(n),iret)
        call LIS_verify(iret,'grib_set: Ny failed in LIS_historyMod')
        call grib_set(igrib,'latitudeOfFirstGridPoint',&
             LIS_domain(n)%stlat*1000,iret)
        call LIS_verify(iret,'grib_set: latitudeOfFirstGridPoint failed in LIS_historyMod')
        call grib_set(igrib,'longitudeOfFirstGridPoint',&
             LIS_domain(n)%stlon*1000,iret)
        call LIS_verify(iret,'grib_set: longitudeOfFirstGridPoint failed in LIS_historyMod')
        call grib_set(igrib,'LoV',LIS_domain(n)%truelon*1000,iret)
        call LIS_verify(iret,'grib_set: LoV failed in LIS_historyMod')
        call grib_set(igrib,'DxInMetres',LIS_domain(n)%dx,iret)
        call LIS_verify(iret,'grib_set: DxInMetres failed in LIS_historyMod')
        call grib_set(igrib,'DyInMetres',LIS_domain(n)%dy,iret)
        call LIS_verify(iret,'grib_set: DyInMetres failed in LIS_historyMod')
        call grib_set(igrib,'Latin1',LIS_domain(n)%truelat1*1000,iret)
        call LIS_verify(iret,'grib_set: Latin1 failed in LIS_historyMod')
        call grib_set(igrib,'Latin2',LIS_domain(n)%truelat2*1000,iret)
        call LIS_verify(iret,'grib_set: Latin2 failed in LIS_historyMod')

        ! These are the default values for earthIsOblate, uvRelativeToGrid,
        ! iScansNegatively, jScansPositively, and jPointsAreConsecutive.
        ! These defaults seem reasonable for LIS.  They are included here
        ! to expose them, should they be needed in the future.
        !
        ! Assume that the Earth is a sphere
        call grib_set(igrib,'earthIsOblate',0,iret)
        call LIS_verify(iret,'grib_set: earthIsOblate failed in LIS_historyMod')
        ! u and v components are easterly and northerly
        call grib_set(igrib,'uvRelativeToGrid',0,iret)
        call LIS_verify(iret,'grib_set: uvRelativeToGrid failed in LIS_historyMod')
        call grib_set(igrib,'iScansNegatively',0,iret)
        call LIS_verify(iret,'grib_set: iScansNegatively failed in LIS_historyMod')
        call grib_set(igrib,'jScansPositively',1,iret)
        call LIS_verify(iret,'grib_set: jScansPositively failed in LIS_historyMod')
        call grib_set(igrib,'jPointsAreConsecutive',0,iret)
        call LIS_verify(iret,'grib_set: jPointsAreConsecutive failed in LIS_historyMod')
        ! I am not sure how to set projectionCenterFlag.  Its default
        ! value is 0.
        call grib_set(igrib,'projectionCenterFlag',0,iret)
        call LIS_verify(iret,'grib_set: projectionCenterFlag failed in LIS_historyMod')
        ! I am not sure how to set latitudeOfSouthernPole and
        ! longitudeOfSouthernPole.  They default to 0.
        !call grib_set(igrib,'latitudeOfSouthernPole',0,iret)
        !call grib_set(igrib,'longitudeOfSouthernPole',0,iret)

        ! IF MERCATOR PROJECTION  
     elseif (LIS_rc%lis_map_proj .eq. "mercator") then
        
        call grib_set(igrib,'gridType','mercator',iret)
        call LIS_verify(iret,'grib_set: gridType failed in LIS_historyMod')
        
     elseif (LIS_rc%lis_map_proj .eq. "UTM") then
        
        call grib_set(igrib,'gridType','UTM',iret)
        call LIS_verify(iret,'grib_set: gridType failed in LIS_historyMod')
     elseif (LIS_rc%lis_map_proj .eq. "gaussian") then
        
        call grib_set(igrib,'gridType','regular_gg',iret)
        call LIS_verify(iret,'grib_set: gridType failed in LIS_historyMod')
     else  !Unsupported Map Projection for GRIB output
        
        message(1)='program:  LIS_historyMod'
        message(2)=' subroutine:  writevar_grib1_withstats_real'
        message(3)='  Unsupported map projection for GRIB1 output!'
        call lis_abort(message)
        stop
        
     endif
     
     da1=LIS_rc%da
     mo1=LIS_rc%mo
     yr1=LIS_rc%yr
     
     write(unit=date,fmt='(i4.4,i2.2,i2.2)') yr1,mo1,da1
     read(date,'(I8)') idate
     
     call grib_set(igrib,'dataDate',idate,iret)
     call LIS_verify(iret, 'grib_set:dataDate failed in LIS_historyMod')

     hr1=LIS_rc%hr
     mn1=LIS_rc%mn

     write(unit=date,fmt='(i2.2,i2.2)') hr1,mn1
     read(date,'(I4)') idate1

     call grib_set(igrib,'dataTime',idate1,iret)
     call LIS_verify(iret, 'grib_set:dataTime failed in LIS_historyMod')

     call grib_set(igrib,'values',gtmp1,iret)
     call LIS_verify(iret, 'grib_set:values failed in LIS_historyMod')
     
! Move setting of centre and subCentre to the end of the settings.
! The order these are written is important and will affect output. - dmm
     call grib_set(igrib,'centre',LIS_rc%grib_center_id,iret)
     call LIS_verify(iret,'grib_set:centre failed in LIS_historyMod')
     
     call grib_set(igrib,'subCentre',LIS_rc%grib_subcenter_id,iret)
     call LIS_verify(iret,'grib_set:subCentre failed in LIS_historyMod')
     
     call grib_write(igrib,ftn,iret)
     call LIS_verify(iret, 'grib_write failed in LIS_historyMod')
     
     call grib_release(igrib,iret)
     call LIS_verify(iret,'grib_release failed in LIS_historyMod')

     call write_stats(gtmp, LIS_rc%gnc(n)*LIS_rc%gnr(n), &
          mvar, ftn_stats, form)
     
     deallocate(gtmp)
     deallocate(gtmp1)
  endif
#endif
          
end subroutine writevar_grib1_withstats_real

!BOP
! !ROUTINE: writevar_grib2_withstats_real
! \label{writevar_grib2_withstats_real}
! 
! !INTERFACE:
! Private name: call using LIS_writevar_grib2
subroutine writevar_grib2_withstats_real(ftn, ftn_stats, n,   &
                                         var, mvar, &
                                         gribid, gribSF, gribSfc, &
                                         gribDis, gribCat,  &
                                         sType, &
                                         time_unit, timeRange, pdTemplate, &
                                         form,     &
                                         toplev, botlev, kdim, depscale)

! !USES:
  use map_utils
  use LIS_pluginIndices
  
  implicit none
! !ARGUMENTS: 
  integer, intent(in)         :: ftn
  integer, intent(in)         :: ftn_stats
  integer, intent(in)         :: n 
  real, intent(in)            :: var(LIS_rc%ntiles(n))
  character(len=*),intent(in) :: mvar
  integer, intent(in)         :: gribid
  integer, intent(in)         :: gribSF
  integer, intent(in)         :: gribSfc
  integer, intent(in)         :: gribDis
  integer, intent(in)         :: gribCat
  character(len=*), intent(in)  :: sType
  integer, intent(in)         :: form
  integer, intent(in)         :: time_unit
  integer, intent(in)         :: timeRange
  integer, intent(in)         :: pdTemplate
  integer                     :: kdim
  real,    intent(in)         :: toplev(kdim), botlev(kdim)
  integer, intent(in)         :: depscale
! !DESCRIPTION:
!  Write a real variable to a GRIB-2 output file with some diagnostic 
!  statistics written to a text file. 
!
!  The arguments are: 
!  \begin{description}
!   \item [n]
!     index of the domain or nest.
!   \item [ftn]
!     unit number of the binary output file
!   \item [ftn\_stats]
!     unit number of the ASCII text statistics file
!   \item [var]
!     variables being written, dimensioned in the tile space
!   \item[mvar]
!     name of the variable being written (will be used in the stats file)
!   \item[gribid]
!    paremter number per discipline per category 4.2.?.?.table in Section 4
!   \item[gribSF]
!    Decimal scale factor in Section 5.
!   \item[gribSfc]
!    Fixed surface types and units in 4.5.table in Section 4. 
!   \item[sType]
!    product description used in 4.10.table in Section 4.
!   \item[pdTemplate]
!    Product definition template number 4.0.table in Section 4.
!    separates 'inst' and 'avg/accum/max/min' description.
!   \item[time\_unit]
!    Indicator of unit of time range in 4.4.table in Section 4.
!   \item[form]
!     format to be used in the stats file (1-decimal format, 
!     2-scientific format)
!   \item [toplev]
!     Array of the heights of the top of each layer
!   \item [botlev]
!     Array of the heights of the bottom of each layer
!   \item [kdim]
!     Grid dimension k-direction (number of levels/layers)
!   \item [depscale]
!     scale for soil layer depth (0=meters, 2=cm)
!  \end{description} 
!
!  The routines invoked are: 
!  \begin{description}
!   \item[LIS\_gather\_gridded\_output](\ref{LIS_gather_gridded_output})
!     call to gather the 1d tiled output variable into a 2d gridded array
!   \item[write\_stats](\ref{write_stats})
!    call to compute diagnostic statistics of a variable
!  \end{description}
!EOP
  character*100        :: message(20)
  integer              :: igrib
  character*8          :: date
  integer              :: idate,idate1
  real, allocatable        :: gtmp(:,:)
  real, allocatable    :: gtmp1(:)
  integer              :: c,r,count1
  integer              :: gid,ntiles
  real                 :: lat_ur, lon_ur
  real                 :: lat_ll, lon_ll
  integer              :: yr1, mo1,da1,hr1,mn1
  integer              :: iret,decimalPrecision,gribSFtemp

  call LIS_gather_gridded_output(n, gtmp, var)

#if (defined USE_GRIBAPI)   
!  LIS_rc%grib_table        = GRIB_Table_Version
!  LIS_rc%grib_center_id    = GRIB_Center_Id
!  LIS_rc%grib_subcenter_id = GRIB_Subcenter_Id
!  LIS_rc%grib_grid_id      = GRIB_Grid_Id
!  LIS_rc%grib_process_id   = GRIB_Process_Id

  !putting it back in the right order into gtmp1          
  if ( LIS_masterproc ) then
     allocate(gtmp1(LIS_rc%gnc(n)*LIS_rc%gnr(n)))
     do r=1,LIS_rc%gnr(n)
        do c=1,LIS_rc%gnc(n)
           gid = c+(r-1)*LIS_rc%gnc(n)
           gtmp1(gid) = gtmp(c,r)
        enddo
     enddo

      ! Note passing string of defined points only to output
      ! because bitmap in GRIB-2 file will fill in the rest.

      ! Populate message with a sample file initially.
     call grib_new_from_samples(igrib,"GRIB2",iret)
!     call grib_new_from_samples(igrib,"reduced_gg_sfc_jpeg_grib2",iret)
     call LIS_verify(iret, 'grib_new_from_sample failed in LIS_historyMod')

! Section 0: Indicator     

     call grib_set(igrib,'discipline',gribDis,iret)
     call LIS_verify(iret,'grib_set:discipline failed in LIS_historyMod')

! Section 1: Identification

     call grib_set(igrib,'centre',LIS_rc%grib_center_id,iret)
     call LIS_verify(iret,'grib_set:centre failed in LIS_historyMod')
     call grib_set(igrib,'subCentre',LIS_rc%grib_subcenter_id,iret)
     call LIS_verify(iret,'grib_set:subCentre failed in LIS_historyMod')
     call grib_set(igrib,'tablesVersion',LIS_rc%grib_table,iret)
     call LIS_verify(iret,'grib_set:table2version failed in LIS_historyMod')
      ! Hard-coded: significance of reference time 0=Analysis, 1.2.table
     call grib_set(igrib,'significanceOfReferenceTime',0,iret)
     call LIS_verify(iret,'grib_set:significanceOfReferenceTime failed in LIS_historyMod')
      ! Reference time is output file time stamp
     da1=LIS_rc%da
     mo1=LIS_rc%mo
     yr1=LIS_rc%yr
     
     write(unit=date,fmt='(i4.4,i2.2,i2.2)') yr1,mo1,da1
     read(date,'(I8)') idate
     
     call grib_set(igrib,'dataDate',idate,iret)
     call LIS_verify(iret, 'grib_set:dataDate failed in LIS_historyMod')

     hr1=LIS_rc%hr
     mn1=LIS_rc%mn

     write(unit=date,fmt='(i2.2,i2.2)') hr1,mn1
     read(date,'(I4)') idate1

     call grib_set(igrib,'dataTime',idate1,iret)
     call LIS_verify(iret, 'grib_set:dataTime failed in LIS_historyMod')
      ! Hard-coded: production status of data 2=Research products, 1.3.table
     call grib_set(igrib,'productionStatusOfProcessedData',2,iret)
     call LIS_verify(iret,'grib_set:productionStatusOfProcessedData failed in LIS_historyMod')
      ! Hard-coded: type of data 0=Analysis, 1.4.table
     call grib_set(igrib,'typeOfProcessedData',0,iret)
     call LIS_verify(iret,'grib_set:typeOfProcessedData failed in LIS_historyMod')
     call grib_set(igrib,'stepType',sType, iret)
     call LIS_verify(iret,'grib_set:stepType failed in LIS_historyMod')

! Section 2: Local Use Section (Optional) --none for now

! Section 3: Grid

      ! Grid definition template number 0=Lat-long; 3.1.table 
     call grib_set(igrib,'gridDefinitionTemplateNumber',LIS_rc%grib_grid_id,iret)
     call LIS_verify(iret,'grib_set:gridDefinitionTemplateNumber failed in LIS_historyMod')
      ! Hard-coded: shape of the Earth 0=radius = 6,367,470.0 m; 3.2.table 
     call grib_set(igrib,'shapeOfTheEarth',0,iret)
     call LIS_verify(iret,'grib_set:shapeOfTheEarth failed in LIS_historyMod')

     call grib_set(igrib,'swapScanningLat',1, iret)
     call LIS_verify(iret,'grib_set:swapScanningLat failed in LIS_historyMod')

     call grib_set(igrib,'Ni',LIS_rc%gnc(n),iret)
     call LIS_verify(iret, 'grib_set:Ni failed in LIS_historyMod')
     
     call grib_set(igrib,'Nj',LIS_rc%gnr(n),iret)
     call LIS_verify(iret, 'grib_set:Ni failed in LIS_historyMod')
     
     call ij_to_latlon(LIS_domain(n)%lisproj,float(LIS_rc%gnc(n)),&
          float(LIS_rc%gnr(n)),lat_ur,lon_ur)      
     call ij_to_latlon(LIS_domain(n)%lisproj,1.0, 1.0, &
          lat_ll,lon_ll)      
     
     call grib_set(igrib,'latitudeOfFirstGridPointInDegrees',lat_ll,iret)
     call LIS_verify(iret, 'grib_set:latitudeOfFirstGridPointInDegrees failed in LIS_historyMod')
     
     call grib_set(igrib,'longitudeOfFirstGridPointInDegrees',lon_ll,iret)
     call LIS_verify(iret, 'grib_set:longitudeOfFirstGridPointInDegrees failed in LIS_historyMod')
     
     call grib_set(igrib,'latitudeOfLastGridPointInDegrees',lat_ur,iret)
     call LIS_verify(iret, 'grib_set:latitudeOfLastGridPointInDegrees failed in LIS_historyMod')
     
     call grib_set(igrib,'longitudeOfLastGridPointInDegrees',lon_ur,iret)
     call LIS_verify(iret, 'grib_set:longitudeOfLastGridPointInDegrees failed in LIS_historyMod')

     if (LIS_rc%lis_map_proj.eq."latlon") then 
        call grib_set(igrib,'gridType','regular_ll',iret)
        call LIS_verify(iret,'grib_set: gridType failed in LIS_historyMod')
        
        call grib_set(igrib,'iDirectionIncrementInDegrees',LIS_rc%gridDesc(n,9),iret)
        call LIS_verify(iret,'grib_set:iDirectionIncrementInDegrees failed in LIS_historyMod')
        
        call grib_set(igrib,'jDirectionIncrementInDegrees',LIS_rc%gridDesc(n,10),iret)
        call LIS_verify(iret,'grib_set:jDirectionIncrementInDegrees failed in LIS_historyMod')
        
     elseif (LIS_rc%lis_map_proj.eq. "polar") then ! for polar stereographic
        call grib_set(igrib,'gridType','polar_stereographic',iret)
        call LIS_verify(iret,'grib_set: gridType failed in LIS_historyMod')
        ! IF LAMBERT CONFORMAL PROJECTION  
     elseif (LIS_rc%lis_map_proj .eq."lambert") then
        call grib_set(igrib,'gridType','lambert',iret)
        call LIS_verify(iret,'grib_set: gridType failed in LIS_historyMod')
        call grib_set(igrib,'Nx',LIS_rc%gnc(n),iret)
        call LIS_verify(iret,'grib_set: Nx failed in LIS_historyMod')
        call grib_set(igrib,'Ny',LIS_rc%gnr(n),iret)
        call LIS_verify(iret,'grib_set: Ny failed in LIS_historyMod')
        call grib_set(igrib,'latitudeOfFirstGridPoint',&
             LIS_domain(n)%stlat*1000,iret)
        call LIS_verify(iret,'grib_set: latitudeOfFirstGridPoint failed in LIS_historyMod')
        call grib_set(igrib,'longitudeOfFirstGridPoint',&
             LIS_domain(n)%stlon*1000,iret)
        call LIS_verify(iret,'grib_set: longitudeOfFirstGridPoint failed in LIS_historyMod')
        call grib_set(igrib,'LoV',LIS_domain(n)%truelon*1000,iret)
        call LIS_verify(iret,'grib_set: LoV failed in LIS_historyMod')
        call grib_set(igrib,'DxInMetres',LIS_domain(n)%dx,iret)
        call LIS_verify(iret,'grib_set: DxInMetres failed in LIS_historyMod')
        call grib_set(igrib,'DyInMetres',LIS_domain(n)%dy,iret)
        call LIS_verify(iret,'grib_set: DyInMetres failed in LIS_historyMod')
        call grib_set(igrib,'Latin1',LIS_domain(n)%truelat1*1000,iret)
        call LIS_verify(iret,'grib_set: Latin1 failed in LIS_historyMod')
        call grib_set(igrib,'Latin2',LIS_domain(n)%truelat2*1000,iret)
        call LIS_verify(iret,'grib_set: Latin2 failed in LIS_historyMod')

        ! These are the default values for earthIsOblate, uvRelativeToGrid,
        ! iScansNegatively, jScansPositively, and jPointsAreConsecutive.
        ! These defaults seem reasonable for LIS.  They are included here
        ! to expose them, should they be needed in the future.
        !
        ! Assume that the Earth is a sphere
        call grib_set(igrib,'earthIsOblate',0,iret)
        call LIS_verify(iret,'grib_set: earthIsOblate failed in LIS_historyMod')
        ! u and v components are easterly and northerly
        call grib_set(igrib,'uvRelativeToGrid',0,iret)
        call LIS_verify(iret,'grib_set: uvRelativeToGrid failed in LIS_historyMod')
        call grib_set(igrib,'iScansNegatively',0,iret)
        call LIS_verify(iret,'grib_set: iScansNegatively failed in LIS_historyMod')
        call grib_set(igrib,'jScansPositively',1,iret)
        call LIS_verify(iret,'grib_set: jScansPositively failed in LIS_historyMod')
        call grib_set(igrib,'jPointsAreConsecutive',0,iret)
        call LIS_verify(iret,'grib_set: jPointsAreConsecutive failed in LIS_historyMod')
        ! I am not sure how to set projectionCenterFlag.  Its default
        ! value is 0.
        call grib_set(igrib,'projectionCenterFlag',0,iret)
        call LIS_verify(iret,'grib_set: projectionCenterFlag failed in LIS_historyMod')
        ! I am not sure how to set latitudeOfSouthernPole and
        ! longitudeOfSouthernPole.  They default to 0.
        !call grib_set(igrib,'latitudeOfSouthernPole',0,iret)
        !call grib_set(igrib,'longitudeOfSouthernPole',0,iret)

        ! IF MERCATOR PROJECTION  
     elseif (LIS_rc%lis_map_proj .eq. "mercator") then
        
        call grib_set(igrib,'gridType','mercator',iret)
        call LIS_verify(iret,'grib_set: gridType failed in LIS_historyMod')
        
     elseif (LIS_rc%lis_map_proj .eq. "UTM") then
        
        call grib_set(igrib,'gridType','UTM',iret)
        call LIS_verify(iret,'grib_set: gridType failed in LIS_historyMod')
     elseif (LIS_rc%lis_map_proj .eq. "gaussian") then
        
        call grib_set(igrib,'gridType','regular_gg',iret)
        call LIS_verify(iret,'grib_set: gridType failed in LIS_historyMod')
     else  !Unsupported Map Projection for GRIB output
        
        message(1)='program:  LIS_historyMod'
        message(2)=' subroutine:  writevar_grib2_withstats_real'
        message(3)='  Unsupported map projection for GRIB1 output!'
        call lis_abort(message)
        stop
        
     endif
     
! Section 4: Product Definition Section

     call grib_set(igrib,'productDefinitionTemplateNumber',pdTemplate, iret)
     call LIS_verify(iret,'grib_set:productDefinitionTemplateNumber failed in LIS_historyMod')
     call grib_set(igrib,'parameterCategory',gribCat, iret)
     call LIS_verify(iret,'grib_set:parameterCategory failed in LIS_historyMod')
     call grib_set(igrib,'parameterNumber',gribid, iret)
     call LIS_verify(iret,'grib_set:parameterNumber failed in LIS_historyMod')
     !Hard-coded: Type of generating process 0=Analysis, 4.3.table
     call grib_set(igrib,'typeOfGeneratingProcess',0, iret)
     call LIS_verify(iret,'grib_set:typeOfGeneratingProcess failed in LIS_historyMod')
     call grib_set(igrib,'generatingProcessIdentifier',LIS_rc%grib_process_id,iret)
     call LIS_verify(iret,'grib_set:generatingProcessIdentifier failed in LIS_historyMod')
     call grib_set(igrib,'indicatorOfUnitOfTimeRange',time_unit, iret)
     call LIS_verify(iret,'grib_set:indicatorOfUnitOfTimeRange failed in LIS_historyMod')
     if ( sType .eq. 'instant' ) then 
        ! no need to specify statistical information template.4.statistcal.def
     else
      call grib_set(igrib,'typeOfStatisticalProcessing',sType, iret)
      call LIS_verify(iret,'grib_set:typeOfStatisticalProcessing failed in LIS_historyMod')
      ! Hard-coded: Type of time increment between successive fields used in the
      ! statistical processing (4.11.table)
      ! 6=local use for the backward (past) avg/accum/max/min in LIS
      call grib_set(igrib,'typeOfTimeIncrement',6, iret)
      call LIS_verify(iret,'grib_set:typeOfTimeIncrement failed in LIS_historyMod')
      call grib_set(igrib,'indicatorOfUnitForTimeRange',time_unit, iret)
      call LIS_verify(iret,'grib_set:indicatorOfUnitForTimeRange failed in LIS_historyMod')
      call grib_set(igrib,'lengthOfTimeRange',timeRange, iret)
      call LIS_verify(iret,'grib_set:lengthOfTimeRange failed in LIS_historyMod')
      call grib_set(igrib,'indicatorOfUnitForTimeIncrement',time_unit, iret)
      call LIS_verify(iret,'grib_set:indicatorOfUnitForTimeIncrement failed in LIS_historyMod')
      ! Hard-coded: Time increment between successive fields, in units defined
      ! by the previous Octets.  0 means that the statistical processing is the 
      ! result of a continuous processes, not the processing of a number of
      ! descrete samples.
      call grib_set(igrib,'timeIncrement',0, iret)
      call LIS_verify(iret,'grib_set:timeIncrement failed in LIS_historyMod')
     endif
     
     ! First and second surface types need to be set prior to scale and depth
     ! topLevel and bottomLevel or level will be derived by the settings below.
     ! Levels other than Surface and Soil layers are not considered yet--hkb
     call grib_set(igrib,'typeOfFirstFixedSurface',gribSfc, iret)
     call LIS_verify(iret,'grib_set:typeOfFirstFixedSurface failed in LIS_historyMod')
     if ( gribSfc .eq. 106 ) then   ! soil layers
      call grib_set(igrib,'typeOfSecondFixedSurface',gribSfc, iret)
      call LIS_verify(iret,'grib_set:typeOfFirstFixedSurface failed in LIS_historyMod')
     ! Removed Hard-coded scale: depscale is passed from writeSingleGrib2Var
      call grib_set(igrib,'scaleFactorOfFirstFixedSurface',depscale, iret)
      call LIS_verify(iret,'grib_set:scaledFactorOfFirstFixedSurface failed in LIS_historyMod')
      call grib_set(igrib,'scaledValueOfFirstFixedSurface',toplev(1), iret)
      call LIS_verify(iret,'grib_set:scaledValueOfFirstFixedSurface failed in LIS_historyMod')
      call grib_set(igrib,'scaleFactorOfSecondFixedSurface',depscale, iret)
      call LIS_verify(iret,'grib_set:scaledFactorOfFirstFixedSurface failed in LIS_historyMod')
      call grib_set(igrib,'scaledValueOfSecondFixedSurface',botlev(1), iret)
      call LIS_verify(iret,'grib_set:scaledValueOfSecondFixedSurface failed in LIS_historyMod')
     elseif ( gribSfc .eq. 1 ) then    ! surface
      call grib_set(igrib,'typeOfSecondFixedSurface',255, iret)
      call LIS_verify(iret,'grib_set:typeOfFirstFixedSurface failed in LIS_historyMod')
      call grib_set(igrib,'scaleFactorOfFirstFixedSurface',0, iret)
      call LIS_verify(iret,'grib_set:scaledFactorOfFirstFixedSurface failed in LIS_historyMod')
      call grib_set(igrib,'scaledValueOfFirstFixedSurface',toplev(1), iret)
      call LIS_verify(iret,'grib_set:scaledValueOfFirstFixedSurface failed in LIS_historyMod')

      call grib_set(igrib,'scaleFactorOfSecondFixedSurface',255, iret)
      call LIS_verify(iret,'grib_set:scaledFactorOfFirstFixedSurface failed in LIS_historyMod')
      call grib_set(igrib,'scaledValueOfSecondFixedSurface',255, iret)
      call LIS_verify(iret,'grib_set:scaledValueOfSecondFixedSurface failed in LIS_historyMod')
     else   ! 114 (snow level) or old 112 ??
       write(LIS_logunit,*) 'Warning: special surface type !! '//&
                     'verify scale/depth for ',gribSfc
      call grib_set(igrib,'typeOfSecondFixedSurface',gribSfc, iret)
      call LIS_verify(iret,'grib_set:typeOfFirstFixedSurface failed in LIS_historyMod')
      call grib_set(igrib,'scaleFactorOfFirstFixedSurface',0, iret)
      call LIS_verify(iret,'grib_set:scaledFactorOfFirstFixedSurface failed in LIS_historyMod')
      call grib_set(igrib,'scaledValueOfFirstFixedSurface',toplev(1), iret)
      call LIS_verify(iret,'grib_set:scaledValueOfFirstFixedSurface failed in LIS_historyMod')

      call grib_set(igrib,'scaleFactorOfSecondFixedSurface',0, iret)
      call LIS_verify(iret,'grib_set:scaledFactorOfFirstFixedSurface failed in LIS_historyMod')
      call grib_set(igrib,'scaledValueOfSecondFixedSurface',botlev(1), iret)
      call LIS_verify(iret,'grib_set:scaledValueOfSecondFixedSurface failed in LIS_historyMod')
     endif

! Section 5: Data Representation

     call grib_set(igrib,'packingType',LIS_rc%grib_packing_type,iret)
     call LIS_verify(iret, 'grib_set:packingType failed in LIS_historyMod')
     call grib_set(igrib, 'missingValue',LIS_rc%udef,iret)
     call LIS_verify(iret, 'grib_set:missingValue failed in LIS_historyMod')
     
! Should not need to fix the "num bits" value for each parameter
! if the "decimalPrecision" (aka, "DecScale") is set properly. - dmm
!     call grib_set(igrib, 'bitsPerValue',12,iret)
!     call LIS_verify(iret, 'grib_set:bitsPerValue failed in LIS_historyMod')

! Set the "decimalPrecision" (aka, "DecScale") based on the
! gribSF (grib scale factor) set in the MODEL OUTPUT TBL. - dmm
     gribSFtemp = gribSF
     decimalPrecision = 0
     do while (gribSFtemp.ge.10)
        decimalPrecision = decimalPrecision + 1
        gribSFtemp = gribSFtemp / 10
     enddo
     call grib_set(igrib, 'decimalPrecision',decimalPrecision,iret)
     call LIS_verify(iret, 'grib_set:decimalPrecision failed in LIS_historyMod')

! Section 6: Bit-Map

     call grib_set(igrib, 'bitmapPresent',1,iret)
     call LIS_verify(iret, 'grib_set:bitmapPresent failed in LIS_historyMod')
     
     call grib_set(igrib,'values',gtmp1,iret)
     call LIS_verify(iret, 'grib_set:values failed in LIS_historyMod')
     
     call grib_write(igrib,ftn,iret)
     call LIS_verify(iret, 'grib_write failed in LIS_historyMod')
     
     call grib_release(igrib,iret)
     call LIS_verify(iret,'grib_release failed in LIS_historyMod')

     call write_stats(gtmp, LIS_rc%gnc(n)*LIS_rc%gnr(n), &
          mvar, ftn_stats, form)
     
     deallocate(gtmp)
     deallocate(gtmp1)
  endif
#endif
          
end subroutine writevar_grib2_withstats_real

!BOP
! !ROUTINE: LIS_grid2tile
! \label{LIS_grid2tile}
!
! !INTERFACE:
  subroutine LIS_grid2tile(n,gvar,tvar)
! !USES:

    implicit none
! !ARGUMENTS:     
    integer, intent(in) :: n
    real                :: tvar(LIS_rc%ntiles(n))
    real                :: gvar(LIS_rc%lnc(n),LIS_rc%lnr(n))
! !DESCRIPTION:
!  This routine converts a tile space variable to the corresponding
!  grid space. The aggregation involves weighted average of each tile
!  in a grid cell based on the vegetation distribution. 
!
!  The arguments are: 
!  \begin{description}
!   \item [n]
!     index of the domain or nest.
!   \item [tvar]
!     variable dimensioned in the tile space. 
!   \item [gvar]
!     variable after converstion to the grid space
!  \end{description}
!
!EOP
    integer           :: t,c,r

    do t=1,LIS_rc%ntiles(n)
       r = LIS_domain(n)%tile(t)%row
       c = LIS_domain(n)%tile(t)%col
       tvar(t) = gvar(c,r)
    enddo
  end subroutine LIS_grid2tile


!BOP
! !ROUTINE: tile2grid_local
! \label{tile2grid_local}
!
! !INTERFACE:
  subroutine tile2grid_local(n,gvar,tvar)
! !USES:

    implicit none
! !ARGUMENTS:     
    integer, intent(in) :: n
    real              :: gvar(LIS_rc%lnc(n),LIS_rc%lnr(n))
    real, intent(in)  :: tvar(LIS_rc%ntiles(n))
! !DESCRIPTION:
!  This routine converts a tile space variable to the corresponding
!  grid space. The aggregation involves weighted average of each tile
!  in a grid cell based on the vegetation distribution. 
!
!  The arguments are: 
!  \begin{description}
!   \item [n]
!     index of the domain or nest.
!   \item [tvar]
!     variable dimensioned in the tile space. 
!   \item [gvar]
!     variable after converstion to the grid space
!  \end{description}
!
!EOP
    integer           :: i,c,r,m,t

    gvar = 0.0
    do i=1,LIS_rc%ntiles(n),LIS_rc%nensem(n)
       c = LIS_domain(n)%tile(i)%col
       r = LIS_domain(n)%tile(i)%row
       do m=1,LIS_rc%nensem(n)
          t = i+m-1
          gvar(c,r) = gvar(c,r)+&
               tvar(t)*LIS_domain(n)%tile(t)%fgrd*&
               LIS_domain(n)%tile(t)%pens
          
       enddo
    enddo
    
  end subroutine tile2grid_local

  subroutine tile2grid_global_ens(n,ensid,gvar,gvar_tile)

    implicit none
    
    integer, intent(in) :: n 
    integer, intent(in) :: ensid
    real                :: gvar(LIS_rc%gnc(n), LIS_rc%gnr(n))
    real                :: gvar_tile(LIS_rc%glbntiles_red(n))
    integer             :: global
    
    integer             :: count1
    integer             :: l,r,c,gid,stid,t, tid
    integer             :: ierr

    if(LIS_masterproc) then      
       do r=1,LIS_rc%gnr(n)
          do c=1,LIS_rc%gnc(n)
             gid = c+(r-1)*LIS_rc%gnc(n)
             stid = LIS_domain(n)%str_tind(gid)
             if(LIS_domain(n)%ntiles_pergrid(gid).gt.0) then 
                tid = stid + ensid-1
                gvar(c,r) = gvar_tile(tid) 
             endif
          enddo
       enddo
    endif

  end subroutine tile2grid_global_ens

  subroutine tile2grid_global_noens(n,gvar,gvar_tile,global)

    implicit none
    
    integer, intent(in) :: n 
    real                :: gvar(LIS_rc%gnc(n), LIS_rc%gnr(n))
    real                :: gvar_tile(LIS_rc%glbntiles_red(n))
    integer             :: global
    
    integer             :: count1
    integer             :: l,m,r,c,gid,stid,t, tid
    integer             :: ierr

    gvar = 0.0 
    if(LIS_masterproc) then      
       do r=1,LIS_rc%gnr(n)
          do c=1,LIS_rc%gnc(n)
             gid = c+(r-1)*LIS_rc%gnc(n)
             stid = LIS_domain(n)%str_tind(gid)
             if(LIS_domain(n)%ntiles_pergrid(gid).gt.0) then 
                do m=1,LIS_rc%nensem(n)
                   tid = stid + m-1
                   gvar(c,r) = gvar(c,r) + gvar_tile(tid) 
                enddo
                gvar(c,r) = gvar(c,r)/LIS_rc%nensem(n)
             endif
          enddo
       enddo
    endif

  end subroutine tile2grid_global_noens


!BOP
! !ROUTINE: LIS_patch2tile
! \label{LIS_patch2tile}
!
! !INTERFACE:
  subroutine LIS_patch2tile(n,m,tvar,pvar)
! !USES:

    implicit none
! !ARGUMENTS:     
    integer, intent(in) :: n
    integer, intent(in) :: m
    real                :: pvar(LIS_rc%npatch(n,m))
    real                :: tvar(LIS_rc%ntiles(n))
! !DESCRIPTION:
!  This routine converts a tile space variable to the corresponding
!  grid space. The aggregation involves weighted average of each tile
!  in a grid cell based on the vegetation distribution. 
!
!  The arguments are: 
!  \begin{description}
!   \item [n]
!     index of the domain or nest.
!   \item [tvar]
!     variable dimensioned in the tile space. 
!   \item [gvar]
!     variable after converstion to the grid space
!  \end{description}
!
!EOP
    integer           :: i,t,tid

    do i=1,LIS_rc%npatch(n,m)
       tid = LIS_surface(n,m)%tile(i)%tile_id
       tvar(tid) = pvar(i) 
    enddo
    
  end subroutine LIS_patch2tile

  subroutine grid2patch_local(n,m,gvar,tvar)

    implicit none
    
    integer, intent(in) :: n 
    integer, intent(in) :: m
    real                :: gvar(LIS_rc%lnc(n), LIS_rc%lnr(n))
    real                :: tvar(LIS_rc%npatch(n,m))
    integer             :: t,r,c

    do t=1,LIS_rc%npatch(n,m)
       r = LIS_surface(n, LIS_rc%lsm_index)%tile(t)%row
       c = LIS_surface(n, LIS_rc%lsm_index)%tile(t)%col
       tvar(t) = gvar(c,r)
    enddo

  end subroutine grid2patch_local

  subroutine grid2patch_global(n,m,gvar,tvar,dummy)

    implicit none
    
    integer, intent(in) :: n 
    integer, intent(in) :: m
    real                :: gvar(LIS_rc%gnc(n), LIS_rc%gnr(n))
    real                :: tvar(LIS_rc%npatch(n,m))
    real,     allocatable   :: gvar_patch(:)
    
    integer             :: count1
    integer             :: l,r,c,gid,stid,t,npatch, tid
    logical             :: dummy
    integer             :: ierr

!    if(LIS_masterproc) then        
       allocate(gvar_patch(LIS_rc%glbnpatch(n,m)))
!    else
!       allocate(gvar_patch(1))
!    endif

    if(LIS_masterproc) then      
       do r=1,LIS_rc%gnr(n)
          do c=1,LIS_rc%gnc(n)
             gid = c+(r-1)*LIS_rc%gnc(n)             
             npatch = LIS_surface(n,m)%npatch_pergrid(gid)
             stid = LIS_surface(n,m)%str_patch_ind(gid)
             do t=1,npatch
                tid = stid + t-1
                gvar_patch(tid) = gvar(c,r)
             enddo
          enddo
       enddo
    endif
!scatterv will not work since the individual patch space is ordered
!differently when subset from the global array. If we use scatterv
!we need to reorder the arrays.So for now, using the BCAST
!#if (defined SPMD)   
!    call MPI_SCATTERV(gvar_patch, LIS_tdeltas(n,:),&
!         LIS_toffsets(n,:),MPI_REAL,tvar, &
!         LIS_tdeltas(n,LIS_localPet),MPI_REAL,0,LIS_mpi_comm,ierr)
!#else 
!    tvar = gvar_patch
!#endif

#if (defined SPMD)
    call MPI_BCAST(gvar_patch, LIS_rc%glbnpatch(n,m),MPI_REAL, &
         0, LIS_mpi_comm,ierr)
#endif

    count1=1
    do r=LIS_nss_halo_ind(n,LIS_localPet+1),LIS_nse_halo_ind(n,LIS_localPet+1)
       do c=LIS_ews_halo_ind(n,LIS_localPet+1),LIS_ewe_halo_ind(n,LIS_localPet+1)
          gid = c+(r-1)*LIS_rc%gnc(n)
          npatch = LIS_surface(n,m)%npatch_pergrid(gid)
          stid = LIS_surface(n,m)%str_patch_ind(gid)
          do t=1,npatch
             tid = stid + t-1
             tvar(count1) = gvar_patch(tid) 
             count1 = count1 + 1
          enddo
       enddo
    enddo

    deallocate(gvar_patch)

  end subroutine grid2patch_global


  subroutine grid2patch_global_ens(n,m,gvar,tvar,ensmode)

    implicit none
    
    integer, intent(in) :: n 
    integer, intent(in) :: m
    real                :: gvar(LIS_rc%gnc(n), LIS_rc%gnr(n),LIS_rc%nensem(n))
    real                :: tvar(LIS_rc%npatch(n,m))
    real,     allocatable   :: gvar_patch(:)
    integer             :: ensmode
    
    integer             :: count1
    integer             :: l,r,c,gid,stid,t,npatch, tid,kk
    integer             :: ierr

!    if(LIS_masterproc) then        
       allocate(gvar_patch(LIS_rc%glbnpatch(n,m)))
!    else
!       allocate(gvar_patch(1))
!    endif
    if(LIS_masterproc) then      
       do r=1,LIS_rc%gnr(n)
          do c=1,LIS_rc%gnc(n)
!             gid = c+(r-1)*LIS_rc%gnc(n)
!             npatch = LIS_surface(n,m)%npatch_pergrid(gid)
!             stid = LIS_surface(n,m)%str_patch_ind(gid)
!             do t=1,LIS_rc%nensem(n)
!                tid = stid + t-1
!                gvar_patch(tid) = gvar(c,r,t)
!             enddo
             gid = c+(r-1)*LIS_rc%gnc(n)
             npatch = LIS_surface(n,m)%npatch_pergrid(gid)
             stid = LIS_surface(n,m)%str_patch_ind(gid)
             do t=1,npatch/LIS_rc%nensem(n)
                do kk=1,LIS_rc%nensem(n)
                   tid = stid + (t-1)*LIS_rc%nensem(n)+kk-1
                   gvar_patch(tid) = gvar(c,r,kk)
                enddo
             enddo
          enddo
       enddo
    endif

!scatterv will not work since the individual tile space is ordered
!differently when subset from the global array. If we use scatterv
!we need to reorder the arrays.So for now, using the BCAST
!#if (defined SPMD)   
!    call MPI_SCATTERV(gvar_tile, LIS_tdeltas(n,:),&
!         LIS_toffsets(n,:),MPI_REAL,tvar, &
!         LIS_tdeltas(n,LIS_localPet),MPI_REAL,0,LIS_mpi_comm,ierr)
!#else 
!    tvar = gvar_tile
!#endif

#if (defined SPMD)
    call MPI_BCAST(gvar_patch, LIS_rc%glbnpatch(n,m),MPI_REAL, &
         0, LIS_mpi_comm,ierr)
#endif

    count1=1
    do r=LIS_nss_halo_ind(n,LIS_localPet+1),LIS_nse_halo_ind(n,LIS_localPet+1)
       do c=LIS_ews_halo_ind(n,LIS_localPet+1),LIS_ewe_halo_ind(n,LIS_localPet+1)
          gid = c+(r-1)*LIS_rc%gnc(n)
          npatch = LIS_surface(n,m)%npatch_pergrid(gid)
          stid = LIS_surface(n,m)%str_patch_ind(gid)
          do t=1,npatch
             tid = stid + t-1
             tvar(count1) = gvar_patch(tid) 
             count1 = count1 + 1
          enddo
       enddo
    enddo

    deallocate(gvar_patch)

  end subroutine grid2patch_global_ens


!BOP
! !ROUTINE: LIS_writevar_spread
! \label{LIS_writevar_spread}
!
! !INTERFACE:
  subroutine LIS_writevar_spread(ftn, n, m, varid, var,v)
! !USES:
    implicit none
! !ARGUMENTS: 
    integer, intent(in) :: ftn
    integer, intent(in) :: n
    integer, intent(in) :: m
    integer, intent(in) :: varid
    real, intent(in)    :: var(LIS_rc%npatch(n,LIS_rc%lsm_index))
    integer, intent(in) :: v
!
! !DESCRIPTION:
!  Writes the innovations to a binary file in a gridded format. 
!
!  The arguments are: 
!  \begin{description}
!   \item [n]
!     index of the domain or nest.
!   \item [ftn]
!     unit number of the binary output file
!   \item [var]
!     variables being written, dimensioned in the observation space
!  \end{description}
!EOP
    real, allocatable :: gtmp(:,:)
    real, allocatable :: gtmp1(:)

    integer :: ierr
    integer :: npatch
    integer :: stid, tid
    integer :: patch_deltas
    real    :: mean_v, std_v, var_v, max_v, min_v
    integer :: i,c,r,l,t,ntiles,gid,count1

    if(LIS_rc%wopt.eq."2d gridspace") then !gridded output 
       if(LIS_masterproc) then 
          allocate(gtmp(LIS_rc%gnc(n),LIS_rc%gnr(n)))
          allocate(gtmp1(LIS_rc%glbnpatch(n,m)))
       else
          allocate(gtmp1(1))
       endif
#if (defined SPMD)      
       patch_deltas = LIS_patch_deltas(n,m,LIS_localPet)
       call MPI_GATHERV(var,patch_deltas,&
            MPI_REAL,gtmp1,LIS_patch_deltas(n,m,:),LIS_patch_offsets(n,m,:),&
            MPI_REAL,0,LIS_mpi_comm,ierr)
#else 
       gtmp1 = var
#endif

       if(LIS_masterproc) then
          count1=1
          do l=1,LIS_npes
             do r=LIS_nss_halo_ind(n,l),LIS_nse_halo_ind(n,l)
                do c=LIS_ews_halo_ind(n,l),LIS_ewe_halo_ind(n,l)
                   gid = c+(r-1)*LIS_rc%gnc(n)
                   npatch = LIS_surface(n,m)%npatch_pergrid(gid)
                   stid = LIS_surface(n,m)%str_patch_ind(gid)
                   if(r.ge.LIS_nss_ind(n,l).and.&
                        r.le.LIS_nse_ind(n,l).and.&
                        c.ge.LIS_ews_ind(n,l).and.&
                        c.le.LIS_ewe_ind(n,l))then !points not in halo

#if 0 
                      mean_v = 0 
                      var_v  = 0 

                      do t=1,npatch
                         mean_v = mean_v + gtmp1(count1)
                         var_v  = var_v + gtmp1(count1)*gtmp1(count1)
                         count1 = count1 + 1
                      enddo
                      if(npatch.gt.0) then 
                         mean_v = mean_v/npatch
                         std_v  = (var_v/npatch - mean_v*mean_v)
                         if(std_v.ge.0) then 
                            std_v = sqrt(std_v)
                         else
                            std_v = LIS_rc%udef
                         endif
                      else
                         std_v = LIS_rc%udef
                      endif
                      gtmp(c,r) = std_v
#endif
!#if 0 

                      min_v = 1000000
                      max_v = -1000000 
                      do t=1,npatch
                         if(gtmp1(count1).lt.min_v) min_v = gtmp1(count1)
                         if(gtmp1(count1).gt.max_v) max_v = gtmp1(count1)
                         count1 = count1 + 1
                      enddo                      
                      gtmp(c,r) = max_v - min_v
                      if(min_v.eq. 1000000.or.&
                           max_v.eq.-1000000 ) then 
                         gtmp(c,r) = LIS_rc%udef
                      endif
!#endif                      
                   else
                      count1 = count1 + npatch
                   endif
                enddo
             enddo
          enddo
          
#if (defined USE_NETCDF3 || defined USE_NETCDF4)
          ierr = nf90_put_var(ftn,varid,gtmp,(/1,1,v/),&
               (/LIS_rc%gnc(n),LIS_rc%gnr(n),1/))
#endif
       end if
    else
       write(LIS_logunit,*) '[ERR] Writing ensemble spread output is supported '
       write(LIS_logunit,*) '[ERR] only in "2d gridspace"'
       call LIS_endrun()
    endif
  end subroutine LIS_writevar_spread


!BOP
! !ROUTINE: LIS_writevar_incr
! \label{LIS_writevar_incr}
!
! !INTERFACE:
  subroutine LIS_writevar_incr(ftn, n, m, varid, var,v)
! !USES:
    implicit none
! !ARGUMENTS: 
    integer, intent(in) :: ftn
    integer, intent(in) :: n
    integer, intent(in) :: m
    integer, intent(in) :: varid
    real, intent(in)    :: var(LIS_rc%npatch(n,LIS_rc%lsm_index))
    integer, intent(in) :: v
!
! !DESCRIPTION:
!  Writes the analysis increments to a gridded output file
!
!  The arguments are: 
!  \begin{description}
!   \item [n]
!     index of the domain or nest.
!   \item [ftn]
!     unit number of the binary output file
!   \item [var]
!     variables being written, dimensioned in the observation space
!  \end{description}
!EOP
    real, allocatable :: gtmp(:,:)
    real, allocatable :: gtmp1(:)

    integer :: ierr
    integer :: npatch
    integer :: stid, tid
    integer :: patch_deltas
    real    :: mean_v, std_v, var_avg
    integer :: i,c,r,l,t,ntiles,gid,count1

    if(LIS_rc%wopt.eq."2d gridspace") then !gridded output 
       if(LIS_masterproc) then 
          allocate(gtmp(LIS_rc%gnc(n),LIS_rc%gnr(n)))
          allocate(gtmp1(LIS_rc%glbnpatch(n,m)))
       else
          allocate(gtmp1(1))
       endif
#if (defined SPMD)      
       patch_deltas = LIS_patch_deltas(n,m,LIS_localPet)
       call MPI_GATHERV(var,patch_deltas,&
            MPI_REAL,gtmp1,LIS_patch_deltas(n,m,:),LIS_patch_offsets(n,m,:),&
            MPI_REAL,0,LIS_mpi_comm,ierr)
#else 
       gtmp1 = var
#endif

       if(LIS_masterproc) then
          count1=1
          do l=1,LIS_npes
             do r=LIS_nss_halo_ind(n,l),LIS_nse_halo_ind(n,l)
                do c=LIS_ews_halo_ind(n,l),LIS_ewe_halo_ind(n,l)
                   gid = c+(r-1)*LIS_rc%gnc(n)
                   npatch = LIS_surface(n,m)%npatch_pergrid(gid)
                   stid = LIS_surface(n,m)%str_patch_ind(gid)
                   if(r.ge.LIS_nss_ind(n,l).and.&
                        r.le.LIS_nse_ind(n,l).and.&
                        c.ge.LIS_ews_ind(n,l).and.&
                        c.le.LIS_ewe_ind(n,l))then !points not in halo

                      var_avg = 0.0
                      
                      do t=1,npatch
                         var_avg = var_avg + gtmp1(count1)
                         count1 = count1 + 1                         
                      enddo                      
                      if(npatch.gt.0) then 
                         gtmp(c,r) = var_avg/npatch
                      else
                         gtmp(c,r) = LIS_rc%udef
                      endif
                   else
                      count1 = count1 + npatch
                   endif
                enddo
             enddo
          enddo
          
#if (defined USE_NETCDF3 || defined USE_NETCDF4)
          ierr = nf90_put_var(ftn,varid,gtmp,(/1,1,v/),&
               (/LIS_rc%gnc(n),LIS_rc%gnr(n),1/))
#endif
       end if
    else
       write(LIS_logunit,*) '[ERR] writing ensemble incr output is supported '
       write(LIS_logunit,*) '[ERR] only in "2d gridspace"'
       call LIS_endrun()
    endif
  end subroutine LIS_writevar_incr

!BOP
!
! !ROUTINE: stats
! \label{stats}
!
! !DESCRIPTION:
!  Calculates some diagnostic statistics for a given variable for model
!  output. The routine provides statistics such as mean, standard 
!  deviation, minimum and maximum values of a given variable. 
!
! !REVISION HISTORY:
!  Nov 11 1999:  Jon Radakovich; Initial code
! 
! !INTERFACE:
  subroutine stats(var,udef,ntiles,mean,stdev,min,max)
! !ARGUMENTS: 
    integer, intent(in) :: ntiles
    real, intent(in)    :: var(ntiles), udef
    real, intent(out)   :: mean,stdev,min,max
!EOP
    integer :: t, count1
    real :: dev, vsum

    vsum=0.
    mean=0.
    dev=0.
    stdev=0.
    min=100000.
    max=-100000.
    count1 = 0 
    do t=1,ntiles
       if(var(t).ne.udef)then
          count1 = count1 +1
          vsum=vsum+var(t)
          if(var(t).gt.max)max=var(t)
          if(var(t).lt.min)min=var(t)
       endif
    enddo
    if(vsum.eq.0.)then
       max=0.
       min=0.
    endif
    if(count1 .ge.1) then 
       mean=vsum/float(count1)
    else
       mean = 0 
    endif
    count1 = 0 
    do t=1,ntiles
       if(var(t).ne.udef)then
          count1 = count1 + 1
          dev=dev+(var(t)-mean)**2
       endif
    enddo
    if(count1 .gt.1) then 
       stdev=(dev*(float(count1)-1)**(-1))**(0.5)
    else
       stdev = 0
    endif
    return
  end subroutine stats

!BOP
!
! !ROUTINE: stats_ens
! \label{stats_ens}
!
! !DESCRIPTION:
!  Calculates some diagnostic statistics for a given variable for model
!  output. The routine provides statistics such as mean, standard 
!  deviation, minimum and maximum values of a given variable. 
!
! !REVISION HISTORY:
!  Nov 11 1999:  Jon Radakovich; Initial code
! 
! !INTERFACE:
  subroutine stats_ens(var,udef,nc,nr,nensem,mean,stdev,min,max)
! !ARGUMENTS: 
    integer, intent(in) :: nc,nr,nensem
    real, intent(in)    :: var(nc,nr,nensem), udef
    real, intent(out)   :: mean,stdev,min,max
!EOP
    integer :: c,r,m, count1
    real :: dev, vsum

    vsum=0.
    mean=0.
    dev=0.
    stdev=0.
    min=100000.
    max=-100000.
    count1 = 0 
    do m=1,nensem
       do r=1,nr
          do c=1,nc
             if(var(c,r,m).ne.udef)then
                count1 = count1 +1
                vsum=vsum+var(c,r,m)
                if(var(c,r,m).gt.max)max=var(c,r,m)
                if(var(c,r,m).lt.min)min=var(c,r,m)
             endif
          enddo
       enddo
    enddo

    if(vsum.eq.0.)then
       max=0.
       min=0.
    endif
    if(count1 .ge.1) then 
       mean=vsum/float(count1)
    else
       mean = 0 
    endif
    count1 = 0 
    do m=1,nensem
       do r=1,nr
          do c=1,nc
             if(var(c,r,m).ne.udef)then
                count1 = count1 + 1
                dev=dev+(var(c,r,m)-mean)**2
             endif
          enddo
       enddo
    enddo
    if(count1 .gt.1) then 
       stdev=(dev*(float(count1)-1)**(-1))**(0.5)
    else
       stdev = 0
    endif
    return
  end subroutine stats_ens
  
!BOP
!
! !ROUTINE: stats_da
! \label{stats_da}
!
! !DESCRIPTION:
!  Calculates some diagnostic statistics for a given variable for 
!  data assimilation output. The routine provides statistics 
!  such as mean, standard deviation, minimum and maximum values 
!  and spread of a given variable. 
!
! !REVISION HISTORY:
!  aug 22 2006:  Sujay Kumar; Initial code
! 
! !INTERFACE:
  subroutine stats_da(var,udef,ntiles,mean,spread, stdev,min,max)
! !ARGUMENTS: 
    integer, intent(in) :: ntiles
    real, intent(in)    :: var(ntiles), udef
    real, intent(out)   :: mean,stdev,min,max,spread
!EOP
    integer :: t, count1
    real :: dev, vsum

    vsum=0.
    mean=0.
    dev=0.
    stdev=0.
    min=100000.
    max=-100000.
    count1 = 0 
    do t=1,ntiles
       if(var(t).ne.udef)then
          count1 = count1 +1
          vsum=vsum+var(t)
          if(var(t).gt.max)max=var(t)
          if(var(t).lt.min)min=var(t)
       endif
    enddo
    if(vsum.eq.0.)then
       max=0.
       min=0.
    endif
    if(count1 .ge.1) then 
       mean=vsum/float(count1)
    else
       mean = 0 
    endif
    count1 = 0 
    do t=1,ntiles
       if(var(t).ne.udef)then
          count1 = count1 + 1
          dev=dev+(var(t)-mean)**2
       endif
    enddo
    if(count1 .gt.1) then 
       stdev=(dev*(float(count1)-1)**(-1))**(0.5)
    else
       stdev = 0
    endif
    !  spread = max-min
    spread = dev
    return
  end subroutine stats_da

!BOP
!
! !ROUTINE: write_stats
! \label{write_stats}
!
! !REVISION HISTORY:
!  29 Oct 2008:  James Geiger; Initial code
! 
! !INTERFACE: 
subroutine write_stats(var, size, mvar, ftn_stats, form)
! !USES: 

! !ARGUMENTS: 

   implicit none

   real, dimension(*), intent(in) :: var
   integer, intent(in) :: size
   character (len=*)   :: mvar
   integer, intent(in) :: ftn_stats
   integer, intent(in) :: form
!
! !DESCRIPTION:
!  Top level call to write statistics to the STATS file.
!  The arguments are:
!  \begin{description}
!   \item [var]
!     output data to process
!   \item [size]
!     size of array var
!   \item[mvar]
!     name of the variable being written
!   \item [ftn\_stats]
!     unit number of the ASCII text statistics file
!   \item[form]
!     format to be used in the stats file (1-decimal format, 
!     2-scientific format)
!  \end{description}
!EOP


   real :: vmean,vstdev,vmin,vmax

   if ( LIS_rc%sout ) then
      call stats(var, LIS_rc%udef, size, vmean, vstdev, vmin, vmax)

      if ( form == 1 ) then 
         write(ftn_stats,999) mvar,vmean,vstdev,vmin,vmax
      elseif ( form == 2 ) then 
         write(ftn_stats,998) mvar,vmean,vstdev,vmin,vmax
      endif
      call lis_flush(ftn_stats)
   endif

998 FORMAT(1X,A18,4E14.3)
999 FORMAT(1X,A18,4F14.3)

end subroutine write_stats

!BOP
!
! !ROUTINE: LIS_gather_tiled_vector_output
! \label{LIS_gather_tiled_vector_output}
!
! !REVISION HISTORY:
!  30 Jan 2009:  Sujay Kumar; Initial code
! 
! !INTERFACE:
subroutine LIS_gather_tiled_vector_output(n, gtmp, var)
! !USES: 

! !ARGUMENTS: 

   implicit none

   integer                       :: n
   real, allocatable             :: gtmp(:)
   real, intent(in)              :: var(LIS_rc%ntiles(n))

! !DESCRIPTION:
! This routine gathers the output data into a tiled 1d array.
!
! This process aggregates the variable into a tile space. 
!
! This process accounts for the halo.
!
! The arguments are:
!  \begin{description}
!   \item [n]
!     index of the current nest
!   \item [gtmp]
!     return array for the tiled output data
!   \item [var]
!     output data to process
!  \end{description}
!EOP

    real, allocatable :: gtmp1(:)
    integer :: count1 ,c,r,ntiles,t,gid,stid,tid,l
    integer :: tdeltas
    integer :: ierr
    
    if(LIS_masterproc) then 
       allocate(gtmp(LIS_rc%glbntiles_red(n)))
       allocate(gtmp1(LIS_rc%glbntiles(n)))
    else
       allocate(gtmp(1))
       allocate(gtmp1(1))
    endif
#if (defined SPMD)      
    tdeltas = LIS_tdeltas(n,LIS_localPet)
    call MPI_GATHERV(var,tdeltas,&
         MPI_REAL,gtmp1,LIS_tdeltas(n,:),LIS_toffsets(n,:),MPI_REAL,0,LIS_mpi_comm,ierr)
#else 
    gtmp1 = var
#endif
    if(LIS_masterproc) then 
       count1=1
       do l=1,LIS_npes
          do r=LIS_nss_halo_ind(n,l),LIS_nse_halo_ind(n,l)
             do c=LIS_ews_halo_ind(n,l),LIS_ewe_halo_ind(n,l)
                gid = c+(r-1)*LIS_rc%gnc(n)
                ntiles = LIS_domain(n)%ntiles_pergrid(gid)
                stid = LIS_domain(n)%str_tind(gid)
                if(r.ge.LIS_nss_ind(n,l).and.&
                     r.le.LIS_nse_ind(n,l).and.&
                     c.ge.LIS_ews_ind(n,l).and.&
                     c.le.LIS_ewe_ind(n,l))then !points not in halo
                   do t=1,ntiles
                      tid = stid + t-1
                      gtmp(tid) = gtmp1(count1)
                      count1 = count1 + 1
                   enddo
                else
                   count1 = count1 + ntiles
                endif
             enddo
          enddo
       enddo
    endif
    deallocate(gtmp1)
 end subroutine LIS_gather_tiled_vector_output


!BOP
!
! !ROUTINE: LIS_gather_tiled_vector_withhalo_output
! \label{LIS_gather_tiled_vector_withhalo_output}
!
! !REVISION HISTORY:
!  30 Jan 2009:  Sujay Kumar; Initial code
! 
! !INTERFACE:
subroutine LIS_gather_tiled_vector_withhalo_output(n, gtmp, var)
! !USES: 

! !ARGUMENTS: 

   implicit none

   integer                       :: n
   real, allocatable                :: gtmp(:)
   real, intent(in)             :: var(LIS_rc%ntiles(n))
! !DESCRIPTION:
! This routine gathers the output data into a tiled 1d array.
!
! This process aggregates the variable into a tile space. 
!
! This process accounts for the halo.
!
! The arguments are:
!  \begin{description}
!   \item [n]
!     index of the current nest
!   \item [gtmp]
!     return array for the tiled output data
!   \item [var]
!     output data to process
!  \end{description}
!EOP

    real, allocatable :: gtmp1(:)
    integer :: count1 ,c,r,ntiles,t,gid,stid,tid,l
    integer :: tdeltas
    integer :: ierr
    
    if(LIS_masterproc) then 
       allocate(gtmp(LIS_rc%glbntiles(n)))
       allocate(gtmp1(LIS_rc%glbntiles(n)))
    else
       allocate(gtmp1(1))
    endif
#if (defined SPMD)
    tdeltas = LIS_tdeltas(n,LIS_localPet)
    call MPI_GATHERV(var,tdeltas,&
         MPI_REAL,gtmp1,LIS_tdeltas(n,:),LIS_toffsets(n,:),MPI_REAL,0,LIS_mpi_comm,ierr)
#else 
    gtmp1 = var
#endif
    if(LIS_masterproc) then 
       count1=1
       do l=1,LIS_npes
          do r=LIS_nss_halo_ind(n,l),LIS_nse_halo_ind(n,l)
             do c=LIS_ews_halo_ind(n,l),LIS_ewe_halo_ind(n,l)
                gid = c+(r-1)*LIS_rc%gnc(n)
                ntiles = LIS_domain(n)%ntiles_pergrid(gid)
                stid = LIS_domain(n)%str_tind(gid)
!                if(r.ge.LIS_nss_ind(n,l).and.&
!                     r.le.LIS_nse_ind(n,l).and.&
!                     c.ge.LIS_ews_ind(n,l).and.&
!                     c.le.LIS_ewe_ind(n,l))then !points not in halo
                do t=1,ntiles
                   tid = stid + t-1
                   gtmp(tid) = gtmp1(count1)
                   count1 = count1 + 1
                enddo
!                else
!                   count1 = count1 + ntiles
!                endif
             enddo
          enddo
       enddo
    endif
    deallocate(gtmp1)
  end subroutine LIS_gather_tiled_vector_withhalo_output

!BOP
!
! !ROUTINE: LIS_gather_patch_vector_output
! \label{LIS_gather_patch_vector_output}
!
! !REVISION HISTORY:
!  30 Jan 2009:  Sujay Kumar; Initial code
! 
! !INTERFACE:
subroutine LIS_gather_patch_vector_output(n, m, gtmp, var)
! !USES: 

! !ARGUMENTS: 
   implicit none

   integer                       :: n
   integer                       :: m
   real, allocatable             :: gtmp(:)
   real, intent(in)              :: var(LIS_rc%npatch(n,m))

! !DESCRIPTION:
! This routine gathers the output data into a patch 1d array.
!
! This process aggregates the variable into a tile space. 
!
! This process accounts for the halo.
!
! The arguments are:
!  \begin{description}
!   \item [n]
!     index of the current nest
!   \item [gtmp]
!     return array for the patch output data
!   \item [var]
!     output data to process
!  \end{description}
!EOP

    real, allocatable :: gtmp1(:)
    integer :: patch_deltas
    integer :: count1 ,c,r,npatch,t,gid,stid,tid,l
    integer :: ierr
    
    if(LIS_masterproc) then 
       allocate(gtmp(LIS_rc%glbnpatch_red(n,m)))
       allocate(gtmp1(LIS_rc%glbnpatch(n,m)))
    else
       allocate(gtmp1(1))
    endif
#if (defined SPMD)      
    patch_deltas = LIS_patch_deltas(n,m,LIS_localPet)
    call MPI_GATHERV(var,patch_deltas,&
         MPI_REAL,gtmp1,LIS_patch_deltas(n,m,:),LIS_patch_offsets(n,m,:),&
         MPI_REAL,0,LIS_mpi_comm,ierr)
#else 
    gtmp1 = var
#endif
    if(LIS_masterproc) then 
       count1=1
       do l=1,LIS_npes
          do r=LIS_nss_halo_ind(n,l),LIS_nse_halo_ind(n,l)
             do c=LIS_ews_halo_ind(n,l),LIS_ewe_halo_ind(n,l)
                gid = c+(r-1)*LIS_rc%gnc(n)
                npatch = LIS_surface(n,m)%npatch_pergrid(gid)
                stid = LIS_surface(n,m)%str_patch_ind(gid)
                if(r.ge.LIS_nss_ind(n,l).and.&
                     r.le.LIS_nse_ind(n,l).and.&
                     c.ge.LIS_ews_ind(n,l).and.&
                     c.le.LIS_ewe_ind(n,l))then !points not in halo
                   do t=1,npatch
                      tid = stid + t-1
                      gtmp(tid) = gtmp1(count1)
                      count1 = count1 + 1
                   enddo
                else
                   count1 = count1 + npatch
                endif
             enddo
          enddo
       enddo
    endif
    deallocate(gtmp1)
 end subroutine LIS_gather_patch_vector_output

!BOP
!
! !ROUTINE: gather_gridded_output_tile
! \label{gather_gridded_output_tile}
!
! !REVISION HISTORY:
!  29 Oct 2008:  James Geiger; Initial code
! 
! !INTERFACE:
subroutine gather_gridded_output_tile(n, gtmp, var)
! !USES: 

! !ARGUMENTS: 
   implicit none

   integer, intent(in)          :: n
   real, allocatable            :: gtmp(:,:)
   real, intent(in)             :: var(LIS_rc%ntiles(n))

! !DESCRIPTION:
! This routine gathers the output data into a gridded array.
!
! This process aggregates tiles to their grid, accounting for ensemble runs.
!
! This process accounts for the halo.
!
! The arguments are:
!  \begin{description}
!   \item [n]
!     index of the current nest
!   \item [gtmp]
!     return array for the gridded output data
!   \item [var]
!     output data to process
!  \end{description}
!EOP

   real, allocatable :: var1(:)
   real, allocatable :: gtmp1(:)
   integer :: i,c,r,m,t,l
   integer :: gdeltas
   integer :: count1,gid,ntiles,ierr

   allocate(var1(LIS_rc%ngrid(n)))
   if ( LIS_masterproc ) then 
      allocate(gtmp(LIS_rc%gnc(n),LIS_rc%gnr(n)))
      allocate(gtmp1(LIS_rc%glbngrid(n)))
      gtmp = 0.0
      gtmp1 = 0.0
   else
      allocate(gtmp1(1))
      gtmp1 = 0.0
   endif

   var1 = 0 

   do i=1,LIS_rc%ntiles(n),LIS_rc%nensem(n)
      c = LIS_domain(n)%tile(i)%index
      do m=1,LIS_rc%nensem(n)
         t = i+m-1
         if ( var(t) == -9999.0 ) then
            var1(c) = -9999.0
         else
            var1(c) = var1(c) + &
                 var(t)*LIS_domain(n)%tile(t)%fgrd*&
                 LIS_domain(n)%tile(t)%pens
         endif
      enddo
   enddo
#if (defined SPMD)      
   gdeltas = LIS_gdeltas(n,LIS_localPet)
   call MPI_GATHERV(var1,gdeltas,&
        MPI_REAL,gtmp1,LIS_gdeltas(n,:),LIS_goffsets(n,:),&
        MPI_REAL,0,LIS_mpi_comm,ierr)
#else 
   gtmp1 = var1
#endif

   if ( LIS_masterproc ) then 
      gtmp = LIS_rc%udef
      count1=1

      do l=1,LIS_npes
         do r=LIS_nss_halo_ind(n,l),LIS_nse_halo_ind(n,l)
            do c=LIS_ews_halo_ind(n,l),LIS_ewe_halo_ind(n,l)
               gid = c+(r-1)*LIS_rc%gnc(n)
               ntiles = LIS_domain(n)%ntiles_pergrid(gid)
               if(ntiles.ne.0) then                          
                  if(r.ge.LIS_nss_ind(n,l).and.&
                     r.le.LIS_nse_ind(n,l).and.&
                     c.ge.LIS_ews_ind(n,l).and.&
                     c.le.LIS_ewe_ind(n,l))then !points not in halo
                     gtmp(c,r) = gtmp1(count1)
                  endif
                  count1 = count1 + 1
               endif
            enddo
         enddo
      enddo
   endif
   deallocate(gtmp1)
   deallocate(var1)

end subroutine gather_gridded_output_tile

!BOP
!
! !ROUTINE: gather_gridded_output_patch
! \label{gather_gridded_output_patch}
!
! !REVISION HISTORY:
!  29 Oct 2008:  James Geiger; Initial code
! 
! !INTERFACE:
subroutine gather_gridded_output_patch(n, mtype, gtmp, var)
! !USES: 

! !ARGUMENTS: 
   implicit none

   integer, intent(in)          :: n
   integer, intent(in)          :: mtype
   real, allocatable                :: gtmp(:,:)
   real, intent(in)             :: var(LIS_rc%npatch(n,mtype))


! !DESCRIPTION:
! This routine gathers the output data into a gridded array.
!
! This process aggregates tiles to their grid, accounting for ensemble runs.
!
! This process accounts for the halo.
!
! The arguments are:
!  \begin{description}
!   \item [n]
!     index of the current nest
!   \item [mtype]
!     index of the surface model type
!   \item [gtmp]
!     return array for the gridded output data
!   \item [var]
!     output data to process
!  \end{description}
!EOP

   real, allocatable :: var1(:)
   real, allocatable :: gtmp1(:)
   integer :: i,c,r,m,t,l
   integer :: gdeltas
   integer :: count1,gid,ntiles,ierr

   allocate(var1(LIS_rc%ngrid(n)))
   if ( LIS_masterproc ) then 
      allocate(gtmp(LIS_rc%gnc(n),LIS_rc%gnr(n)))
      allocate(gtmp1(LIS_rc%glbngrid(n)))
      gtmp = 0.0
      gtmp1 = 0.0
   else
      allocate(gtmp1(1))
      gtmp1 = 0.0
   endif

   var1 = 0 

   do i=1,LIS_rc%npatch(n,mtype),LIS_rc%nensem(n)
      c = LIS_surface(n,mtype)%tile(i)%index
      do m=1,LIS_rc%nensem(n)
         t = i+m-1
         if ( var(t) == -9999.0 ) then 
            var1(c) = -9999.0
         else
            var1(c) = var1(c) + &
            var(t)*LIS_surface(n,mtype)%tile(t)%fgrd*&
            LIS_surface(n,mtype)%tile(t)%pens
         endif
      enddo
   enddo

#if (defined SPMD)  
   gdeltas = LIS_gdeltas(n,LIS_localPet)
   call MPI_GATHERV(var1,gdeltas,&
        MPI_REAL,gtmp1,LIS_gdeltas(n,:),LIS_goffsets(n,:),MPI_REAL,0,LIS_mpi_comm,ierr)
#else 
   gtmp1 = var1
#endif

   if ( LIS_masterproc ) then 
      gtmp = LIS_rc%udef
      count1=1

      do l=1,LIS_npes
         do r=LIS_nss_halo_ind(n,l),LIS_nse_halo_ind(n,l)
            do c=LIS_ews_halo_ind(n,l),LIS_ewe_halo_ind(n,l)
               gid = c+(r-1)*LIS_rc%gnc(n)
               ntiles = LIS_domain(n)%ntiles_pergrid(gid)
               if(ntiles.ne.0) then                          
                  if(r.ge.LIS_nss_ind(n,l).and.&
                     r.le.LIS_nse_ind(n,l).and.&
                     c.ge.LIS_ews_ind(n,l).and.&
                     c.le.LIS_ewe_ind(n,l))then !points not in halo
                     gtmp(c,r) = gtmp1(count1)
                  endif
                  count1 = count1 + 1
               endif
            enddo
         enddo
      enddo
   endif
   deallocate(gtmp1)
   deallocate(var1)
 end subroutine gather_gridded_output_patch


!BOP
!
! !ROUTINE: LIS_gather_gridded_vector_output
! \label{LIS_gather_gridded_vector_output}
!
! !REVISION HISTORY:
!  30 Jan 2009: Sujay Kumar, Initial Code
! 
! !INTERFACE:
subroutine LIS_gather_gridded_vector_output(n, gtmp, var)
! !USES: 

! !ARGUMENTS: 
   implicit none

   integer, intent(in)          :: n
   real, allocatable            :: gtmp(:)
   real, intent(in)             :: var(LIS_rc%ntiles(n))

!
! !DESCRIPTION:
! This routine gathers the output data into a gridded 1d array.
!
! This process aggregates tiles to their grid, accounting for ensemble runs.
!
! This process accounts for the halo.
!
! The arguments are:
!  \begin{description}
!   \item [n]
!     index of the current nest
!   \item [gtmp]
!     return array for the gridded output data
!   \item [var]
!     output data to process
!  \end{description}
!EOP

   real, allocatable  :: gtmp2d(:,:)
   real, allocatable :: var1(:)
   integer :: i,c,r,m,t,l
   integer :: ntiles, gid, count1
   integer :: ierr
   integer :: gdeltas

   allocate(var1(LIS_rc%ngrid(n)))
   if ( LIS_masterproc ) then 
      allocate(gtmp(LIS_rc%glbngrid(n)))
      allocate(gtmp2d(LIS_rc%gnc(n), LIS_rc%gnr(n)))
      gtmp = 0.0     
   else
      allocate(gtmp(1))
      allocate(gtmp2d(1,1))
      gtmp = 0.0
   endif

   var1 = 0 

   do i=1,LIS_rc%ntiles(n),LIS_rc%nensem(n)
      c = LIS_domain(n)%tile(i)%index
      do m=1,LIS_rc%nensem(n)
         t = i+m-1
         if ( var(t) == -9999.0 ) then
            var1(c) = -9999.0
         else
            var1(c) = var1(c) + &
            var(t)*LIS_domain(n)%tile(t)%fgrd*&
            LIS_domain(n)%tile(t)%pens
         endif
      enddo
   enddo

#if (defined SPMD)      
   gdeltas = LIS_gdeltas(n,LIS_localPet)
   call MPI_GATHERV(var1,gdeltas,&
   MPI_REAL,gtmp,LIS_gdeltas(n,:),LIS_goffsets(n,:),MPI_REAL,0,LIS_mpi_comm,ierr)
#else 
   gtmp= var1
#endif
! Though gtmp now has a size of glbngrid, the points are not ordered correctly. 
   if ( LIS_masterproc ) then 
      gtmp2d = LIS_rc%udef
      count1=1

      do l=1,LIS_npes
         do r=LIS_nss_halo_ind(n,l),LIS_nse_halo_ind(n,l)
            do c=LIS_ews_halo_ind(n,l),LIS_ewe_halo_ind(n,l)
               gid = c+(r-1)*LIS_rc%gnc(n)
               ntiles = LIS_domain(n)%ntiles_pergrid(gid)
               if(ntiles.ne.0) then                          
                  if(r.ge.LIS_nss_ind(n,l).and.&
                     r.le.LIS_nse_ind(n,l).and.&
                     c.ge.LIS_ews_ind(n,l).and.&
                     c.le.LIS_ewe_ind(n,l))then !points not in halo
                     gtmp2d(c,r) = gtmp(count1)
                  endif
                  count1 = count1 + 1
               endif
            enddo
         enddo
      enddo
! now reorder the gtmp2d to create a 1d vector
      deallocate(gtmp)
      allocate(gtmp(LIS_rc%glbngrid_red(n)))
      count1 = 1
      do r=1,LIS_rc%gnr(n)
         do c=1,LIS_rc%gnc(n)
            if(LIS_domain(n)%ntiles_pergrid(c+(r-1)*LIS_rc%gnc(n)).gt.0) then 
               gtmp(count1) = gtmp2d(c,r)
               count1 = count1+1
            endif
         enddo
      enddo
      
   endif
   deallocate(gtmp2d)
   deallocate(var1)
  
 end subroutine LIS_gather_gridded_vector_output

!BOP
!
! !ROUTINE: LIS_gather_1dgrid_to_2dgrid
! \label{LIS_gather_1dgrid_to_2dgrid}
!
! !REVISION HISTORY:
!  30 Jan 2009: Sujay Kumar, Initial Code
! 
! !INTERFACE:
subroutine LIS_gather_1dgrid_to_2dgrid(n, gtmp, var)
! !USES: 

! !ARGUMENTS: 
   implicit none

   integer, intent(in)          :: n
   real, allocatable            :: gtmp(:,:)
   real, intent(in)             :: var(LIS_rc%ngrid(n))

!
! !DESCRIPTION:
! This routine gathers a gridded 1d array into a 2d global array.
!
! This process accounts for the halo.
!
! The arguments are:
!  \begin{description}
!   \item [n]
!     index of the current nest
!   \item [gtmp]
!     return array for the gridded output data
!   \item [var]
!     output data to process
!  \end{description}
!EOP

   real, allocatable  :: gtmp1d(:)
   integer :: i,c,r,m,t,l
   integer :: ntiles, gid, count1
   integer :: ierr
   integer :: gdeltas

   if ( LIS_masterproc ) then 
      allocate(gtmp1d(LIS_rc%glbngrid(n)))
      allocate(gtmp(LIS_rc%gnc(n), LIS_rc%gnr(n)))
      gtmp = 0.0     
   else
      allocate(gtmp1d(1))
      allocate(gtmp(1,1))
      gtmp = 0.0
   endif

#if (defined SPMD)      
   gdeltas = LIS_gdeltas(n,LIS_localPet)
   call MPI_GATHERV(var,gdeltas,&
        MPI_REAL,gtmp1d,LIS_gdeltas(n,:),LIS_goffsets(n,:),&
        MPI_REAL,0,LIS_mpi_comm,ierr)
#else 
   gtmp1d= var
#endif
! Though gtmp now has a size of glbngrid, the points are not ordered correctly. 
   if ( LIS_masterproc ) then 
      gtmp = LIS_rc%udef
      count1=1

      do l=1,LIS_npes
         do r=LIS_nss_halo_ind(n,l),LIS_nse_halo_ind(n,l)
            do c=LIS_ews_halo_ind(n,l),LIS_ewe_halo_ind(n,l)
               gid = c+(r-1)*LIS_rc%gnc(n)
               ntiles = LIS_domain(n)%ntiles_pergrid(gid)
               if(ntiles.ne.0) then                          
                  if(r.ge.LIS_nss_ind(n,l).and.&
                     r.le.LIS_nse_ind(n,l).and.&
                     c.ge.LIS_ews_ind(n,l).and.&
                     c.le.LIS_ewe_ind(n,l))then !points not in halo
                     gtmp(c,r) = gtmp1d(count1)
                  endif
                  count1 = count1 + 1
               endif
            enddo
         enddo
      enddo
   endif
   deallocate(gtmp1d)
  
 end subroutine LIS_gather_1dgrid_to_2dgrid


!BOP
!
! !ROUTINE: LIS_scatter_global_to_local_grid
! \label{LIS_scatter_global_to_local_grid}
!
! !REVISION HISTORY:
!  30 Jan 2009: Sujay Kumar, Initial Code
! 
! !INTERFACE:
subroutine LIS_scatter_global_to_local_grid(n, gtmp,ltmp)
! !USES: 

! !ARGUMENTS: 
   implicit none

   integer, intent(in)          :: n
   real, intent(in)             :: gtmp(LIS_rc%gnc(n),LIS_rc%gnr(n))
   real                         :: ltmp(LIS_rc%lnc(n),LIS_rc%lnr(n))

!
! !DESCRIPTION:
! This routine gathers a gridded 1d array into a 2d global array.
!
! This process accounts for the halo.
!
! The arguments are:
!  \begin{description}
!   \item [n]
!     index of the current nest
!   \item [gtmp]
!     return array for the gridded output data
!   \item [var]
!     output data to process
!  \end{description}
!EOP

   real, allocatable :: gtmp1d(:)
   real, allocatable :: gtmp2d(:,:)
   integer :: i,c,r,m,t,l
   integer :: gid
   integer :: ierr


   allocate(gtmp1d(LIS_rc%gnc(n)*LIS_rc%gnr(n)))
   gtmp1d = LIS_rc%udef

   if ( LIS_masterproc ) then 
      do r=1,LIS_rc%gnr(n)
         do c=1,LIS_rc%gnc(n)
            gid = c+(r-1)*LIS_rc%gnc(n)
            gtmp1d(gid) = gtmp(c,r)
         enddo
      enddo
   endif
#if (defined SPMD)      
   call MPI_BCAST(gtmp1d, LIS_rc%gnc(n)*LIS_rc%gnr(n), MPI_REAL,0, &
        LIS_mpi_comm, ierr)
   call LIS_verify(ierr, 'MPI_BCAST failed in LIS_scatter_global_to_local_grid')
#endif
   allocate(gtmp2d(LIS_rc%gnc(n),LIS_rc%gnr(n)))
   do r=1,LIS_rc%gnr(n)
      do c=1,LIS_rc%gnc(n)
         gid = c+(r-1)*LIS_rc%gnc(n)
         gtmp2d(c,r) = gtmp1d(gid)
      enddo
   enddo
   deallocate(gtmp1d)
   ltmp(:,:) = gtmp2d(LIS_ews_halo_ind(n,LIS_localPet+1):&         
          LIS_ewe_halo_ind(n,LIS_localPet+1), &
          LIS_nss_halo_ind(n,LIS_localPet+1): &
          LIS_nse_halo_ind(n,LIS_localPet+1))
   deallocate(gtmp2d)

 end subroutine LIS_scatter_global_to_local_grid


!BOP
! !ROUTINE: LIS_convertVarToLocalSpace
! \label{LIS_convertVarToLocalSpace}
! 
! !INTERFACE:
! 
  subroutine LIS_convertVarToLocalSpace(n,gvar,lvar)
! !USES:

    implicit none
! !ARGUMENTS: 
    integer, intent(in)   :: n
    real                  :: gvar(LIS_rc%glbngrid_red(n))
    real                  :: lvar(LIS_rc%ngrid(n))
! !DESCRIPTION:
!  Reads a real variable from a binary 
!  sequential access, 1d gridded file. After reading
!  the global data, the routine subroutine subsets
!  the data for each processor's domain.
!
!  The arguments are: 
!  \begin{description}
!   \item [n]
!     index of the domain or nest.
!   \item [ftn]
!     unit number of the binary output file
!   \item [var]
!     variables being written, dimensioned in the tile space
!   \item [oned]
!     dummy variable to distinguish the interface. 
!  \end{description}
!EOP
    real, allocatable :: gtmp2d(:,:)
    integer :: i, gid
    integer :: c,r, nc, cnt
    integer :: c1,c2,r1,r2

    allocate(gtmp2d(LIS_rc%gnc(n), LIS_rc%gnr(n)))

    cnt = 1
    do r=1,LIS_rc%gnr(n)
       do c=1,LIS_rc%gnc(n)
          gid = c+(r-1)*LIS_rc%gnc(n)
          if(LIS_domain(n)%ntiles_pergrid(gid).gt.0) then 
             gtmp2d(c,r) = gvar(cnt)
             cnt = cnt+1
          endif
       enddo
    enddo

    nc = (LIS_ewe_halo_ind(n,LIS_localPet+1)-LIS_ews_halo_ind(n,LIS_localPet+1))+1

    do r=LIS_nss_halo_ind(n,LIS_localPet+1),LIS_nse_halo_ind(n,LIS_localPet+1)
       do c=LIS_ews_halo_ind(n,LIS_localPet+1),LIS_ewe_halo_ind(n,LIS_localPet+1)
          c1 = c-LIS_ews_halo_ind(n,LIS_localPet+1)+1
          r1 = r-LIS_nss_halo_ind(n,LIS_localPet+1)+1
          gid = LIS_domain(n)%gindex(c1,r1)
          if(gid.ne.-1) then
             lvar(gid) = gtmp2d(c,r)
          endif
       enddo
    enddo

    deallocate(gtmp2d)

  end subroutine LIS_convertVarToLocalSpace


!BOP
! !ROUTINE: LIS_gather_2d_local_to_global
! \label{LIS_gather_2d_local_to_global}
!
! !INTERFACE:
subroutine LIS_gather_2d_local_to_global(n, lvar, gvar)
! !USES:

   implicit none
! !ARGUMENTS: 
   integer, intent(in)  :: n
   real,    intent(in)  :: lvar(LIS_rc%lnc_red(n), LIS_rc%lnr_red(n))
   real,    intent(out) :: gvar(LIS_rc%gnc(n), LIS_rc%gnr(n))

! !DESCRIPTION:
! This routine gathers local (sub-domain) gridded 2d arrays into a
! 2d global array.
!
! The local (sub-domain) arrays must *not* have a halo.
!
! The arguments are:
!  \begin{description}
!   \item [n]
!     index of the current nest
!   \item [lvar]
!     local (per-process) 2d array
!   \item [gvar]
!     global 2d array
!  \end{description}
!EOP

   real, allocatable :: var1(:)
   real, allocatable :: gtmp1(:)
   integer           :: count1,c,r,ierr,l
   integer           :: deltas

   allocate(var1(LIS_rc%lnc_red(n)*LIS_rc%lnr_red(n)))
   allocate(gtmp1(LIS_rc%gnc(n)*LIS_rc%gnr(n)))

   var1 = reshape(lvar, (/LIS_rc%lnc_red(n)*LIS_rc%lnr_red(n)/))

#if (defined SPMD)      
   deltas = LIS_deltas(n,LIS_localPet)
   call MPI_ALLGATHERV(var1,deltas,MPI_REAL,                             &
                       gtmp1,LIS_deltas(n,:),LIS_offsets(n,:), MPI_REAL, &
                       LIS_mpi_comm,ierr)
#else 
   gtmp1 = var1
#endif

   count1 = 1
   do l = 1,LIS_npes
      do r = LIS_nss_ind(n,l),LIS_nse_ind(n,l)
         do c = LIS_ews_ind(n,l),LIS_ewe_ind(n,l)
            gvar(c,r) = gtmp1(count1)
            count1 = count1 + 1
         enddo
      enddo
   enddo

   deallocate(gtmp1)
   deallocate(var1)
end subroutine LIS_gather_2d_local_to_global

end module LIS_historyMod<|MERGE_RESOLUTION|>--- conflicted
+++ resolved
@@ -489,13 +489,11 @@
     endif
     call LIS_rescaleCount(n,group_temp)
 
-<<<<<<< HEAD
     if ( .NOT. LIS_histSend ) then
-=======
+
     write(LIS_logunit,*)'[INFO] Writing surface model output to:  ', &
          trim(lsmoutfile) ! EMK
 
->>>>>>> 3625aa38
     if(LIS_rc%wout.eq."binary") then 
        if(LIS_masterproc) then 
           open(ftn,file=lsmoutfile,form='unformatted')
