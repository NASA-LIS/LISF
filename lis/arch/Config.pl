--- conflicted
+++ resolved
@@ -708,7 +708,6 @@
    }
 }
 
-<<<<<<< HEAD
 print "Use LIS-MKL-LAPACK? (1-yes, 0-no, default=0): ";
 $use_mkllapack=<stdin>;
 chomp($use_mkllapack);
@@ -733,7 +732,6 @@
 }
 
 
-=======
 if(defined($ENV{LIS_JPEG})){
    $libjpeg = "-L".$ENV{LIS_JPEG}."/lib"." -ljpeg";
 }
@@ -741,7 +739,6 @@
    $libjpeg = "-ljpeg";
 }
 
->>>>>>> 6a7797fa
 if($ENV{ESMF_TRACE} > 0){
    $use_esmf_trace = 1 
 }
