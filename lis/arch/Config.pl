--- conflicted
+++ resolved
@@ -857,7 +857,6 @@
    $libjpeg = "-ljpeg";
 }
 
-<<<<<<< HEAD
 # ESMF_TRACE does not prompt user
 if ($ENV{ESMF_TRACE} eq '1') {
    $use_esmf_trace = 1;
@@ -871,17 +870,13 @@
 # MPDECOMP2 does not prompt user
 if ($ENV{MPDECOMP2} eq '1') {
    $use_mpdecomp2 = 1;
-=======
+}
+
 if(defined($ENV{LIS_RPC})){
    $librpc = "-ltirpc";
 }
 else{
    $librpc = "";
-}
-
-if($ENV{ESMF_TRACE} > 0){
-   $use_esmf_trace = 1 
->>>>>>> 2e3267a4
 }
 
 
@@ -1001,13 +996,9 @@
 if($use_hdf4 == 1){
    $fflags77 = $fflags77." -I\$(INC_HDF4)";
    $fflags = $fflags." -I\$(INC_HDF4)";
-<<<<<<< HEAD
-   $ldflags = $ldflags." -L\$(LIB_HDF4) -lmfhdf -ldf ".$libjpeg." -lz";
+   $ldflags = $ldflags." -L\$(LIB_HDF4) -lmfhdf -ldf ".$libjpeg." -lz ".$librpc;
    $lib_flags= $lib_flags." -lmfhdf -ldf ".$libjpeg." -lz";
    $lib_paths= $lib_paths." -L\$(LIB_HDF4)"
-=======
-   $ldflags = $ldflags." -L\$(LIB_HDF4) -lmfhdf -ldf ".$libjpeg." -lz ".$librpc;
->>>>>>> 2e3267a4
 }
 if($use_hdf5 == 1){
    $fflags77 = $fflags77." -I\$(INC_HDF5)";
