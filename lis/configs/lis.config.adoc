// This is the full lis.config file.  It contains all the user-configurable
// options plus documentation.
//
// Please add any updates to the LIS code regarding configuration options
// to this file --- including documentation.
//
// Lines in the lis.config file must be placed in between
//    ....
//    ....
// markers.
//
// Documentation for development-only configuration options should be placed
// in between
//    ifdef::devonly[]
//    endif::devonly[]
// markers.
//
// To include this file in the Users' Guide:
// 1) Checkout the latest copy of this file from the repository.
// 2) Place it with the source for the Users' Guide.
// 3) Rename it lis.config.adoc

//:sectnums:
//:math:
//:mathematical-format: svg
//:imagesoutdir: images
//:stem: latexmath
//:emdash: —
//:endash: –
//:devonly!:

[[sec_lisconfigfile,LIS config File]]
== LIS config File

This section describes the options in the _lis.config_ file.

ifdef::devonly[]
Not all options described here are available in the public
version of LIS.
endif::devonly[]



[[ssec_driveropts,Overall driver options]]
=== Overall driver options


`Running mode:` specifies the running mode used in LIS.
Acceptable values are:
|====
|Value                    | Description

|"`retrospective`"        | Retrospective mode
ifdef::devonly[]
|"`RTM forward`"          | RTM forward mode
|"`AGRMET ops`"           | AFWA AGRMET mode
endif::devonly[]
|"`WRF coupling`"         | Coupled WRF mode
ifdef::devonly[]
|"`GCE coupling`"         | Coupled GCE mode
|"`GFS coupling`"         | Coupled GFS mode
endif::devonly[]
|"`parameter estimation`" | Parameter estimation mode
|"`ensemble smoother`"    | Ensemble smoother mode
|"`forecast`"             | Forecast simulation mode
|====

.Example _lis.config_ entry
....
Running mode: retrospective
....


ifdef::devonly[]

`Map projection of the LIS domain:` specifies the
map projection of the LIS domain used for the run.
Acceptable values are:

|====
|Value    | Description

|latlon   | Lat/Lon projection with SW to NE data ordering
|mercator | Mercator projection with SW to NE data ordering
|lambert  | Lambert conformal projection with SW to NE data ordering
|gaussian | Gaussian domain
|polar    | Polar stereographic projection with SW to NE data ordering
|UTM      | UTM domain
|hrap     | Hydrologic Rainfall Analysis Project (HRAP) grid
|           coordinate system
|====

.Example _lis.config_ entry
....
Map projection of the LIS domain: latlon
....
endif::devonly[]


`Number of nests:` specifies the number of nests used for the run.
Values 1 or higher are acceptable. The maximum number of nests is
limited by the amount of available memory on the system.
The specifications for different nests are done using white spaces
as the delimiter. Please see below for further explanations. Note
that all nested domains should run on the same projection and same
land surface model.

.Example _lis.config_ entry
....
Number of nests: 1
....


`Number of surface model types:` specifies the number of surface
model types used for the run.
Values of 1 through `LIS_rc%max_model_types`
(currently equal to 3)
are acceptable.

.Example _lis.config_ entry
....
Number of surface model types: 1
....


`Surface model types:` specifies the surface model types
used for the run.
Acceptable values are:

|====
|Value   |  Description

|LSM     | land surface model
|Lake    | lake model
|Glacier | glacier model
|====

.Example _lis.config_ entry
....
Surface model types: LSM
....


`Surface model output interval:` specifies the surface model
output interval.

See Section <<ssec_timeinterval>> for a description
of how to specify a time interval.

.Example _lis.config_ entry
....
Surface model output interval: 3hr
....


`Land surface model:` specifies the land surface model to run.
Acceptable values are:

|====
|Value       | Description

|none        | template lsm
|Noah.2.7.1  | Noah version 2.7.1
|Noah.3.2    | Noah version 3.2
|Noah.3.3    | Noah version 3.3
|Noah.3.6    | Noah version 3.6
|Noah.3.9    | Noah version 3.9
|Noah-MP.3.6 | Noah-MP version 3.6
|Noah-MP.4.0.1 | Noah-MP version 4.0.1
|RUC.3.7     | RUC version 3.7
|CLM.2       | CLM version 2.0
|VIC.4.1.1   | VIC version 4.1.1
|VIC.4.1.2   | VIC version 4.1.2.l
|Mosaic      | Mosaic
|HySSiB      | Hy-SSiB
|GeoWRSI.2   | GeoWRSI version 2.0
ifdef::devonly[]
|JULES.4.3   | JULES version 4.3
endif::devonly[]
|CABLE.1.4b  | CABLE version 1.4b
ifdef::devonly[]
|FASST       | FASST
endif::devonly[]
|"`CLSM F2.5`"  | Catchment Fortuna-2_5
|RDHM.3.5.6  | RDHM 3.5.6 (SAC-HTET and SNOW-17)
|AWRAL.6.0.0 | AWRA-L version 6.0.0
|====

.Example _lis.config_ entry
....
Land surface model: Noah.2.7.1
....


ifdef::devonly[]

`Lake model:` specifies the lake model to run.
Acceptable values are:

|====
|Value     | Description

|FLAKE.1.0 | FLAKE version 1.0
|====

.Example _lis.config_ entry
....
Lake model:
....
endif::devonly[]


`Open water model:` specifies the open water model to run.
Acceptable values are:

|====
|Value                   | Description

|"`template open water`" | template open water model
|====

.Example _lis.config_ entry
....
Open water model:
....


ifdef::devonly[]

`land slide model:` specifies the land slide model to run.
Acceptable values are:

|====
|Value      | Description

|"`GLS`"    | GLS model
|"`TRIGRS`" | TRIGRS model
|====

.Example _lis.config_ entry
....
land slide model:
....
endif::devonly[]


`Number of met forcing sources:` specifies the
number of met forcing datasets to be used. Acceptable
values are 0 or higher.

.Example _lis.config_ entry
....
Number of met forcing sources: 1
....


`Met forcing chosen ensemble member:` specifies the desired
ensemble member from a given forcing data source to be assigned
across all LIS ensemble members.  This option is enabled only if
the met forcing data source contains its own ensembles.

.Example _lis.config_ entry
....
Met forcing chosen ensemble member:
....


`Blending method for forcings:` specifies the
blending method to combine forcings when one or more forcing datasets are used.
Acceptable values are:

|====
|Value    | Description

|overlay  | Datasets are overlaid on top of each other in the order they are specified.
            For example, the forcing dataset in the second column is overlaid on top of
            the forcing dataset in the first column.  In other words, the forcing data
            specified in the second column will be used in place of forcing data that
            is specified in the first column, for locations within the spatial extent
            of the second column`'s forcing data.  As an example, a user could specify
            a forcing dataset with a global extent in the first column and a forcing
            dataset with a regional extent in the second column.  All locations within
            the regional extent of the second column`'s forcing data will use that data
            as forcing, while locations outside of this regional extent will use data
            from the global extent of the first column`'s forcing data.  This continues
            for the number of met forcing sources specified, with the right-most column
            having the higher priority to be used as forcing, given its spatial extent.
            #Choose this method when using just one forcing dataset.#

|ensemble | Each forcing dataset is assigned to a separate ensemble member.
|====

.Example _lis.config_ entry
....
Blending method for forcings: overlay
....


`Met forcing sources:` specifies the met forcing
data sources for the run. The values should be specified in a column
format.
Acceptable values for the sources are:

|====
|Value                         | Description

|"`none`"                      | None
|"`GDAS`"                      | GDAS
|"`GEOS`"                      | GEOS
|"`GEOS5 forecast`"            | GEOS5 Forecast
|"`GEFS forecast`"             | GEFS Forecast
|"`ECMWF`"                     | ECMWF
|"`GSWP1`"                     | GSWP1
|"`GSWP2`"                     | GSWP2
|"`ECMWF reanalysis`"          | ECMWF Reanalysis
ifdef::devonly[]
|"`AGRMET`"                    | AGRMET
endif::devonly[]
|"`PRINCETON`"                 | Princeton
|"`NLDAS1`"                    | NLDAS1
|"`NLDAS2`"                    | NLDAS2
|"`GLDAS`"                     | GLDAS
|"`GFS`"                       | GFS
|"`MERRA-Land`"                | MERRA-Land
|"`MERRA2`"                    | MERRA2
|"`CMAP`"                      | CMAP
|"`TRMM 3B42RT`"               | TRMM 3B42RT
|"`TRMM 3B42RTV7`"             | TRMM 3B42RTV7
|"`TRMM 3B42V6`"               | TRMM 3B42V6
|"`TRMM 3B42V7`"               | TRMM 3B42V7
|"`CPC CMORPH`"                | CMORPH from CPC
|"`GPM IMERG`"                 | GPM IMERG data from NASA
|"`CPC STAGEII`"               | STAGEII from CPC
|"`CPC STAGEIV`"               | STAGEIV from CPC
|"`NARR`"                      | North American Regional Reanalysis
|"`RFE2(daily)`"               | Daily rainfall estimator
|"`RFE2(GDAS bias-corrected)`" | RFE2 data bias corrected to GDAS
|"`CHIRPS2`"                   | UCSB CHIRPS v2.0 precipitation dataset
ifdef::devonly[]
|"`ALMIPII`"                   | ALMIPII
endif::devonly[]
|"`CEOP`"                      | CEOP
|"`SCAN`"                      | SCAN
ifdef::devonly[]
|"`ARMS`"                      | ARMS
endif::devonly[]
|"`GDAS(LSWG)`"                | GDAS data for LSWG project
ifdef::devonly[]
|"`D2PCPOKL`"                  | D2PCPOKL
|"`GDAS(3d)`"                  | GDAS 3d data
endif::devonly[]
|"`AGRMET radiation`"          | AGRMET radiation
|"`Bondville`"                 | Bondville site data
ifdef::devonly[]
|"`FASST test`"                | test data for FASST LSM
|"`TRIGRS test`"               | test data for TRIGRS model
endif::devonly[]
|"`SNOTEL`"                    | SNOTEL data
|"`COOP`"                      | COOP data
|"`Rhone AGG`"                 | Rhone AGG forcing data
|"`VIC processed forcing`"     | VIC processed forcing
|"`PALS station forcing`"      | PALS station forcing
|"`PILDAS`"                    | PILDAS
|"`PET USGS`"                  | USGS PET 1.0 deg
|"`NAM242`"                    | NAM 242 AWIPS Grid \-- Over Alaska
|"`WRFout`"                    | WRF output
|"`RDHM.3.5.6`"                | RDHM 3.5.6 (SAC-HTET and SNOW-17)
|"`LDT-generated`"             | LDT-generated forcing files
|"`CLIM-Standard`"             | Forcing climatologies (LDT-generated)
|"`GenEnsFcst`"                | Generic ensemble forecast
|"`AWAP`"                      | AWAP precipitation data
|"`GDAS T1534`"                | NCEP-specific GDAS T1534 forcing data
|"`ERA5`"                      | ERA5 reanalysis meteorology
|"`AWRAL processed forcing`"   | AWRA-L processed forcing
|====

.Example _lis.config_ entry
....
Met forcing sources: GDAS
....


`Topographic correction method (met forcing):` specifies whether
to use elevation correction for base forcing.
Acceptable values are:

|====
|Value          | Description

|"`none`"         | Do not apply topographic correction for forcing
|"`lapse-rate`"   | Use lapse rate correction for forcing
|"`slope-aspect`" | Apply slope-aspect correction for forcing
|====

.Example _lis.config_ entry
....
Topographic correction method (met forcing):  "lapse-rate"
....


`Enable spatial downscaling of precipitation:` specifies whether
to use spatial downscaling of precipitation.
Acceptable values are:

|====
|Value | Description

|0     | Do not enable spatial downscaling
|1     | Enable spatial downscaling
|====

.Example _lis.config_ entry
....
Enable spatial downscaling of precipitation: 0
....


`Spatial interpolation method (met forcing):`
specifies the type of interpolation scheme to
apply to the met forcing data.
Acceptable values are:

|====
|Value               | Description

|"`bilinear`"        | bilinear scheme
|"`budget-bilinear`" | conservative scheme
|"`neighbor`"        | neighbour scheme
|====

Bilinear interpolation uses 4 neighboring points to compute the
interpolation weights. The conservative approach uses 25 neighboring
points. If the conservative option is turned on, it is used to
interpolate the precipitation field only (to conserve water).
Other fields will still be interpolated with the bilinear option.

.Example _lis.config_ entry
....
Spatial interpolation method (met forcing): bilinear
....


`Spatial upscaling method (met forcing):`
specifies the type of upscaling scheme to
apply to the met forcing data.
Acceptable values are:

|====
|Value               | Description

|"`average`"         | averaging scheme
|====

Please note that not all met forcing readers support upscaling
of the met forcing data.

.Example _lis.config_ entry
....
Spatial upscaling method (met forcing): average
....


`Temporal interpolation method (met forcing):`
specifies the type of temporal interpolation scheme to
apply to the met forcing data.
Acceptable values are:

|====
|Value     | Description

|linear    | linear scheme
|trilinear | uber next scheme
|====

The linear temporal interpolation method computes the temporal weights
based on two points. Ubernext computes weights based on three points.
Currently the ubernext option is implemented only for the GSWP forcing.

.Example _lis.config_ entry
....
Temporal interpolation method (met forcing): linear
....


`Enable new zterp correction (met forcing):`
specifies whether to enable the new zterp correction.
Acceptable values are:

|====
|Value         | Description

|.false. | do not enable
|.true.  | enable
|====

Defaults to `.false.`.

This is a scalar option, not per nest.

This new zterp correction addresses an issue that potentially can occur
at sunrise/sunset for some forcing datasets when running at small time
steps (like 15mn).  In some isolated cases, SWdown may have a large
unrealistic spike.  This correction removes the spike.  It also can
affect SWdown around sunrise/sunset by up 200 W/m2.  Users are advised
to run their own tests and review SWdown to determine which setting is
best for them.

For comparison against older LIS runs, set this option
to `.false.`.

.Example _lis.config_ entry
....
Enable new zterp correction (met forcing): .false.
....


[[ssec_runtimeopts,Runtime options]]
=== Runtime options

`Forcing variables list file:` specifies the file containing
the list of forcing variables to be used. Please refer to the
sample forcing_variables.txt (Section <<sec_forcingvars>>)
file for a complete specification description.

.Example _lis.config_ entry
....
Forcing variables list file:     ./input/forcing_variables.txt
....


`Output methodology:` specifies whether to write output as a
1-D array containing only land points or as a 2-D array containing
both land and water points. 1-d tile space includes the subgrid
tiles and ensembles. 1-d grid space includes a vectorized, land-only
grid-averaged set of values.
Acceptable values are:

|====
|Value          | Description

|"`none`"         | Do not write output
|"`1d tilespace`" | Write output in a 1-D tile domain
|"`2d gridspace`" | Write output in a 2-D grid domain
|"`1d gridspace`" | Write output in a 1-D grid domain
|"`2d ensemble gridspace`" | Write individual ensemble member output
|                            in a 2-D grid domain
|====

When writing output using the "`2d gridspace`" setting with ensembles enabled,
LIS will average the ensemble members into one field to write into the
output file; when using the "`2d ensemble gridspace`" option, LIS will
write each ensemble member into the output file.

Note that the "`2d ensemble gridspace`" setting requires setting
the `Output data format:` option to "`netcdf`".

.Example _lis.config_ entry
....
Output methodology: "2d gridspace"
....


`Output model restart files:` specifies whether to write
model restart files.
Acceptable values are:

|====
|Value | Description

|0     | Do not write restart files
|1     | Write restart files
|====

.Example _lis.config_ entry
....
Output model restart files:   1
....


`Output data format:` specifies the format of the model output data.
Acceptable values are:

|====
|Value      | Description

|"`binary`" | Write output in binary format
|"`grib1`"  | Write output in GRIB-1 format
|"`grib2`"  | Write output in GRIB-2 format
|"`netcdf`" | Write output in netCDF format
|====

.Example _lis.config_ entry
....
Output data format: netcdf
....


`Output naming style:` specifies the style of the model output
names and their organization.
Acceptable values are:

|====
|Value                 | Description

|"`2 level hierarchy`" | 2 levels of hierarchy
|"`3 level hierarchy`" | 3 levels of hierarchy
|"`4 level hierarchy`" | 4 levels of hierarchy
|"`WMO convention`"    | WMO convention for weather codes
|====

.Example _lis.config_ entry
....
Output naming style: "3 level hierarchy"
....

`Enable output statistics:` specifies whether to write the ASCII
statistics file for the output data.
Acceptable values are:

|====
|Value                 | Description

|.true.  | Enable writing of the statistics file
|.false. | Disable writing of the statistics file
|====

Defaults to `.true.`.

.Example _lis.config_ entry
....
Enable output statistics: .true.
....

`Output GRIB Table Version:` specifies GRIB table version.

`Output GRIB Center Id:` specifies GRIB center id.

`Output GRIB Subcenter Id:` specifies GRIB sub-center id.

`Output GRIB Grid Id:` specifies GRIB grid id.

`Output GRIB Process Id:` specifies GRIB process id.

`Output GRIB Packing Type:` specifies the algorithm
used to pack data into the GRIB message.
Acceptable values are:

|====
|grid_simple | grid_simple
|grid_jpeg   | grid_jpeg (GRIB-2 only) [red]#Do not use.# +
               There is an open issue regarding
               packing constant data with grid_jpeg.
|====

Though untested, there are more packingType available as listed at
https://software.ecmwf.int/wiki/display/GRIB/Grib+API+keys

.Example _lis.config_ entry
....
Output GRIB Table Version: 130
Output GRIB Center Id:     173
Output GRIB Subcenter Id:    4
Output GRIB Grid Id:        11
Output GRIB Process Id:      1
Output GRIB Packing Type:  grid_simple
....


For GRIB-2 try:

.Example _lis.config_ entry
....
Output GRIB Table Version:  13
Output GRIB Center Id:     173
Output GRIB Subcenter Id:    4
Output GRIB Grid Id:         0
Output GRIB Process Id:      1
Output GRIB Packing Type:  grid_simple
....


`Start mode:` specifies if a restart mode is being used.
Acceptable values are:

|====
|Value     | Description

|restart   | A restart mode is being used
|coldstart | A cold start mode is being used, no restart file read
|====

When the cold start option is specified, the program is initialized
using the LSM-specific initial conditions (typically assumed uniform
for all tiles). When a restart mode is used, it is assumed that a
corresponding restart file is provided depending upon which LSM is
used. The user also needs to make sure that the ending time of the
simulation is greater than model time when the restart file was
written.

.Example _lis.config_ entry
....
Start mode: coldstart
....


The start time is specified in the following format:

|====
|Variable | Value | Description

| `Starting year:`   | integer 2001 {endash} present | specifying starting year
| `Starting month:`  | integer 1 {endash} 12       | specifying starting month
| `Starting day:`    | integer 1 {endash} 31       | specifying starting day
| `Starting hour:`   | integer 0 {endash} 23       | specifying starting hour
| `Starting minute:` | integer 0 {endash} 59       | specifying starting minute
| `Starting second:` | integer 0 {endash} 59       | specifying starting second
|====

.Example _lis.config_ entry
....
Starting year:                             2002
Starting month:                            10
Starting day:                              29
Starting hour:                             1
Starting minute:                           0
Starting second:                           0
....


The end time is specified in the following format:

|====
|Variable | Value | Description

| `Ending year:`   | integer 2001 {endash} present | specifying ending year
| `Ending month:`  | integer 1 {endash} 12         | specifying ending month
| `Ending day:`    | integer 1 {endash} 31         | specifying ending day
| `Ending hour:`   | integer 0 {endash} 23         | specifying ending hour
| `Ending minute:` | integer 0 {endash} 59         | specifying ending minute
| `Ending second:` | integer 0 {endash} 59         | specifying ending second
|====

.Example _lis.config_ entry
....
Ending year:                               2002
Ending month:                              10
Ending day:                                31
Ending hour:                               1
Ending minute:                             0
Ending second:                             0
....


`LIS time window interval:` specifies the interval at which the
LIS run loop cycles, used in the "`ensemble smoother`" running mode.

.Example _lis.config_ entry
....
LIS time window interval:
....


`Undefined value:` specifies the undefined value.
The default is set to -9999.

.Example _lis.config_ entry
....
Undefined value: -9999
....


`Output directory:` specifies the name of the top-level output
directory.
Acceptable values are any 40 character string.
The default value is set to OUTPUT.
For simplicity, throughout the rest of this document, this top-level
output directory shall be referred to by its default name,
_$WORKING/LIS/OUTPUT_.

.Example _lis.config_ entry
....
Output directory: OUTPUT
....


`Diagnostic output file:` specifies the name of run time
diagnostic file.
Acceptable values are any 40 character string.

.Example _lis.config_ entry
....
Diagnostic output file: lislog
....


`Number of ensembles per tile:` specifies the number of
ensembles of tiles to be used. The value should be greater than
or equal to 1.

.Example _lis.config_ entry
....
Number of ensembles per tile: 1
....


The following options are used for subgrid tiling based on vegetation

`Maximum number of surface type tiles per grid:` defines the
maximum surface type tiles per grid (this can be as many as the total
number of vegetation types).

.Example _lis.config_ entry
....
Maximum number of surface type tiles per grid: 1
....


`Minimum cutoff percentage (surface type tiles):` defines the
smallest percentage of a cell for which to create a tile.
The percentage value is expressed as a fraction.

.Example _lis.config_ entry
....
Minimum cutoff percentage (surface type tiles): 0.05
....


`Maximum number of soil texture tiles per grid:` defines the
maximum soil texture tiles per grid (this can be as many as the total
number of soil texture types).

.Example _lis.config_ entry
....
Maximum number of soil texture tiles per grid: 1
....


`Minimum cutoff percentage (soil texture tiles):` defines the
smallest percentage of a cell for which to create a tile.
The percentage value is expressed as a fraction.

.Example _lis.config_ entry
....
Minimum cutoff percentage (soil texture tiles): 0.05
....


`Maximum number of soil fraction tiles per grid:` defines the
maximum soil fraction tiles per grid (this can be as many as the total
number of soil fraction types).

.Example _lis.config_ entry
....
Maximum number of soil fraction tiles per grid: 1
....


`Minimum cutoff percentage (soil fraction tiles):` defines the
smallest percentage of a cell for which to create a tile.
The percentage value is expressed as a fraction.

.Example _lis.config_ entry
....
Minimum cutoff percentage (soil fraction tiles): 0.05
....


`Maximum number of elevation bands per grid:` defines the
maximum elevation bands per grid (this can be as many as the total
number of elevation band types).

.Example _lis.config_ entry
....
Maximum number of elevation bands per grid: 1
....


`Minimum cutoff percentage (elevation bands):` defines the
smallest percentage of a cell for which to create a tile.
The percentage value is expressed as a fraction.

.Example _lis.config_ entry
....
Minimum cutoff percentage (elevation bands): 0.05
....


`Maximum number of slope bands per grid:` defines the
maximum slope bands per grid (this can be as many as the total
number of slope band types).

.Example _lis.config_ entry
....
Maximum number of slope bands per grid: 1
....


`Minimum cutoff percentage (slope bands):` defines the
smallest percentage of a cell for which to create a tile.
The percentage value is expressed as a fraction.

.Example _lis.config_ entry
....
Minimum cutoff percentage (slope bands): 0.05
....


`Maximum number of aspect bands per grid:` defines the
maximum aspect bands per grid (this can be as many as the total
number of aspect band types).

.Example _lis.config_ entry
....
Maximum number of aspect bands per grid: 1
....


`Minimum cutoff percentage (aspect bands):` defines the
smallest percentage of a cell for which to create a tile.
The percentage value is expressed as a fraction.

.Example _lis.config_ entry
....
Minimum cutoff percentage (aspect bands): 0.05
....


This section specifies the 2-d layout of the processors in a
parallel processing environment. There are two ways that the user
can specify the 2-d layout.

One way is the user can specify the number of
processors along the east-west dimension and north-south dimension
using `Number of processors along x:` and `Number of processors
along y:`, respectively. Note that the layout of processors should
match the total number of processors used. For example, if 8
processors are used, the layout can be specified as 1x8, 2x4, 4x2, or
8x1.  *When choosing this way, the option
`Decompose by processes:` must be set to `.false.`.*
This way is useful when you must match a specific layout.

The other way is the user can allow LIS to create a load-balanced
layout based on the number of processes.  For example, if 8
processors are used, LIS will create a 4x2 layout where each
process contains roughly the same amount of land-based grid-cells.
When this way is chosen, LIS ignores both the
`Number of processors along x:` and the
`Number of processors along y:` options.
This way is useful when your running domain contains a large
number of ocean-based grid-cells, which would result in many
under-utilized processes when using a specified layout.

Acceptable values for `Decompose by processes` are:

|====
|Value   | Description
|.false. | Do not decompose by processes.
           Use `Number of processors along x:` and
           `Number of processors along y:` to create
           the specified layout.
|.true.  | Do decompose by processes.
|====

Defaults to `.false.`.

Further, this section also allows the specification of halos
around the domains on each processor using `Halo size along x:`
and `Halo size along y:`.

.Example _lis.config_ entry
....
Decompose by processes:          .false.
Number of processors along x:    2
Number of processors along y:    2
Halo size along x: 0
Halo size along y: 0
....


`Routing model:` specifies the routing model to run.
Acceptable values are:

|====
|Value             | Description

|none              | do not use a routing model
|"`NLDAS router`"  | use the NLDAS router
|"`HYMAP router`"  | use the HyMAP router
|"`HYMAP2 router`" | use the HyMAP2 router
|====


`External runoff data source:` Specifices the data source to be 
used for reading the surface runoff and baseflow fields for 
offline routing. 

Acceptable values are:

|====
|Value                            | Description

|"`LIS runoff output`"            | Use LIS outputs
|"`GLDAS1 runoff data`"           | Use the GLDAS1 outputs
|"`GLDAS2 runoff data`"           | Use the GLDAS2 outputs
|"`NLDAS2 runoff data`"           | Use the NLDAS2 outputs
|"`MERRA2 runoff data`"           | Use the MERR2 outputs
|"`ERA interim land runoff data`" | Use ERA-Interim-Land outputs
|"`GWB MIP runoff data`"          | Use the Global Water Budget (GWB) model intercomparison project outputs
|====


`Number of application models:` specifies the number
of application models to run.

.Example _lis.config_ entry
....
Routing model: none
External runoff data source: "LIS runoff output"
Radiative transfer model: none
Number of application models: 0
....


[[ssec_fcst,Forecast runmode]]
=== Forecast runmode

This section specifies the choice of forecast options.

`Forecast forcing source mode:` specifies the
forecast run-mode and source option (e.g., ensemble
streamflow prediction, or ESP), and
depends on the number of forcing datasets selected.
Acceptable values are:

|====
|Value                | Description

|"`ESP conventional`" | ESP conventional method
|"`ESP boot`"         | ESP bootstrapping method
|====

.Example _lis.config_ entry
....
Forecast forcing source mode:      "ESP conventional"
....


`ESP conventional start time of the forcing archive:` specifies the
ESP conventional forcing start date (YYYY MM DD).

`ESP conventional end time of the forcing archive:` specifies the
ESP conventional forcing end date (YYYY MM DD).

`ESP conventional include targeted forecast year:` is an option
if the user wants to include the year from the historical archive
that is the same target year being forecasted.  This is to 
provide a check of the climatology, but it is not recommended
for hindcast evaluations.

.Example _lis.config_ entry
....
ESP conventional start time of the forcing archive: 1982 1 1
ESP conventional end time of the forcing archive:   2010 1 1
ESP conventional include targeted forecast year:     1 1
....


`ESP boot sampling time window interval:` specifies the ESP
bootstrapping ("`boot`") temporal sampling window.

`ESP boot start time of the forcing archive:` specifies the
ESP bootstrapping ("`boot`") forcing start date (YYYY MM DD).

`ESP boot end time of the forcing archive:` specifies the
ESP bootstrapping ("`boot`") forcing end date (YYYY MM DD).
  

.Example _lis.config_ entry
....
ESP boot sampling time window interval:      "10da"
ESP boot start time of the forcing archive:  1982  1 1
ESP boot end time of the forcing archive:    2010  1 1
....


`Forecast forcing start mode:` specifies the
type of forecast start mode, either coldstart or
restart.  If restart is specified, a restart file
name needs to be supplied.

.Example _lis.config_ entry
....
Forecast forcing start mode:           "coldstart"
....


`Forecast forcing restart filename:` specifies the
restart filename.

.Example _lis.config_ entry
....
Forecast forcing restart filename:     "LIS_RST_CLSMF25_201005050000.d01.nc"
....


[[ssec_dataassim,Data assimilation]]
=== Data assimilation

This section specifies the choice of data assimilation options.

`Number of data assimilation instances:` specifies the
number of data assimilation instances. Valid values are
0 (no assimilation) or higher.

.Example _lis.config_ entry
....
Number of data assimilation instances: 0
....


`Data assimilation algorithm:` specifies the choice of data
assimilation algorithms.
Acceptable values are:

|====
|Value                | Description

|"`none`"             | None
|"`Direct insertion`" | Direct Insertion
|"`EnKF`"             | GMAO EnKF data assimilation
|"`EnKS`"             | GRACE ensemble Kalman filter data assimilation
|====

.Example _lis.config_ entry
....
Data assimilation algorithm: none
....


`Data assimilation set:` specifies the "`assimilation set`",
which is the instance related to the assimilation
of a particular observation.
Acceptable values are:

|====
|Value                          | Description

|"`none`"                       | none
ifdef::devonly[]
|"`Synthetic SM`"               | Synthetic soil moisture
|"`Synthetic SWE`"              | Synthetic SWE
|"`Synthetic LST`"              | Synthetic LST
|"`Synthetic(Multilayer) sm`"   | Synthetic multi-soil moisture observation types
|"`Synthetic L-band Tb`"        | Synthetic L-band brightness temperature observations
|"`ISCCP LST`"                  | ISCCP LST
endif::devonly[]
|"`AMSR-E(NASA) soil moisture`" | AMSRE L3 soil moisture daily gridded data (HDF format)
|"`AMSR-E(LPRM) soil moisture`" | AMSRE L3 soil moisture daily gridded data (HDF format)
|"`ESA CCI soil moisture`"      | ESA CCI soil moisture
|"`Windsat`"                    | Windsat
ifdef::devonly[]
|"`Windsat C-band`"             | Windsat C-band
|"`ANSA SWE`"                   | ANSA SWE
endif::devonly[]
|"`ANSA SCF`"                   | ANSA SCF
|"`ANSA snow depth`"            | ANSA snow depth
|"`SMMR snow depth`"            | SMMR snow depth
|"`SMMI snow depth`"            | SMMI snow depth
ifdef::devonly[]
|"`AMSR-E SWE`"                 | AMSR-E SWE
endif::devonly[]
|"`PMW snow`"                   | PMW-based SWE or snow depth
|"`MODIS SCF`"                  | MODIS SCF
|"`GRACE TWS`"                  | GRACE TWS
|"`SMOPS-ASCAT soil moisture`"  | SMOPS-ASCAT soil moisture
ifdef::devonly[]
|"`ASCAT (TUW) soil moisture`"  | ASCAT (TUW) soil moisture
endif::devonly[]
|"`GCOMW AMSR2 L3 snow depth`"  | AMSR2 (GCOMW) L3 snow depth
|"`GCOMW AMSR2 L3 soil moisture`" | AMSR2 (GCOMW) soil moisture
|"`SMAP(NASA) soil moisture`"   | NASA SMAP soil moisture
|"`SMAP(NRT) soil moisture`"    | Near-real time SMAP soil moisture
|"`PILDAS SM`"                  | PILDAS soil moisture
|"`SMOS L2 soil moisture`"      | SMOS L2 soil moisture
|"`SMOS(NESDIS) soil moisture`" | NESDIS SMOS soil moisture
|"`SNODEP`"                     | AFWA SNODEP
|"`USAFSI`"                     | USAF Snow and Ice Analysis
|"`SMAP(NASA) vegetation optical depth`"  | NASA L-band vegetation optical depth 
|====

.Example _lis.config_ entry
....
Data assimilation set: none
....


`Data assimilation exclude analysis increments:` specifies whether
the analysis increments
are to be skipped. This option is typically used along with the dynamic
bias estimation algorithm. The user can choose to apply only the bias
increments or both the bias increments and analysis increments.
Acceptable values are:

|====
|Value | Description

|0     |  Apply analysis increments
|1     |  Do not apply analysis increments
|====

.Example _lis.config_ entry
....
Data assimilation exclude analysis increments:     0
....


`Data assimilation output interval for diagnostics:` specifies
the output diagnostics interval.

See Section <<ssec_timeinterval>> for a description
of how to specify a time interval.

.Example _lis.config_ entry
....
Data assimilation output interval for diagnostics: 1da
....


`Data assimilation number of observation types:` specifies the
number of observation species/types used in the assimilation.

.Example _lis.config_ entry
....
Data assimilation number of observation types: 0
....


`Data assimilation output ensemble spread:` specifies whether to output
the ensemble spread.
Acceptable values are:

|====
|Value | Description

|0     |  Do not output the ensemble members
|1     |  Output the ensemble members
|====

.Example _lis.config_ entry
....
Data assimilation output ensemble spread: 0
....


`Data assimilation output processed observations:` specifies
whether the processed, quality-controlled
observations are to be written (Note that a corresponding observation
plugin routine needs to be implemented).
Acceptable values are:

|====
|Value | Description

|0     |  Do not output the processed observations
|1     |  Output the processed observations
|====

.Example _lis.config_ entry
....
Data assimilation output processed observations: 0
....


`Data assimilation output innovations:` specifies whether
a binary output of the normalized innovations is to be written.
Acceptable values are:

|====
|Value | Description

|0     |  Do not output the innovations
|1     |  Output the innovations
|====

.Example _lis.config_ entry
....
Data assimilation output innovations: 0
....


`Data assimilation use a trained forward model:` specifies whether
to use a trained forward model.
Acceptable values are:

|====
|Value | Description

|0     |  Do not use a trained forward model
|1     |  Use a trained forward model
|====

`Data assimilation trained forward model output file:` specifies
the name of the output file for the trained forward model.
The training is done by LDT, and thus, this file is produced by LDT.

.Example _lis.config_ entry
....
Data assimilation use a trained forward model: 0
Data assimilation trained forward model output file: none
....


`Data assimilation scaling strategy:` specifies the scaling strategy.
Acceptable values are:

|====
| Value              | Description

| none               | Do not use any scaling
| "`Linear scaling`" | Apply a linear scaling strategy
| "`CDF matching`"   | Scales observations using CDF matching
|====

.Example _lis.config_ entry
....
Data assimilation scaling strategy: none
....


`Data assimilation observation domain file:` specifies the observation
domain file, which will be used as the domain to compute the 
innovations. 

.Example _lis.config_ entry
....
Data assimilation observation domain file: ascat_cdf_domain.nc
....


=== Bias estimation

`Bias estimation algorithm:` specifies the dynamic bias estimation
algorithm to use.
Acceptable values are:

|====
|Value                        | Description

|"`none`"                     | No dynamic bias estimation
|"`Adaptive bias correction`" | NASA GMAO dynamic bias estimation
|====

.Example _lis.config_ entry
....
Bias estimation algorithm: none
....


`Bias estimation attributes file:` ASCII file that
specifies the attributes of the bias estimation. A
sample file is shown below, which lists the variable
name first. This is followed by the nparam value
(0-no bias correction, 1- constant bias correction without
diurnal cycle, 3- diurnal sine/cosine bias correction,
5 - semi-diurnal sine/cosine bias correction,
2-"`time of day`" bias correction with 2 separate bias
estimates per day, 4 - "`time of day`" bias correction with
4 separate estimates per day, 8 - "`time of day`" bias
correction with 8 separate bias estimates per day),
tconst (which describes the time scale relative to the
temporal spacing of the observations), and trelax
(which specifies temporal relaxation parameter, in seconds)

.Example bias estimation attributes file
[%hardbreaks]
#nparam  tconst trelax
Soil Temperature
1.0    0.05    86400.0

.Example _lis.config_ entry
....
Bias estimation attributes file:
....


`Bias estimation restart output frequency:` Specifies the frequency
of bias restart files.

See Section <<ssec_timeinterval>> for a description
of how to specify a time interval.

.Example _lis.config_ entry
....
Bias estimation restart output frequency: 1da
....


`Bias estimation start mode:` This option specifies whether the
bias parameters are to be read from a checkpoint file.
Acceptable values are:

|====
|Value | Description

|none  | Do not use a bias restart file
|read  | Use a bias restart file
|====

.Example _lis.config_ entry
....
Bias estimation start mode: none
....


`Bias estimation restart file:` Specifies the restart file to be
used for initializing bias parameters

.Example _lis.config_ entry
....
Bias estimation restart file: none
....


`Perturbations start mode:` specifies if the perturbations settings
should be read from a restart file.
Acceptable values are:

|====
|Value     | Description

|coldstart | None (cold start)
|restart   | Use restart file
|====

.Example _lis.config_ entry
....
Perturbations start mode: coldstart
....


`Apply perturbation bias correction:` specifies whether
to apply the Ryu et al. algorithm, (JHM 2009), to forcing and
model states to avoid undesirable biases resulting from perturbations.
Acceptable values are:

|====
|Value | Description

|0     | Do not apply
|1     | Apply
|====

.Example _lis.config_ entry
....
Apply perturbation bias correction:
....


`Perturbations restart output interval:` specifies the
perturbations restart output writing interval.

See Section <<ssec_timeinterval>> for a description
of how to specify a time interval.

.Example _lis.config_ entry
....
Perturbations restart output interval: 1da
....


`Perturbations restart filename:` specifies the name of the
restart file, which is used to initialize perturbation settings
if a cold start option is not employed.

.Example _lis.config_ entry
....
Perturbations restart filename: none
....


`Forcing perturbation algorithm:` specifies the algorithm for
perturbing the forcing variables.
Acceptable values are:

|====
|Value           | Description

|"`none`"        | None
|"`GMAO scheme`" | GMAO perturbation algorithm
|====

.Example _lis.config_ entry
....
Forcing perturbation algorithm: none
....


`Forcing perturbation frequency:` specifies the forcing
perturbation interval.

See Section <<ssec_timeinterval>> for a description
of how to specify a time interval.

.Example _lis.config_ entry
....
Forcing perturbation frequency: 1hr
....


`Forcing attributes file:` ASCII file that
specifies the attributes of the forcing (for perturbations)
A sample file is shown below, which lists 3 forcing
variables. For each variable, the name of the variable is
specified first, followed by the min and max values in the
next line. This is repeated for each additional variable.

.Example forcing attributes file
[%hardbreaks]
#varmin  varmax
Incident Shortwave Radiation Level 001
0.0      1300.0
Incident Longwave Radiation Level 001
-50.0    800.0
Rainfall Rate Level 001
0.0      0.001

.Example _lis.config_ entry
....
Forcing attributes file: none
....


`Forcing perturbation attributes file:` ASCII file that
specifies the attributes of the forcing perturbations.
A sample file is shown below, which lists 3 forcing
variables. There are three lines of specifications for
each variable. The first line specifies the name of the
variable. The second line specifies the perturbation type
(0-additive, 1-multiplicative) and the perturbation type
for standard deviation (0-additive, 1-multiplicative). The
third line specifies the following values in that order:
standard deviation of perturbations, coefficient of
standard deviation (if perturbation type for standard
deviation is 1),standard normal max, whether to enable
zero mean in perturbations, temporal correlation scale
(in seconds), x and y -correlations and finally the cross
correlations with other variables.

.Example forcing perturbation attributes file
[%hardbreaks]
#ptype   std    std_max   zeromean  tcorr  xcorr ycorr ccorr
Incident Shortwave Radiation Level 001
1  0
0.50     2.5     1     86400     0     0     1.0  -0.5  -0.8
Incident Longwave Radiation Level 001
0  1
50.0     0.2     2.5   1   86400  0    0    -0.5   1.0  0.5
Rainfall Rate Level 001
1  0
0.50     2.5     1       86400  0     0     0.8   0.5  1.0

.Example _lis.config_ entry
....
Forcing perturbation attributes file: none
....


`State perturbation algorithm:` specifies the algorithm for
perturbing the state prognostic variables.
Acceptable values are:

|====
|Value           | Description

|"`none`"        | None
|"`GMAO scheme`" | GMAO perturbation algorithm
|====

.Example _lis.config_ entry
....
State perturbation algorithm: none
....


`State perturbation frequency:` specifies the prognostic variable
perturbation interval.

See Section <<ssec_timeinterval>> for a description
of how to specify a time interval.

.Example _lis.config_ entry
....
State perturbation frequency: 1hr
....


`State attributes file:` ASCII file that specifies
the attributes of the prognostic variables.
A sample file is shown below, which lists 2 model state
variables. For each variable, the name of the variable is
specified first, followed by the min and max values in the
next line. This is repeated for each additional variable.

.Example state attributes file
[%hardbreaks]
#name  varmin  varmax
SWE
0.0   100.0
Snowdepth
0.0   100.0

.Example _lis.config_ entry
....
State attributes file: none
....


`State perturbation attributes file:` ASCII file that specifies
the attributes of the prognostic variable perturbations.
A sample file is provided below, which follows the same format
as that of the forcing perturbations attributes file:

.Example state perturbation attributes file
[%hardbreaks]
#perttype  std    std_max   zeromean  tcorr  xcorr ycorr ccorr
SWE
1    0
0.01   2.5       1        10800   0    0    1.0  0.9
Snowdepth
1    0
0.02    2.5       1        10800   0    0    0.9  1.0

.Example _lis.config_ entry
....
State perturbation attributes file: none
....


`Observation perturbation algorithm:` specifies the algorithm
for perturbing the observations.
Acceptable values are:

|====
|Value           | Description

|"`none`"        | None
|"`GMAO scheme`" | GMAO perturbation algorithm
|====

.Example _lis.config_ entry
....
Observation perturbation algorithm: none
....


`Observation perturbation frequency:` specifies the observation
perturbation interval.

See Section <<ssec_timeinterval>> for a description
of how to specify a time interval.

.Example _lis.config_ entry
....
Observation perturbation frequency: 1hr
....


`Observation attributes file:` ASCII file that
specifies the attributes of the observation variables.
A sample file is provided below, which follows the same format
as that of the forcing attributes file and state attributes file.

.Example observation attributes file
[%hardbreaks]
#error rate varmin  varmax
ANSA SWE
10.0   0.01   500

.Example _lis.config_ entry
....
Observation attributes file: none
....


`Observation perturbation attributes file:` ASCII file that
specifies the attributes of the observation variable perturbations.
A sample file is provided below, which follows the same format
as that of the forcing perturbations attributes file:

.Example observation perturbation attributes file
[%hardbreaks]
#perttype  std    std_max   zeromean  tcorr  xcorr ycorr ccorr
ANSA SWE
0     10      2.5        1        10800       0    0    1

.Example _lis.config_ entry
....
Observation perturbation attributes file: none
....


`IMS data directory:` specifies the location of the IMS data.

.Example _lis.config_ entry
....
IMS data directory:
....

ifdef::devonly[]

[[sssec_syntheticsm,Synthetic Soil Moisture Assimilation]]
==== Synthetic Soil Moisture Assimilation

`Synthetic soil moisture data directory:` specifies the
directory for the synthetic soil moisture data.

`Synthetic soil moisture model CDF file:` specifies the name
of the model CDF file (observations will be scaled into this
climatology)

`Synthetic soil moisture observation CDF file:` specifies the name
of the observation CDF file.

`Synthetic soil moisture number of bins in the CDF:`
specifies the number of bins in the CDF.

.Example _lis.config_ entry
....
Synthetic soil moisture data directory:       ./input/dainput/SynSM/
Synthetic soil moisture model CDF file:       lsm.cdf.nc
Synthetic soil moisture observation CDF file: obs_cdf.nc
Synthetic soil moisture number of bins in the CDF:
....
endif::devonly[]


[[sssec_pildassm,PILDAS Soil Moisture Assimilation]]
==== PILDAS Soil Moisture Assimilation

`PILDAS soil moisture data directory:` specifies the
directory for the PILDAS soil moisture data.

`PILDAS use scaled standard deviation model:` specifies
whether the observation error standard deviation is to be scaled using model
and observation standard deviation.

`PILDAS soil moisture model CDF file:` specifies the name
of the model CDF file (observations will be scaled into this
climatology)

`PILDAS soil moisture observation CDF file:` specifies the name
of the observation CDF file.

`PILDAS soil moisture number of bins in the CDF:`
specifies the number of bins in the CDF.

.Example _lis.config_ entry
....
PILDAS soil moisture data directory:       ./input/...
PILDAS use scaled standard deviation model: 1
PILDAS soil moisture model CDF file:       lsm.cdf.nc
PILDAS soil moisture observation CDF file: obs_cdf.nc
PILDAS soil moisture number of bins in the CDF:
....


ifdef::devonly[]

[[sssec_syntheticmultism,Synthetic Soil Moisture (multiple observation types) Assimilation]]
==== Synthetic Soil Moisture (multiple observation types) Assimilation


`Synthetic multi-sm data directory:` specifies the
directory for the synthetic soil moisture data (multi-levels).

.Example _lis.config_ entry
....
Synthetic multi-sm data directory: ./input/dainput/SynSM/
....
endif::devonly[]


ifdef::devonly[]

[[sssec_syntheticswe,Synthetic SWE Assimilation]]
==== Synthetic SWE Assimilation

`Synthetic SWE data directory:` specifies the directory
for the synthetic snow water equivalent data.

.Example _lis.config_ entry
....
Synthetic SWE data directory:           ./input/dainput/SynSWE/
....
endif::devonly[]


ifdef::devonly[]

[[sssec_syntheticlst,Synthetic LST Assimilation]]
==== Synthetic LST Assimilation

`Synthetic LST data directory:` specifies the directory
for the synthetic land surface temperature data

.Example _lis.config_ entry
....
Synthetic LST data directory:           ./input/dainput/SynLST/
....
endif::devonly[]


ifdef::devonly[]

[[sssec_syntheticlbandtb,Synthetic L-band Tb Assimilation]]
==== Synthetic L-band Tb Assimilation

`Synthetic L-band Tb data directory:` specifies the directory
for the synthetic brightness temperature data

.Example _lis.config_ entry
....
Synthetic L-band Tb data directory:           ./input/dainput/SynTb/
....
endif::devonly[]


ifdef::devonly[]

[[sssec_syntheticsndda,Synthetic SND Assimilation]]
==== Synthetic SND Assimilation

`Synthetic SND data directory:` specifies the directory
for the synthetic snow depth data.

.Example _lis.config_ entry
....
Synthetic SND data directory:
....
endif::devonly[]


ifdef::devonly[]

[[sssec_isccptskinda,ISCCP Tskin Assimilation]]
==== ISCCP Tskin Assimilation

`ISCCP Tskin data directory:` specifies the directory for the
International Satellite Cloud Climatology Project (ISCCP) LST data.

`ISCCP Tskin scale data:` specifies if the LST observations
are to be scaled or not (0 {emdash} no scaling, 1 {emdash} scale data).

`ISCCP Tskin model mean data file:` specifies the name of the
file containing the monthly mean values from the LSM.

`ISCCP Tskin model std data file:` specifies the name of the
file containing the monthly standard deviation values from the LSM.

`ISCCP Tskin obs mean data file:` specifies the name of the
file containing the monthly mean values of the observations.

`ISCCP Tskin obs std data file:` specifies the name of the
file containing the monthly standard deviation values of the
observations.

.Example _lis.config_ entry
....
ISCCP Tskin data directory: '../ISCCP/'
ISCCP Tskin scale data:     0
ISCCP Tskin model mean data file: ../SND_Input/noah_mean
ISCCP Tskin model std data file: ../SND_Input/noah_std
ISCCP Tskin obs mean data file: ../SND_Input/isccp_obs_mean
ISCCP Tskin obs std data file: ../SND_Input/isccp_obs_std
....
endif::devonly[]


[[sssec_nasaamsreda,AMSR-E (NASA) soil moisture assimilation]]
==== AMSR-E (NASA) soil moisture assimilation

`NASA AMSR-E soil moisture data directory:` specifies the directory
for the AMSR-E (NASA/NSIDC) soil moisture data.

`NASA AMSR-E soil moisture scale observations:` specifies if the
observations are to be rescaled (using CDF matching).

`NASA AMSR-E soil moisture model CDF file:` specifies the
name of the model CDF file (observations will be scaled into this
climatology).

`NASA AMSR-E soil moisture observation CDF file:` specifies the
name of the observation CDF file.

`NASA AMSR-E soil moisture number of bins in the CDF:` specifies the
number of bins in the CDF.

.Example _lis.config_ entry
....
NASA AMSR-E soil moisture data directory:       'input'
NASA AMSR-E soil moisture scale observations:   1
NASA AMSR-E soil moisture model CDF file:       lsm_cdf.nc
NASA AMSR-E soil moisture observation CDF file: obs_cdf.nc
NASA AMSR-E soil moisture number of bins in the CDF: 100
....


[[sssec_lprmamsreda,AMSR-E (LPRM) soil moisture assimilation]]
==== AMSR-E (LPRM) soil moisture assimilation

`AMSR-E(LPRM) soil moisture data directory:` specifies the
directory for the AMSR-E (LPRM) soil moisture data.

`AMSR-E(LPRM) soil moisture use raw data:` specifies if the
the raw fields (in wetness units) or scaled fields
(in volumetric units) are to be used.

`AMSR-E(LPRM) use scaled standard deviation model:` specifies if
the observation error standard deviation is to be scaled using
model and observation standard deviation.

`AMSR-E(LPRM) model CDF file:` specifies the
name of the model CDF file (observations will be scaled into this
climatology).

`AMSR-E(LPRM) observation CDF file:` specifies the
name of the observation CDF file.

`AMSR-E(LPRM) soil moisture number of bins in the CDF:`
specifies the number of bins in the CDF.

.Example _lis.config_ entry
....
AMSR-E(LPRM) soil moisture data directory:       'input'
AMSR-E(LPRM) soil moisture use raw data:          0
AMSR-E(LPRM) use scaled standard deviation model: 1
AMSR-E(LPRM) model CDF file:                      lsm_cdf.nc
AMSR-E(LPRM) observation CDF file:                obs_cdf.nc
AMSR-E(LPRM) soil moisture number of bins in the CDF: 100
....


[[sssec_windsatsmda,WindSat soil moisture assimilation]]
==== WindSat soil moisture assimilation

`WindSat soil moisture data directory:` specifies the directory
for the WindSat soil moisture data.

`WindSat scale observations:` specifies if the
observations are to be rescaled (using CDF matching).

`WindSat model CDF file:` specifies the
name of the model CDF file (observations will be scaled into this
climatology).

`WindSat observation CDF file:` specifies the
name of the observation CDF file.

`WindSat number of bins in the CDF:` specifies the
number of bins in the CDF.

.Example _lis.config_ entry
....
WindSat soil moisture data directory:       'input'
WindSat scale observations:                  1
WindSat model CDF file:                      lsm_cdf.nc
WindSat observation CDF file:                obs_cdf.nc
WindSat number of bins in the CDF:           100
....


ifdef::devonly[]

[[sssec_windsatcbandsmda,WindSat C-band soil moisture assimilation]]
==== WindSat C-band soil moisture assimilation

`WindSat C-band soil moisture data directory:` specifies the
directory for the WindSat C-band soil moisture data.

`WindSat C-band scale observations:` specifies if the
observations are to be rescaled (using CDF matching).

`WindSat C-band model CDF file:` specifies the
name of the model CDF file (observations will be scaled into this
climatology).

`WindSat C-band observation CDF file:` specifies the
name of the observation CDF file.

`WindSat C-band number of bins in the CDF:`
specifies the number of bins in the CDF.

.Example _lis.config_ entry
....
WindSat C-band soil moisture data directory:       'input'
WindSat C-band scale observations:                  1
WindSat C-band model CDF file:                      lsm_cdf.nc
WindSat C-band observation CDF file:                obs_cdf.nc
WindSat C-band number of bins in the CDF: 100
....
endif::devonly[]


[[sssec_snodepda,SNODEP Assimilation]]
==== SNODEP Assimilation

`SNODEP data directory:` specifies the directory for the
SNODEP data.

`SNODEP mesh resolution:` specifies the resolution of the
SNODEP mesh (8 or 16).

`SNODEP naming convention:` specifies the naming convention of the
SNODEP data.
Acceptable values are:

|====
|Value     | Description

|"`LIS`"   | YYYYMMDD/SNODEP/SNODEP_16_NH_YYYYMMDDHH.GR1
|"`other`" | SNODEP_16_NH_YYYYMMDDHH.GR1
|====

.Example _lis.config_ entry
....
SNODEP data directory:                  ./FORCING/AFWA1
SNODEP mesh resolution:                 8
SNODEP naming convention:               LIS
....


[[sssec_usafsida,USAFSI Assimilation]]
==== USAFSI Assimilation

`USAFSI data directory:` specifies the directory for the
USAFSI data.

`USAFSI netcdf filename prefix:` specifies the prefix of 
the USAFSI dataset. If prefix is "`usafsi`", file name will
be "`usafsi_yyyymmddhh.nc.`"

.Example _lis.config_ entry
....
USAFSI data directory:                  ./FORCING/USAFSI
USAFSI netcdf filename prefix:         usafsi
....

ifdef::devonly[]

[[sssec_ansasweda,ANSA SWE Assimilation]]
==== ANSA SWE Assimilation

`ANSA SWE data directory:` specifies the directory for the
ANSA SWE data.

`ANSA SWE lower left lat:` specifies the lower left latitude
of the ANSA domain. (cylindrical latitude/longitude projection)

`ANSA SWE lower left lon:` specifies the lower left longitude
of the ANSA domain. (cylindrical latitude/longitude projection)

`ANSA SWE upper right lat:` specifies the upper right latitude
of the ANSA domain. (cylindrical latitude/longitude projection)

`ANSA SWE upper right lon:` specifies the upper right longitude
of the ANSA domain. (cylindrical latitude/longitude projection)

`ANSA SWE resolution (dx):` specifies the resolution of the
of the ANSA domain along the east-west direction.

`ANSA SWE resolution (dy):` specifies the resolution of the
of the ANSA domain along the north-south direction.

.Example _lis.config_ entry
....
ANSA SWE data directory:                  ./ANSASWE
ANSA SWE lower left lat:                  -89.875
ANSA SWE lower left lon:                  -179.875
ANSA SWE upper right lat:                  89.875
ANSA SWE upper right lon:                 179.875
ANSA SWE resolution (dx):                  0.25
ANSA SWE resolution (dy):                  0.25
....
endif::devonly[]


[[sssec_ansascfda,ANSA Snow Covered Fraction (SCF) Assimilation]]
==== ANSA Snow Covered Fraction (SCF) Assimilation

`ANSA SCF data directory:` specifies the directory for the
ANSA SCA data.

`ANSA SCF lower left lat:` specifies the lower left latitude
of the ANSA domain. (cylindrical latitude/longitude projection)

`ANSA SCF lower left lon:` specifies the lower left longitude
of the ANSA domain. (cylindrical latitude/longitude projection)

`ANSA SCF upper right lat:` specifies the upper right latitude
of the ANSA domain. (cylindrical latitude/longitude projection)

`ANSA SCF upper right lon:` specifies the upper right longitude
of the ANSA domain. (cylindrical latitude/longitude projection)

`ANSA SCF resolution (dx):` specifies the resolution of the
of the ANSA domain along the east-west direction.

`ANSA SCF resolution (dy):` specifies the resolution of the
of the ANSA domain along the north-south direction.

`ANSA SCF local time for assimilation:` specifies the local time
for performing the ANSA SCF assimilation; LIS will find the closest
time depending on model timestep.

`ANSA SCF field name:` specifies the name of the SCF field to be
assimilated in the ANSA SCF data file.

`ANSA SCF file name convention:` specifies the name convention
of the ANSA SCF file; currently supported: _*YYYYMMDD*_, _*YYYYDOY*_.

`ANSA SCF use triangular-shaped observation error:` specifies
whether to use a triangular-shaped observation error as follows
(De Lannoy et al., 2012):
stem:[std = std*scf\_obs] if stem:[scf\_obs<=50];
stem:[std = std*(100-scf\_obs)] if stem:[scf\_obs>50];
otherwise, stem:[std] remains to be the same as read in from the observation
perturbation attributes file.

`ANSA SCF using EnKF with DI:` specifies whether to used rule-based
direct insertion approach to supplement EnKF when model predicts zero
or full snow cover for all ensemble members. The entries after this
are needed only if 1 is specified here.

`ANSA SCF direct insertion methodology:` specifies which
rule to use when model predicts snow and observation says no snow.
Acceptable values are:

|====
|Value           | Description

| "`standard`"   | use Rodell and Houser (2004)
| "`customized`" | use Liu et al. (2013)
|====

`ANSA SCF amount of SWE (mm) to add to model:` specifies how much
SWE to add to model when observation sees snow while model predicts
no snow.

`ANSA SCF maximum SWE melt rate (mm/day):` specifies the SWE melt rate
if "`customized`" is chosen for the direction insertion methodology.

`ANSA SCF threshold of model SWE to be removed at once:` specifies
the threshold of model SWE to be removed when observation says no snow.

`ANSA SCF length of snowmelt period in days:` specifies the length
of the typical snowmelt period in the region.

`ANSA SCF threshold of observed SCF for snow presence:` specifies
the threshold of observed SCF for indicating snow presence.

`ANSA SCF threshold of observed SCF for snow non-presence:`
specifies the threshold of observed SCF for indicating snow non-presence.

`ANSA SCF threshold of model SWE(mm) for snow non-presence:`
specifies the threshold of model SWE for indicating snow absence.

`ANSA SCF threshold of observed SCF for non-full snow cover:`
specifies the threshold of observed SCF which indicates non-full
snow cover.

.Example _lis.config_ entry
....
ANSA SCF data directory:           ./ANSA_SCF_UCO
ANSA SCF lower left lat:           35.025
ANSA SCF lower left lon:           -112.475
ANSA SCF upper right lat:          43.975
ANSA SCF upper right lon:          -105.525
ANSA SCF resolution (dx):          0.05
ANSA SCF resolution (dy):          0.05
ANSA SCF local time for assimilation:                      10.0
ANSA SCF field name:                                       "/ansa_interpsnow"
ANSA SCF file name convention:                             "ansa_all_YYYYMMDD.h5"
ANSA SCF use triangular-shaped observation error:          1
ANSA SCF using EnKF with DI:                               1
ANSA SCF direct insertion methodology:                     "customized"
ANSA SCF amount of SWE (mm) to add to model:               10
ANSA SCF maximum SWE melt rate (mm/day):                   50
ANSA SCF threshold of model SWE to be removed at once:     20
ANSA SCF length of snowmelt period in days:                15
ANSA SCF threshold of observed SCF for snow presence:      0.4
ANSA SCF threshold of observed SCF for snow non-presence:  0.1
ANSA SCF threshold of model SWE(mm) for snow non-presence: 5
ANSA SCF threshold of observed SCF for non-full snow cover: 0.7
....


[[sssec_ansasnowdepthda,ANSA snow depth Assimilation]]
==== ANSA snow depth Assimilation

`ANSA snow depth data directory:` specifies the directory for the
ANSA snow depth data.

`ANSA snow depth lower left lat:` specifies the lower left latitude
of the ANSA domain. (cylindrical latitude/longitude projection)

`ANSA snow depth lower left lon:` specifies the lower left
longitude of the ANSA domain. (cylindrical latitude/longitude
projection)

`ANSA snow depth upper right lat:` specifies the upper right
latitude of the ANSA domain. (cylindrical latitude/longitude
projection)

`ANSA snow depth upper right lon:` specifies the upper right
longitude of the ANSA domain. (cylindrical latitude/longitude
projection)

`ANSA snow depth resolution (dx):` specifies the resolution
of the ANSA domain along the east-west direction.

`ANSA snow depth resolution (dy):` specifies the resolution
of the ANSA domain along the north-south direction.

`ANSA snow depth use IMS data for snow detection:` specifies whether to use
IMS data for snow detection.
Acceptable values are:

|====
|Value | Description

| 0    | Do not use IMS data
| 1    | Use IMS data
|====

`ANSA snow depth IMS data directory:` specifies the location
of the IMS data directory.

`ANSA snow depth use MODIS (MOD10C1) data for snow detection:`
specifies whether to use MODIS (MOD10C1) data for snow detection.
Acceptable values are:

|====
|Value | Description

| 0    | Do not use MODIS (MOD10C1) data
| 1    | Use MODIS (MOD10C1) data
|====

`ANSA snow depth MOD10C1 data directory:` specifies the location
of MODIS (MOD10C1) data.

.Example _lis.config_ entry
....
ANSA snow depth data directory:                  ./ANSASNWD
ANSA snow depth lower left lat:                  -89.875
ANSA snow depth lower left lon:                  -179.875
ANSA snow depth upper right lat:                  89.875
ANSA snow depth upper right lon:                 179.875
ANSA snow depth resolution (dx):                  0.25
ANSA snow depth resolution (dy):                  0.25
ANSA snow depth use IMS data for snow detection:
ANSA snow depth IMS data directory:
ANSA snow depth use MODIS (MOD10C1) data for snow detection:
ANSA snow depth MOD10C1 data directory:
....


[[sssec_smmrsnowdepthda,SMMR snow depth Assimilation]]
==== SMMR snow depth Assimilation

`SMMR snow depth data directory:` specifies the directory for the
SMMR snow depth data.

.Example _lis.config_ entry
....
SMMR snow depth data directory:                  ./SMMR
....


[[sssec_ssmisnowdepthda,SSMI snow depth Assimilation]]
==== SSMI snow depth Assimilation

`SSMI snow depth data directory:` specifies the directory for the
SSMI snow depth data.

`SSMI snow depth use IMS data for snow detection:` specifies
whether to use IMS data for snow detection.
Acceptable values are:

|====
|Value | Description

| 0    | Do not use IMS data
| 1    | Use IMS data
|====

`SSMI snow depth IMS data directory:` specifies the location of
the IMS data.

`SSMI snow depth use MODIS (MOD10C1) data for snow detection:`
specifies whether to use MODIS (MOD10C1) data for snow detection.
Acceptable values are:

|====
|Value | Description

| 0    | Do not use MODIS (MOD10C1) data
| 1    | Use MODIS (MOD10C1) data
|====

`SSMI snow depth MOD10C1 data directory:` specifies the location
of the MODIS (MOD10C1) data.

.Example _lis.config_ entry
....
SSMI snow depth data directory:                  ./SSMI
SSMI snow depth use IMS data for snow detection:
SSMI snow depth IMS data directory:
SSMI snow depth use MODIS (MOD10C1) data for snow detection:
SSMI snow depth MOD10C1 data directory:
....


ifdef::devonly[]

[[sssec_amsresweda,AMSR-E SWE Assimilation]]
==== AMSR-E SWE Assimilation

`AMSR-E SWE data directory:` specifies the directory for the
SSMI snow depth data.

.Example _lis.config_ entry
....
AMSR-E SWE data directory:                  ./AMSRE_SWE
....
endif::devonly[]


[[sssec_modisscfda,MODIS snow cover fraction assimilation]]
==== MODIS snow cover fraction assimilation

`MODIS SCF data directory:` specifies the directory for
the MODIS snow cover fraction data.

`MODIS SCF use gap filled product:` specifies whether
the gap-filled product is to be used (1-use, 0-do not use).

`MODIS SCF cloud threshold:` Cloud cover threshold to be
used for screening observations (in percentage).

`MODIS SCF cloud persistence threshold:` Cloud cover persistence
threshold to be used for screening observations (in days).

.Example _lis.config_ entry
....
MODIS SCF data directory: ./MODIS
MODIS SCF use gap filled product: 1
MODIS SCF cloud threshold: 90
MODIS SCF cloud persistence threshold: 3
....


[[sssec_pmwsnowdepthda,PMW snow depth or SWE assimilation]]
==== PMW snow depth or SWE assimilation

`PMW snow data directory:` specifies the directory for the
PMW SWE or snow depth data.

`PMW snow data file format (HDF4, HDF-EOS, HDF5):` specifies
the file format of the PMW snow data. Currently, three options
are supported: HDF4, HDF-EOS, and HDF5

`PMW snow data coordinate system (EASE, LATLON):` specifies
the coordinate system of the PMW snow data. Currently two options
are supported: EASE and LATLON.

`PMW snow data variable (SWE, snow depth):` specifies which variable
to assimilate: SWE or snow depth

`PMW snow data unit (m, cm, mm, inch):` specifies the unit of
the snow data; currently only units of m, cm, mm, inch are supported

`PMW snow data use flag (1=yes, 0=no):` specifies whether to use
the data flags that come along with the PMW snow data in the same file

`PMW snow data flag - number of invalid values:` specifies
the number of invalid values in the flag field of the PMW snow data

`PMW snow data flag - invalid values:` specifies the invalid values
of the flag field of the PMW snow data

`PMW snow data - number of additional invalid values:` specifies
the number of additional invalid values in the actual data field of
the PMW snow data

`PMW snow data - additional invalid values:` specifies the invalid
values of the actual data field of the PMW snow data

`PMW snow data - apply min/max mask:` specifies whether to use
min/max data values for quality control of the PMW snow data

`PMW snow data minimum valid value:` specifies the minimum valid
value of the PMW snow data

`PMW snow data maximum valid value:` specifies the maximum valid
value of the PMW snow data

`PMW snow data scale factor:` specifies the scale factor of
the PMW snow data

`PMW snow data file name convention:` specifies the file name
convention of the PMW snow data; currently only the following two
formats are supported:
_*YYYYMMDD*_  and _*YYYYDOY*_
note that the PMW snow reader assumes that the data files are stored
in corresponding year directory as follows: datadir/YYYY/\*YYYMMDD*

`PMW snow data assimilation local time:` specifies the local time
in hours to apply the assimilation (usually corresponding to the overpass time)

`PMW snow data - apply mask with GVF (1=yes, 0=no):` specifies
whether to use greenness vegetation fraction as mask for assimilation;
1 is suggested unless confidence is high with the PMW snow data (e.g.,
those that are bias corrected against station data) in dense vegetation
area.  If "`1`" is chosen, LIS will not assimilate PMW snow data in
those areas with gvf \textgreater 0.7.

`PMW snow data - apply mask with landcover type (1=yes, 0=no):`
specifies whether to use landcover type as mask for assimilation.
If "`1`" is chosen, LIS will not assimilate PMW snow data in areas
with forest land cover.

`PMW snow data - apply mask with LSM temperature (1=yes, 0=no):`
specifies whether to use model-based temperatures as mask for
assimilation. if "`1`" is chosen, LIS will not assimilate PMW snow
data in areas with a skin temperature or surface soil temperature
higher than 5 degree C according to the LSM. This mask should be
used with care if the LSM temperatures are known to be biased.

The following 8 configuration lines are for HDF5+LANTON datasets only

`PMW snow data lower left lat:` specifies the lower left latitude
of the dataset.

`PMW snow data lower left lon:` specifies the lower left longitude
of the dataset.

`PMW snow data upper right lat:` specifies the upper right latitude
of the dataset.

`PMW snow data upper right lon:` specifies the upper right longitude
of the dataset.

`PMW snow data resolution (dx):` specifies horizontal resolution dx
of the dataset.

`PMW snow data resolution (dy):` specifies vertical resolution dy
of the dataset.

`PMW (HDF5) snow data field name:` specifies the name of the snow
data field in the dataset for assimilation.

`PMW (HDF5) snow data flag field name:` specifies the name of the
snow data
flag field to use as a mask for assimilation; this must be specified if
the `PMW snow data use flag (1=yes, 0=no):` option is set to 1.

The following 4 configuration lines are for HDF4+EASE datasets only

`PMW (HDF4) snow data NL SDS index (-1, 0, 1, 2, ...):`
specifies the index of the SDS of the NL grid in the PMW snow data;
valid index starts from 0; use -1 if no SDS for the NL grid is to be
assimilated.

`PMW (HDF4) snow data SL SDS index (-1, 0, 1, 2, ...):`
specifies the index of the SDS of the SL grid in the PMW snow data;
valid index starts from 0; use -1 if no SDS for the NL grid is to be
assimilated.

`PMW (HDF4) snow data flag NL SDS index (-1, 0, 1, 2, ...):`
specifies the index of the flag SDS of the NL grid in the PMW snow data;
this must be specified if
the `PMW snow data use flag (1=yes, 0=no):` option is set to 1.

`PMW (HDF4) snow data flag SL SDS index (-1, 0, 1, 2, ...):`
specifies the index of the flag SDS of the SL grid in the PMW snow data;
this must be specified if
the `PMW snow data use flag (1=yes, 0=no):` option is set to 1.

The following 6 configuration lines are for HDF-EOS+EASE datasets only

`PMW (HDF-EOS) NL grid name:` specifies the name of the NL grid.

`PMW (HDF-EOS) SL grid name:` specifies the name of the SL grid.

`PMW (HDF-EOS) NL SDS name:` specifies the name of the SDS in the
NL grid.

`PMW (HDF-EOS) SL SDS name:` specifies the name of the SDS in the
SL grid.

`PMW (HDF-EOS) NL snow data flag SDS name:` specifies the name of
the data
flag SDS in the NL grid; this must be specified if
the `PMW snow data use flag (1=yes, 0=no):` option is set to 1.

`PMW (HDF-EOS) SL snow data flag SDS name:` specifies the name of
the data
flag SDS in the SL grid; this must be specified if
the `PMW snow data use flag (1=yes, 0=no):` option is set to 1.

.Example _lis.config_ entry
....
# all datasets
PMW snow data directory:                          "./input/ANSA_OI"
PMW snow data file format (HDF4, HDF-EOS, HDF5):  "HDF5"
PMW snow data coordinate system (EASE, LATLON):   "LATLON"
PMW snow data variable (SWE, snow depth):         "snow depth"
PMW snow data unit (m, cm, mm, inch):             "mm"
PMW snow data use flag (1=yes, 0=no):                1
PMW snow data flag - number of invalid values:       2
PMW snow data flag - invalid values:                 -1  0
PMW snow data - number of additional invalid values: 0
PMW snow data - additional invalid values:           494 496 504 596 508 510
PMW snow data - apply min/max mask:                  1
PMW snow data minimum valid value:                   0
PMW snow data maximum valid value:                   5000
PMW snow data scale factor:                          1.0
PMW snow data file name convention:                  "ansa_all_YYYYMMDD.h5"
PMW snow data assimilation local time:               2.0
PMW snow data - apply mask with GVF (1=yes, 0=no):             0
PMW snow data - apply mask with landcover type (1=yes, 0=no):  0
PMW snow data - apply mask with LSM temperature (1=yes, 0=no): 0

# HDF5 & LATLON datasets only
PMW snow data lower left lat:                     50.025
PMW snow data lower left lon:                    -172.975
PMW snow data upper right lat:                    75.725
PMW snow data upper right lon:                   -130.025
PMW snow data resolution (dx):                   0.05
PMW snow data resolution (dy):                   0.05
PMW (HDF5) snow data field name:                 "ansa_swe_depth"
PMW (HDF5) snow data flag field name:            "ansa_swe_depth_flag"

# HDF4 & EASE datasets only
PMW (HDF4) snow data NL SDS index (-1, 0, 1, 2, ...):       0
PMW (HDF4) snow data SL SDS index (-1, 0, 1, 2, ...):       -1
PMW (HDF4) snow data flag NL SDS index (-1, 0, 1, 2, ...):  1
PMW (HDF4) snow data flag SL SDS index (-1, 0, 1, 2, ...):  -1

# HDF-EOS and EASE datasets only
PMW (HDF-EOS) NL grid name:                  "Northern Hemisphere"
PMW (HDF-EOS) SL grid name:                  "Southern Hemisphere"
PMW (HDF-EOS) NL SDS name:                   "SWE_NorthernDaily"
PMW (HDF-EOS) SL SDS name:                   "SWE_SouthernDaily"
PMW (HDF-EOS) NL snow data flag SDS name:    "Flags_NorthernDaily"
PMW (HDF-EOS) SL snow data flag SDS name:    "Flags_SouthernDaily"
....


[[sssec_gracetwsda,GRACE TWS Assimilation]]
==== GRACE TWS Assimilation

`GRACE data directory:` specifies the directory for the
GRACE TWS data (processed data from LDT).

`GRACE use reported measurement error values:` specifies
whether to use the spatially distributed reported measurement
errors in the GRACE data for specifying observation errors.
Acceptable values are:

|====
|Value | Description

|0     | Do not use
|1     | Use
|====

.Example _lis.config_ entry
....
GRACE data directory:                  ./GRACEOBS
GRACE use reported measurement error values:
....


[[sssec_smops_ascat_smda,SMOPS ASCAT soil moisture assimilation]]
==== SMOPS ASCAT soil moisture assimilation

`SMOPS ASCAT soil moisture data directory:` specifies the directory
for the SMOPS ASCAT soil moisture data.

`SMOPS ASCAT model CDF file:` specifies the
name of the model CDF file (observations will be scaled into this
climatology).

`SMOPS ASCAT observation CDF file:` specifies the
name of the observation CDF file.

`SMOPS ASCAT soil moisture number of bins in the CDF:` specifies the
number of bins in the CDF.

`SMOPS ASCAT CDF read option:` specifies whether to read all months of
or to read month by month from a monthly CDF file.

Acceptable values are:

|====
|Value    | Description

|0 | Read all months
|1 | Read month by month
|====

NOTE: Select 0 for yearly CDF data.

`SMOPS ASCAT use realtime data:` specifies whether to use
the 6 hour data feed instead of the daily data feed.
Acceptable values are:

|====
|Value | Description

|0     | Use daily data feed
|1     | Use 6 hour data feed
|====

`SMOPS ASCAT soil moisture use scaled standard deviation model:` specifies
whether to use scaled standard deviation.
This generates and uses spatially distributed observation
errors by scaling the specified observation error standard
deviation by a factor of the model standard deviation to the
observation standard deviation.
stem:[( e \mapsto e \times m_\sigma / o_\sigma )]

`SMOPS ASCAT naming convention:` specifies the naming convention of the
SMOPS soil moisture data.  Used when reading the 6-hour data feed.
Acceptable values are:

|====
|Value          | Description

|"`LIS`"        | YYYY/NPR_SMOPS_CMAP_DYYYYMMDDHH.gr2
|"`AGRMET ops`" | smops_dYYYYMMDD_sHH0000_cness.gr2 or 
                  NPR_SMOPS_CMAP_DYYYYMMDDHH.gr2, depending on date
|====

For "`AGRMET ops`", dates before 2017-10-05 use the
smops_dYYYYMMDD_sHH0000_cness.gr2 naming convention;
dates on or after 2017-10-05 use the NPR_SMOPS_CMAP_DYYYYMMDDHH.gr2 naming
convention.

NOTE:: When reading the daily data feed, the naming convention is "`LIS`".

`SMOPS ASCAT version:` specifies the version of the SMOPS datasets.
Defaults to "`date-based`".
Acceptable values are:


|====
| Value          | Description

| "`date-based`" | Assume the version of the dataset based on date. (default)
| "`1.3`"        | Treat the dataset as version 1.3.
| "`2.0`"        | Treat the dataset as version 2.0.
| "`3.0`"        | Treat the dataset as version 3.0.
| "`NESDIS V3.0 REGEN`" | Assume the version of the dataset based on the
                        NESDIS version 3.0 regeneration date.
|====

There are three versions of the SMOPS datasets.  According to the
use by the 557th Weather Wing:

[%hardbreaks]
                         version_1.3 <  2016-10-31T12:00:00
  2016-10-31T12:00:00 <= version_2.0 <  2017-08-24T12:00:00
                         version_3.0 >= 2017-08-24T12:00:00

Also, NESDIS has regenerated SMOPS version 3.0 datasets starting
from 2012-08-01.

The value "`date-based`" will use the dates 2016-10-31 and 2017-08-24
to determine the version of the SMOPS datasets.

The value "`NESDIS V3.0 REGEN`" will use the date 2012-08-01
to determine the version of the SMOPS datasets.

Should you need to explicitly state the version of the SMOPS datasets,
then you may specify their version with either "`1.3`", "`2.0`", or "`3.0`".


.Example _lis.config_ entry
....
SMOPS ASCAT soil moisture data directory:       'input'
SMOPS ASCAT model CDF file:                      lsm_cdf.nc
SMOPS ASCAT observation CDF file:                obs_cdf.nc
SMOPS ASCAT CDF read option:                     0
SMOPS ASCAT soil moisture number of bins in the CDF: 100
SMOPS ASCAT use realtime data: 0
SMOPS ASCAT soil moisture use scaled standard deviation model: 1
SMOPS ASCAT naming convention: LIS
SMOPS ASCAT version: 'date-based'
....


[[sssec_smosl2smda,SMOS L2 soil moisture assimilation]]
==== SMOS L2 soil moisture assimilation

`SMOS L2 soil moisture data directory:` specifies the directory
for the SMOS LS soil moisture data.

`SMOS L2 scale observations:` specifies whether to scale
the observations.
Acceptable values are:

|====
|Value | Description

|0     | Do not scale
|1     | Scale
|====

`SMOS L2 use scaled standard deviation model:` specifies whether
the observation error standard deviation is to be scaled using
model and observation standard deviation.

`SMOS L2 model CDF file:` specifies the name of the model CDF
file (observations will be scaled into this climatology).

`SMOS L2 observation CDF file:` specifies the name of the
observation CDF file.

`SMOS L2 soil moisture number of bins in the CDF:` specifies
the number of bins in the CDF.

.Example _lis.config_ entry
....
SMOS L2 soil moisture data directory:
SMOS L2 scale observations:
SMOS L2 use scaled standard deviation model:
SMOS L2 model CDF file:
SMOS L2 observation CDF file:
SMOS L2 soil moisture number of bins in the CDF:
....


ifdef::devonly[]

[[sssec_ascattuwsmda,ASCAT (TU Wein) soil moisture assimilation]]
==== ASCAT (TU Wein) soil moisture assimilation

`ASCAT (TUW) soil moisture data directory:` specifies the directory
for the ASCAT (TUW) soil moisture data.

`ASCAT (TUW) use scaled standard deviation model:` specifies if
the observation error standard deviation is to be scaled using
model and observation standard deviation.

`ASCAT (TUW) model CDF file:` specifies the
name of the model CDF file (observations will be scaled into this
climatology).

`ASCAT (TUW) observation CDF file:` specifies the
name of the observation CDF file.

`ASCAT (TUW) soil moisture number of bins in the CDF:` specifies
the number of bins in the CDF.

.Example _lis.config_ entry
....
ASCAT (TUW) soil moisture data directory:       'input'
ASCAT (TUW) use scaled standard deviation model: 1
ASCAT (TUW) model CDF file:                      lsm_cdf.nc
ASCAT (TUW) observation CDF file:                obs_cdf.nc
ASCAT (TUW) soil moisture number of bins in the CDF: 100
....
endif::devonly[]


[[sssec_simgraceda,Simulated GRACE]]
==== Simulated GRACE

`Simulated GRACE data directory:` specifies the location
of the simulated GRACE data.

`Simulated GRACE configuration:` specifies the simulated GRACE
configuration.
Acceptable values are:

|====
|Value   | Description

|GRACE   | GRACE
|GRACEFO | GRACE follow-on
|GRACE-2 | GRACE 2
|====

`Simulated GRACE use reported measurement error values:` specifies
whether to use the simulated GRACE reported measurement error values.
Acceptable values are:

|====
|Value | Description

|0     | Do not use reported measurement error values
|1     | Use reported measurement error values
|====

.Example _lis.config_ entry
....
Simulated GRACE data directory:
Simulated GRACE configuration:
Simulated GRACE use reported measurement error values:
....


ifdef::devonly[]

[[sssec_synsfda,Synthetic Streamflow]]
==== Synthetic Streamflow

`Synthetic streamflow data directory:` specifies the location
of the synthetic streamflow data.

.Example _lis.config_ entry
....
Synthetic streamflow data directory:
....
endif::devonly[]


[[sssec_esaccismda,ESA CCI soil moisture data assimilation]]
==== ESA CCI soil moisture data assimilation

`ESA CCI soil moisture data directory:` specifies the location
of the ESA CCI soil moisture data.

`ESA CCI soil moisture data version:` specifies the version of the ESA CCI soil
moisture data.

`ESA CCI use scaled standard deviation model:` specifies if the observation
error standard deviation is to be scaled using model and observation standard
deviation.

`ESA CCI model CDF file:` specifies the name of the model CDF file
(observations will be scaled into this climatology).

`ESA CCI observation CDF file:` specifies the name of the observation CDF file.

`ESA CCI soil moisture number of bins in the CDF:` specifies the number of
bins in the CDF.

.Example _lis.config_ entry
....
ESA CCI soil moisture data directory:
ESA CCI soil moisture data version:
ESA CCI use scaled standard deviation model:
ESA CCI model CDF file:
ESA CCI observation CDF file:
ESA CCI soil moisture number of bins in the CDF:
....


[[sssec_amsr2gcomwsmda,AMSR2 (GCOMW) soil moisture data assimilation]]
==== AMSR2 (GCOMW) soil moisture data assimilation

`AMSR2(GCOMW) soil moisture data directory:` specifies the AMSR2(GCOMW) soil
moisture data directory.

`AMSR2(GCOMW) scale observations:` specifies whether to scale
the observations.
Acceptable values are:

|====
|Value | Description

|0     | Do not scale
|1     | Scale
|====

`AMSR2(GCOMW) use scaled standard deviation model:` specifies whether the
observation error standard deviation is to be scaled using model and
observation standard deviation.

`AMSR2(GCOMW) model CDF file:` specifies the name of the model CDF file
(observations will be scaled into this climatology).

`AMSR2(GCOMW) observation CDF file:` specifies the name of the observation
CDF file.

`AMSR2(GCOMW) soil moisture number of bins in the CDF:` specifies the number of
bins in the CDF.


.Example _lis.config_ entry
....
AMSR2(GCOMW) soil moisture data directory:
AMSR2(GCOMW) scale observations:
AMSR2(GCOMW) use scaled standard deviation model:
AMSR2(GCOMW) model CDF file:
AMSR2(GCOMW) observation CDF file:
AMSR2(GCOMW) soil moisture number of bins in the CDF:
....


[[sssec_amsr2gcomwsndda,AMSR2 (GCOMW) snow depth data assimilation]]
==== AMSR2 (GCOMW) snow depth data assimilation

`AMSR2(GCOMW) snow depth data directory:`
specifies the directory for the AMSR2(GCOMW) snow depth data.

`AMSR2(GCOMW) snow depth use IMS data for snow detection:`
specifies whether to use IMS data for snow detection.
Acceptable values are:

|====
|Value | Description

| 0    | Do not use IMS data
| 1    | Use IMS data
|====

`AMSR2(GCOMW) snow depth IMS data directory:` specifies the location of
the IMS data.

`AMSR2(GCOMW) snow depth use MODIS (MOD10C1) data for snow detection:`
specifies whether to use MODIS (MOD10C1) data for snow detection.
Acceptable values are:

|====
|Value | Description

| 0    | Do not use MODIS (MOD10C1) data
| 1    | Use MODIS (MOD10C1) data
|====

`AMSR2(GCOMW) snow depth MOD10C1 data directory:` specifies the location
of the MODIS (MOD10C1) data.

`AMSR2(GCOMW) snow depth use bias corrected version:` specifies whether to use
to bias corrected data.
Acceptable values are:

|====
|Value | Description

| 0    | Do not use bias corrected version
| 1    | Use bias corrected version
|====

`AMSR2(GCOMW) snow depth use input mask:` specifies whether to use an input
mask.
Acceptable values are:

|====
|Value | Description

| 0    | Do not use input mask
| 1    | Use input mask
|====

`AMSR2(GCOMW) snow depth input mask file:` specifies the input mask file.


.Example _lis.config_ entry
....
AMSR2(GCOMW) snow depth data directory:
AMSR2(GCOMW) snow depth use IMS data for snow detection:
AMSR2(GCOMW) snow depth IMS data directory:
AMSR2(GCOMW) snow depth use MODIS (MOD10C1) data for snow detection:
AMSR2(GCOMW) snow depth MOD10C1 data directory:
AMSR2(GCOMW) snow depth use bias corrected version:
AMSR2(GCOMW) snow depth use input mask:
AMSR2(GCOMW) snow depth input mask file:
....


[[sssec_smapnasasmda,SMAP (NASA) soil moisture assimilation]]
==== SMAP (NASA) soil moisture assimilation

`SMAP(NASA) soil moisture data directory:` specifies the SMAP(NASA) soil
moisture data directory.

`SMAP(NASA) soil moisture data designation:`  specifies the 
designation of the SMAP data.

Acceptable values are:

|====
|Value    | Description

|SPL3SMAP | Level 3 active passive SMAP data
|SPL3SMP  | Level 3 passive SMAP data 
|====

`SMAP(NASA) soil moisture Composite Release ID:` specifies the SMAP NASA
composite release ID included within the filename (e.g., R16).

`SMAP(NASA) soil moisture use scaled standard deviation model:` specifies
whether the observation error standard deviation is to be scaled using model
and observation standard deviation.

`SMAP(NASA) model CDF file:` specifies the name of the model CDF file
(observations will be scaled into this climatology).

`SMAP(NASA) observation CDF file:` specifies the name of the observation
CDF file.

`SMAP(NASA) soil moisture number of bins in the CDF:` specifies the number of
bins in the CDF.

`SMAP(NASA) CDF read option:` specifies whether to read all months of
or to read month by month from a monthly CDF file.

Acceptable values are:

|====
|Value    | Description

|0 | Read all months
|1 | Read month by month
|====

NOTE: Select 0 for yearly CDF data.

.Example _lis.config_ entry
....
SMAP(NASA) soil moisture data directory:
SMAP(NASA) soil moisture data designation:
SMAP(NASA) soil moisture Composite Release ID:
SMAP(NASA) soil moisture use scaled standard deviation model:
SMAP(NASA) model CDF file:
SMAP(NASA) observation CDF file:
SMAP(NASA) soil moisture number of bins in the CDF:
SMAP(NASA) CDF read option:
....


[[sssec_smapnrtsmda,SMAP (NRT) soil moisture assimilation]]
==== SMAP (NRT) soil moisture assimilation

`SMAP(NRT) soil moisture data directory:` specifies the SMAP(NRT) soil
moisture data directory

`SMAP(NRT) soil moisture use scaled standard deviation model:` specifies
whether the observation error standard deviation is to be scaled using model
and observation standard deviation.

`SMAP(NRT) model CDF file:` specifies the name of the model CDF file
(observations will be scaled into this climatology).

`SMAP(NRT) observation CDF file:` specifies the name of the observation
CDF file.

`SMAP(NRT) soil moisture number of bins in the CDF:` specifies the number of
bins in the CDF.

`SMAP(NRT) CDF read option:` specifies whether to read all months of
or to read month by month from a monthly CDF file.

Acceptable values are:

|====
|Value    | Description

|0 | Read all months
|1 | Read month by month
|====

NOTE: Select 0 for yearly CDF data.

.Example _lis.config_ entry
....
SMAP(NRT) soil moisture data directory:
SMAP(NRT) soil moisture use scaled standard deviation model:
SMAP(NRT) model CDF file:
SMAP(NRT) observation CDF file:
SMAP(NRT) soil moisture number of bins in the CDF:
SMAP(NRT) CDF read option:
....


[[sssec_smapnasavodda,SMAP (NASA) vegetation optical depth assimilation]]
==== SMAP (NASA) vegetation optical depth assimilation

`SMAP(NASA) vegetation optical depth data directory:` specifies the SMAP(NASA) vegetation 
optical depth data directory

`SMAP(NASA) vegetation optical depth data designation:`  specifies the 
designation of the SMAP VOD data 

Acceptable values are:

|====
|Value    | Description

|SPL2SMP    | Level2 passive VOD data
|SPL2SMP_E  | Level2 oversampled passive VOD data 
|====

`SMAP(NASA) vegetation optical depth use scaled standard deviation model:` specifies
whether the observation error standard deviation is to be scaled using model
and observation standard deviation.

`SMAP(NASA) vegetation optical depth apply SMAP QC flags:` specifies
whether to employ the standard SMAP QC flags to screen VOD data 

`SMAP(NASA) reference LAI CDF file:` specifies the name of the reference LAI CDF file
(observations will be scaled into this climatology).

`SMAP(NASA) vegetation optical depth observation CDF file:` specifies the name of the observation VOD
CDF file.

`SMAP(NASA) vegetation optical depth number of bins in the CDF:` specifies the number of
bins in the CDF.

.Example _lis.config_ entry
....
SMAP(NASA) vegetation optical depth data directory:    
SMAP(NASA) vegetation optical depth data designation:  
SMAP(NASA) vegetation optical depth use scaled standard deviation model: 
SMAP(NASA) vegetation optical depth apply SMAP QC flags:                 
SMAP(NASA) reference LAI CDF file:          
SMAP(NASA) vegetation optical depth observation CDF file:
SMAP(NASA) vegetation optical depth number of bins in the CDF: 
....

[[sssec_smosnesdissmda,SMOS (NESDIS) soil moisture assimilation]]
==== SMOS (NESDIS) soil moisture assimilation

`SMOS(NESDIS) soil moisture data directory:` specifies the SMOS(NESDIS) soil
moisture data directory

`SMOS(NESDIS) soil moisture use scaled standard deviation model:` specifies
whether the observation error standard deviation is to be scaled using model
and observation standard deviation.

`SMOS(NESDIS) model CDF file:` specifies the name of the model CDF file
(observations will be scaled into this climatology).

`SMOS(NESDIS) observation CDF file:` specifies the name of the observation
CDF file.

`SMOS(NESDIS) soil moisture number of bins in the CDF:` specifies the number of
bins in the CDF.


.Example _lis.config_ entry
....
SMOS(NESDIS) soil moisture data directory:
SMOS(NESDIS) soil moisture use scaled standard deviation model:
SMOS(NESDIS) model CDF file:
SMOS(NESDIS) observation CDF file:
SMOS(NESDIS) soil moisture number of bins in the CDF:
....


[[ssec_rtms,Radiative Transfer/Forward Models]]
=== Radiative Transfer/Forward Models

This section specifies the choice of radiative transfer or forward
modeling tools.

`Radiative transfer model:` specifies which RTM is to be used.
Acceptable values are:

|====
|Value         | Description

ifdef::devonly[]
|CRTM          | CRTM
|CRTM2         | CRTM2
endif::devonly[]
|CRTM2EM       | CRTM2EM
|CMEM          | CMEM
|"`Tau Omega`" | "`Tau Omega`"
|====

`RTM invocation frequency:` specifies the invocation frequency
of the chosen RTM.

See Section <<ssec_timeinterval>> for a description
of how to specify a time interval.

`RTM history output frequency:` specifies the history
output frequency of the RTM.

See Section <<ssec_timeinterval>> for a description
of how to specify a time interval.

.Example _lis.config_ entry
....
Radiative transfer model:     CRTM2EM
RTM invocation frequency:     1hr
RTM history output frequency: 3hr
....


ifdef::devonly[]

[[ssec_crtm,CRTM]]
==== CRTM

This section specifies the specifications to enable a CRTM instance.

`CRTM number of sensors:` specifies the number of sensors
to be used.

`CRTM number of layers:` specifies the number of atmospheric
layers.

`CRTM number of absorbers:` specifies the number of absorbers.

`CRTM number of clouds:` specifies the number of cloud types.

`CRTM number of aerosols:` specifies the number of aerosol types.

`CRTM sensor id:` specifies the name of sensors to be simulated.

`CRTM coefficient data path:` specifies the location of the files
containing the CRTM coefficient data.  These data are part of the
Subversion checkout that was performed to obtain the CRTM library
from JCSDA.  The `CRTM coefficient data path:` variable should
either explicitly specify the whole path to or symbolically link to
_trunk/fix/TauCoeff/ODPS/Big_Endian/_ found within the
aforementioned checkout.

`CRTM zenith angle:` [red]#specifies what?#

.Example _lis.config_ entry
....
CRTM number of sensors:        1
CRTM number of layers:         64
CRTM number of absorbers:      2
CRTM number of clouds:         0
CRTM number of aerosols:       0
CRTM sensor id:                amsua_n18
CRTM coefficient data path:    ./Coefficient_Data/
CRTM zenith angle:
....
endif::devonly[]


ifdef::devonly[]
[[ssec_crtm2,CRTM2]]
==== CRTM2

This section specifies the specifications to enable a CRTM2 instance.
For more information regarding CRTM2, please read the CRTM2 User`'s
Guide, _REL-2.1.CRTM_User_Guide.pdf_, found at
ftp://ftp.emc.ncep.noaa.gov/jcsda/CRTM/REL-2.1/

`CRTM number of sensors:` specifies the number of sensors
to be used.

`CRTM number of layers:` specifies the number of atmospheric
layers.

`CRTM number of absorbers:` specifies the number of absorbers.

`CRTM number of clouds:` specifies the number of cloud types.

`CRTM number of aerosols:` specifies the number of aerosol types.

`CRTM sensor id:` specifies the name of sensors to be simulated.

`CRTM coefficient data path:` specifies the location of the files
containing the CRTM coefficient data.  These data are part of the
Subversion checkout that was performed to obtain the CRTM library
from JCSDA.  The `CRTM coefficient data path:` variable should
either explicitly specify the whole path to or symbolically link to
_trunk/fix/TauCoeff/ODPS/Big_Endian/_ found within the
aforementioned checkout.

`CRTM zenith angle:` [red]#specifies what?#

.Example _lis.config_ entry
....
CRTM number of sensors:        1
CRTM number of layers:         64
CRTM number of absorbers:      2
CRTM number of clouds:         0
CRTM number of aerosols:       0
CRTM sensor id:                amsua_n18
CRTM coefficient data path:    ./Coefficient_Data/
CRTM zenith angle:
....
endif::devonly[]


[[ssec_crtm2em,CRTM2EM]]
==== CRTM2EM

This section specifies the specifications to enable a CRTM2EM instance.

`CRTM number of sensors:` specifies the number of sensors
to be used.

`CRTM number of layers:` specifies the number of atmospheric
layers.

`CRTM number of absorbers:` specifies the number of absorbers.

`CRTM number of clouds:` specifies the number of cloud types.

`CRTM number of aerosols:` specifies the number of aerosol types.

`CRTM sensor id:` specifies the name of sensors to be simulated.

`CRTM coefficient data path:` specifies the location of the files
containing the CRTM coefficient data.  These data are part of the
Subversion checkout that was performed to obtain the CRTM library
from JCSDA.  The `CRTM coefficient data path:` variable should
either explicitly specify the whole path to or symbolically link to
_trunk/fix/TauCoeff/ODPS/Big_Endian/_ found within the
aforementioned checkout.

`CRTM zenith angle:` [red]#specifies what?#

`RTM input soil moisture correction:` specifies whether to
enable input soil moisture correction.
Acceptable values are:

|====
|Value | Description

|0     | Do not enable correction
|1     | Enable correction
|====

`RTM input soil moisture correction src mean file:` specifies
the RTM input soil moisture correction src mean file.

`RTM input soil moisture correction src sigma file:` specifies
the RTM input soil moisture correction src sigma file.

`RTM input soil moisture correction dst mean file:` specifies
the RTM input soil moisture correction dst mean file.

`RTM input soil moisture correction dst sigma file:` specifies
the RTM input soil moisture correction dst sigma file.

.Example _lis.config_ entry
....
CRTM number of sensors:        1
CRTM number of layers:         64
CRTM number of absorbers:      2
CRTM number of clouds:         0
CRTM number of aerosols:       0
CRTM sensor id:                amsua_n18
CRTM coefficient data path:    ./Coefficient_Data/
CRTM zenith angle:
RTM input soil moisture correction:
RTM input soil moisture correction src mean file:
RTM input soil moisture correction src sigma file:
RTM input soil moisture correction dst mean file:
RTM input soil moisture correction dst sigma file:
....


[[ssec_cmem3,CMEM3]]
==== CMEM3

This section specifies the specifications to enable a CMEM3 instance.
For more information regarding CMEM3, please see
http://www.ecmwf.int/research/data_assimilation/land_surface/cmem/cmem_index.html.

`CMEM3 sensor id:` specifies the name of sensors to be simulated.

`CMEM3 number of frequencies:` specifies the number of
frequencies.

`CMEM3 frequencies file:` specifies the file
containing the CMEM3 frequencies data.
This is an ASCII file containing two columns of data.
The first column specifies frequency in GHz; the second column
specifies the incidence angle.  A sample file for AMSR-E:

|====
| 6.925 | 55.0
| 10.65 | 55.0
| 18.7  | 55.0
| 23.8  | 55.0
| 36.5  | 55.0
| 89.0  | 55.0
|====

`RTM input soil moisture correction:` specifies whether to
enable input soil moisture correction.
Acceptable values are:

|====
|Value | Description

|0     | Do not enable correction
|1     | Enable correction
|====

`RTM input soil moisture correction src mean file:` specifies
the RTM input soil moisture correction src mean file.

`RTM input soil moisture correction src sigma file:` specifies
the RTM input soil moisture correction src sigma file.

`RTM input soil moisture correction dst mean file:` specifies
the RTM input soil moisture correction dst mean file.

`RTM input soil moisture correction dst sigma file:` specifies
the RTM input soil moisture correction dst sigma file.

.Example _lis.config_ entry
....
CMEM3 sensor id:                  amsre
CMEM3 number of frequencies:      ./amsre-freqs.tx
CMEM3 frequencies file:
RTM input soil moisture correction:
RTM input soil moisture correction src mean file:
RTM input soil moisture correction src sigma file:
RTM input soil moisture correction dst mean file:
RTM input soil moisture correction dst sigma file:
....


[[ssec_optimization,Optimization and Uncertainty Estimation]]
=== Optimization and Uncertainty Estimation

This section specifies options for carrying out parameter estimation
and uncertainty estimation.

`Optimization/Uncertainty Estimation Algorithm:` Specifies which
algorithm is to be used for optimization.
Acceptable values are:

|====
|Value                                     | Description

|"`none`"                                  | no optimization
ifdef::devonly[]
|"`Enumerated search`"                     | enumerated search
endif::devonly[]
|"`Levenberg marquardt`"                   | Levenberg-Marquardt
|"`Genetic algorithm`"                     | Genetic Algorithm
ifdef::devonly[]
|"`Shuffled complex evolution`"            | SCE-UA Algorithm
endif::devonly[]
|"`Monte carlo sampling`"                  | MCSIM Algorithm
|"`Random walk markov chain monte carlo`"  | MCMC Algorithm
|"`Differential evolution markov chain`"   | DEMC Algorithm
|"`Differential evolution markov chain z`" | DEMCz Algorithm
|====

`Optimization/Uncertainty Estimation Set:` specifies
the calibration data set,
which represents the observation source used in the particular
parameter estimation instance.
Acceptable values are:

|====
|Value                    | Description

|"`NONE`"                 | template observations
|"`No obs`"               | no observations
ifdef::devonly[]
|"`WG PBMR sm`"           | PBMR soil moisture data for Walnut Gulch
|"`Synthetic sm1`"        | synthetic soil moisture data
|"`Synthetic sm2`"        | synthetic soil moisture data
|"`Ameriflux obs`"        | flux data from the Ameriflux data network
|"`ARM obs`"              | fluxes, soil moisture, and soil temperature
                            data from the ARM network
|"`Macon landslide obs`"  | Macon County landslide observation data
|"`Global landslide obs`" | Global landslide observation data
|"`CNRS`"                 | CNRS
|"`CNRS MPDI`"            | CNRS MPDI
endif::devonly[]
|"`AMSRE SR`"             | AMSR-E (Colorado State Univ.)
ifdef::devonly[]
|"`AMSRE SR MPDI`"        | AMSR-E Microwave Polarization Difference
                            Index (Colorado State Univ.)
endif::devonly[]
|"`AMSR-E(LPRM) pe soil moisture`" | AMSR-E LPRM soil moisture
ifdef::devonly[]
|"`Gridded FLUXNET`"      | FLUXNET
|"`USDA ARSsm`"           | USDA ARS soil moisture
endif::devonly[]
|====

`Objective Function Method:` specifies the objective function
method.
Acceptable values are:

|====
|Value             | Description

ifdef::devonly[]
|"`LM`"            | Least squares (Levenberg-Marquardt)
endif::devonly[]
|"`Least squares`" | Least squares
|"`Likelihood`"    | Maximum likelihood
|"`Probability`"   | Maximize probability
|====

`Write PE Observations:` specifies whether to output processed
observations for parameter estimation.
Acceptable values are:

|====
|Value | Description

|0     | Do not write pe observations
|1     | Write pe observations
|====

`Number of model types subject to parameter estimation:`
specifies the number of model classes used in a parameter estimation
instance.  E.g.: if LSM and RTM parameters are simultaneously being
calibrated then this option will be 2.

`Model types subject to parameter estimation:` specifies the
names of the model types to be used in the parameter estimation
instance.  E.g.: LSM RTM

`Number of model types with observation predictors for parameter estimation:`
specifies the number of model types (e.g., LSM, RTM) that will be
generating predictions of observations for comparison against real
observations when conducting parameter or uncertainty estimation.
Acceptable values are either 1 or 2.

`Model types with observation predictors for parameter estimation:`
specifies the list of model types (e.g., LSM, RTM) that will be
generating predictions of observations for comparison against real
observations when conducting parameter or uncertainty estimation.
Acceptable values are a combination of LSM and/or RTM.

`Initialize decision space with default values:` specifies
whether to use defaults instead of sampled values at the beginning
of optimization.
Acceptable values are:

|====
|Value | Description

|0     | Use defaults
|1     | Use sampled values
|====
(Yes, this is backwards from what the label suggests.)

`Calibration period start year:` specifies the starting year
of the calibration period.

`Calibration period start month:` specifies the starting
month of the calibration period.

`Calibration period start day:` specifies the starting day
of the calibration period.

`Calibration period start hour:` specifies the starting hour
of the calibration period.

`Calibration period start minutes:` specifies the starting
minutes of the calibration period.

`Calibration period start seconds:` specifies the starting
seconds of the calibration period.

`LSM Decision space attributes file:` [red]#specifies what?#

`RTM Decision space attributes file:` [red]#specifies what?#


[[ssec_ls,Least squares]]
==== Least squares

This section provides specifications of the LS objective function instance

`Least Squares objective function weights file:` specifies the file containing
the weights to be applied to each objective function

`Least Squares objective function mode:` specifies which
least squares aggregation to use.
Acceptable values are:

|====
|Value | Description

|1     | distributed (ie, optimized for each cell independently)
|====

`Least Squares objective function minimum number of obs:` for
grid cells with fewer obs than specified, least squares parameter
estimation will not be conducted so as to avoid "`overfitting`" model to the data.


[[sssec_probability,Probability]]
==== Probability

This section provides specifications of the Probability objective function
instance.

`Prior distribution attributes file:` specifies the file containing the
 prior probability distribution over the parameters


[[sssec_likelihood,Likelihood]]
==== Likelihood

This section provides specifications of the Likelihood objective function
instance.  There are no additional specifications needed.  Unlike the Probability
objective function, Likelihood does not factor in prior probability.


ifdef::devonly[]

[[ssec_es,Enumerated search]]
==== Enumerated search

`ES decision space attributes file:` specifies the ES decision space
attributes file.

.Example _lis.config_ entry
....
ES decision space attributes file:
....
endif::devonly[]


[[ssec_lm,Levenberg Marquardt]]
==== Levenberg Marquardt

`LM start mode:` [red]#specifies what?#

`LM restart file:` [red]#specifies what?#

`LM maximum number of observations:` [red]#specifies what?#

`LM maximum iterations:` [red]#specifies what?#

`LM mode:` [red]#specifies what?#

`LM objective function tolerance:` [red]#specifies what?#

`LM decision space tolerance:` [red]#specifies what?#

`LM orthogonality tolerance:` [red]#specifies what?#

`LM step bound factor:` [red]#specifies what?#

`LM forward difference step length:` [red]#specifies what?#

.Example _lis.config_ entry
....
LM start mode:
LM restart file:
LM maximum number of observations:
LM maximum iterations:
LM mode:
LM objective function tolerance:
LM decision space tolerance:
LM orthogonality tolerance:
LM step bound factor:
LM forward difference step length:
....


[[ssec_ga,Genetic Algorithm]]
==== Genetic Algorithm

This section provides specifications of the genetic algorithm instance

`GA restart file:` specifies the name of the
GA restart file.

`GA number of generations:` specifies the
number of generations of GA.

`GA number of children per parent:` specifies how many
offsprings are produced by two parent solutions (1 or 2).

`GA crossover scheme:` specifies the type of crossover
scheme.
Acceptable values are:

|====
|Value | Description

|1     | single point crossover
|2     | uniform crossover
|====

`GA crossover probability:` threshold to be used for
conducting a crossover operation.
`GA mutation scheme:` specifies the type of mutation
scheme.
Acceptable values are:

|====
|Value | Description

|0     | jump mutation
|1     | creep mutation
|====

`GA creep mutation probability:` specifies the
creep mutation max threshold.

`GA jump mutation probability:` specifies the
jump mutation max threshold.

`GA use elitism:` specifies whether to enable
elitism in the selection of new solutions.
Acceptable values are:

|====
|Value | Description

|0     | do not use
|1     | use
|====

`GA start mode:` specifies the start mode.
Acceptable values are:

|====
|Value     | Description

|restart   | restart
|coldstart | cold start
|====

.Example _lis.config_ entry
....
GA restart file:                 ./OUTPUT/EXP999/GA/GA.188.GArst
GA number of generations:                      100
GA number of children per parent:              1
GA crossover scheme:                           2
GA crossover probability:                      0.5
GA use creep mutations:                        0
GA creep mutation probability:                 0.04
GA jump mutation probability:                  0.02
GA use elitism:                                1
GA start mode:                                 coldstart
....


ifdef::devonly[]
[[ssec_sceua,Shuffled complex evolution]]
==== Shuffled complex evolution

`SCEUA Decision Space Attributes File:` specifies the name of the SCEUA
decision space attributes file.

`SCEUA start mode:` specifies the start mode.
Acceptable values are:

|====
|Value     | Description

|restart   | restart
|coldstart | cold start
|====

`SCEUA restart file:` specifies the name of the SCEUA restart file.

`SCEUA Max. Num. of Func. Evals. before Optimization Terminates:`  [red]#specifies what?#

`SCEUA Num. of Shuffles to End Opt. if Crit. less than Min.:` [red]#specifies what?#

`SCEUA Min. Frac. Crit. Change in Specified Shuffles to Cont. Opt.:` [red]#specifies what?#

`SCEUA Number of Optimization Complexes:` [red]#specifies what?#

`SCEUA Seed Value:` [red]#specifies what?#

`SCEUA Whether to User-specify the Control Parameters:` [red]#specifies what?#

`SCEUA Number of Points in a Subcomplex:` [red]#specifies what?#

`SCEUA Num. of Evolution Steps before Shuffle for a Complex:` [red]#specifies what?#

`SCEUA Whether Include Initial Point in Population:` [red]#specifies what?#

.Example _lis.config_ entry
....
SCEUA Decision Space Attributes File:
SCEUA start mode:
SCEUA restart file:
SCEUA Max. Num. of Func. Evals. before Optimization Terminates:
SCEUA Num. of Shuffles to End Opt. if Crit. less than Min.:
SCEUA Min. Frac. Crit. Change in Specified Shuffles to Cont. Opt.:
SCEUA Number of Optimization Complexes:
SCEUA Seed Value:
SCEUA Whether to User-specify the Control Parameters:
SCEUA Number of Points in a Subcomplex:
SCEUA Num. of Evolution Steps before Shuffle for a Complex:
SCEUA Whether Include Initial Point in Population:
....
endif::devonly[]


[[ssec_rwmcmc,Random walk markov chain monte carlo]]
==== Random walk markov chain monte carlo

`RWMCMC decision space attributes file:` specifies the RWMCMC decision
space attributes file.

`RWMCMC start mode:` specifies the start mode.
Acceptable values are:

|====
|Value     | Description

|restart   | restart
|coldstart | cold start
|====

`RWMCMC restart file:` specifies the name of the RWMCMC restart file.

`RWMCMC number of iterations:` specifies the number of iterations of RWMCMC.

`RWMCMC perturbation factor:` Applied uniformly to all parameters.
The product of this term and the width of the parameter range (ie, max-min)
determines the random-walk-like term ('`b`') in the RWMCMC algorithm.


.Example _lis.config_ entry
....
RWMCMC decision space attributes file:
RWMCMC start mode:
RWMCMC restart file:
RWMCMC number of iterations:
RWMCMC perturbation factor:
....


[[ssec_demc,Differential Evolution Markov Chain (DEMC) algorithm]]
==== Differential Evolution Markov Chain (DEMC) algorithm

`DEMC decision space attributes file:` specifies the DEMC decision space
attributes file.

`DEMC start mode:` specifies the start mode.
Acceptable values are:

|====
|Value     | Description

|restart   | restart
|coldstart | cold start
|====

`DEMC restart file:` specifies the name of the DEMC restart file.

`DEMC number of iterations:` specifies the number of iterations of DEMC.

`DEMC perturbation factor:` Applied uniformly to all parameters.
The product of this term and the width of the parameter range (ie, max-min)
determines the random-walk-like term ('`b`') in the DEMC algorithm

`DEMC mode hopping frequency:` At this frequency (f), full jumps between
separated regions of high probability may occur (so as to better balance
exploration of each region) through the setting of a DEMCz control parameter
(gamma=1); at frequency 1-f, the settings are optimized for exploration
of the local region of high probability (gamma=2.38)


.Example _lis.config_ entry
....
DEMC decision space attributes file:
DEMC start mode:
DEMC restart file:
DEMC number of iterations:
DEMC perturbation factor:
DEMC mode hopping frequency:
....


[[ssec_demcz,Differential Evolution Markov Chain (DEMCz) algorithm]]
==== Differential Evolution Markov Chain (DEMCz) algorithm

This section provides specifications of the DEMCz algorithm instance.
DEMCz is an instance of Bayesian analysis (Reference: Gelman et al. (1995)) conducted via
Markov chain Monte Carlo (MCMC) (Reference: Brooks et al. (2011)).
MCMC enables generation of parameter ensembles for subsequent LIS ensemble runs,
where the ensembles reflect user-specified probability distributions as updated with
observational datasets.
Reference for DEMCz: ter Braak (2006), and ter Braak and Vrugt (2008).
DEMCz implements DEMC with the "`sampling from the past`" of ter Braak and Vrugt (2008)

`DEMCz restart file:` specifies the name of the
DEMCz restart file.

`DEMCz number of iterations:` specifies the
number of iterations of DEMCz.

`DEMCz GA restart file:` specifies the GA solution
 that serves as the DEMCz algorithm starting point

`DEMCz perturbation factor:` Applied uniformly to
 all parameters.  The product of this term and the
width of the parameter range (ie, max-min) determines the random-walk-like term ('`b`') in the DEMCz algorithm

`DEMCz mode hopping frequency:` At this frequency (f), full jumps between separated regions of high probability
may occur (so as to better balance exploration of each region) through the setting of a DEMCz
control parameter (gamma=1); at frequency 1-f, the settings are optimized for exploration of the local region of high probability (gamma=2.38)

`DEMCz start mode:` specifies the start mode.
Acceptable values are:

|====
|Value     | Description

|restart   | restart
|coldstart | cold start
|====

.Example _lis.config_ entry
....
DEMCz restart file:                 ./OUTPUT/DEMCz/DEMCz.188.DEMCzrst
DEMCz number of iterations:         100
DEMCz start mode:                   coldstart
DEMCz GA restart file:              ./OUTPUT/GA/GA.188.GArst
DEMCz perturbation factor:         0.001
DEMCz mode hopping frequency:      0.10
....


[[ssec_mcsim,Monte Carlo simulation]]
==== Monte Carlo simulation

This section provides specifications of the MCSIM algorithm instance.
MCSIM randomly samples from user-specified probability distributions
to generate parmeter ensembles for subsequent use in  LIS ensemble runs.
Unlike MCMC algorithms (e.g., DEMCz), the probability distributions being sampled
are those given by the user, and not as updated with observational datasets.
Algorithm reference: Morgan and Henrion (1990).

`MCSIM number of iterations:` specifies the
number of iterations of MCSIM.  This typically will be
set to 1.  Only set to values higher than 1 to accumulate more samples
than can be achieved in a single LIS ensemble run.

`MCSIM start mode:` specifies the start mode.  The restart option, as just noted,
would only be needed if the number of samples that can be achieved in a single LIS ensemble run is limiting.

Acceptable values are:
|====
|Value     | Description

|restart   | restart
|coldstart | cold start
|====

`MCSIM restart file:` specifies the name of the
MCSIM restart file.

.Example _lis.config_ entry
....
MCSIM number of iterations:         1
MCSIM start mode:                   coldstart
MCSIM restart file:                 none
....


[[ssec_peobs,Observations for Parameter Estimation]]
==== Observations for Parameter Estimation

This section of the config file includes the observation specifications
for parameter estimation.

ifdef::devonly[]

[[sssec_wgpbmrsm,Walnut Gulch PBMR soil moisture data]]
==== Walnut Gulch PBMR soil moisture data

`WG PBMR soil moisture data directory:` specifies the location
of the Walnut Gulch PBMR soil moisture data.

`WG PBMR observations attributes file:` specifies the location
of the observation attributes file.

`WG PBMR site index:` specifies the site location of the
forcing data.

.Example _lis.config_ entry
....
WG PBMR soil moisture data directory:   ../WG_domain/PBMR/
WG PBMR observations attributes file:   ./wgPBMRsm_attribs.txt
WG PBMR site index:                     5
....
endif::devonly[]


ifdef::devonly[]

[[sssec_pesynsm1,Synthetic soil moisture1]]
==== Synthetic soil moisture1

`Syn SM data directory:` specifies the location of the synthetic soil
moisture data.

`Syn SM observations attributes file:` specifies the synthetic soil moisture
observations attributes file.

`Syn SM number of observation types:` specifies the number of synthetic
soil moisture observation types.

.Example _lis.config_ entry
....
Syn SM data directory:
Syn SM observations attributes file:
Syn SM number of observation types:
....
endif::devonly[]


ifdef::devonly[]

[[sssec_ameriflux,Ameriflux network observations]]
==== Ameriflux network observations

`Ameriflux data directory:` [red]#specifies what?#

`Ameriflux station list file:` [red]#specifies what?#

`Ameriflux observations attributes file:` [red]#specifies what?#

.Example _lis.config_ entry
....
Ameriflux data directory:
Ameriflux station list file:
Ameriflux observations attributes file:
....
endif::devonly[]

ifdef::devonly[]

[[sssec_armobs,ARM network observations]]
==== ARM network observations

`ARM data directory:` [red]#specifies what?#

`ARM site identifier name:` [red]#specifies what?#

`ARM station list file:` [red]#specifies what?#

`ARM objective space attributes file:` [red]#specifies what?#

`ARM number of observation types:` [red]#specifies what?#

.Example _lis.config_ entry
....
ARM data directory:
ARM site identifier name:
ARM station list file:
ARM objective space attributes file:
ARM number of observation types:
....
endif::devonly[]


ifdef::devonly[]

[[sssec_mcland,Macon County landslide observation data]]
==== Macon County landslide observation data

`Macon County Landslide Obs data directory:` specifies the location of the
Macon County landslide observation data.

`Macon County Landslide observations attributes file:` specifies the 
Macon County landslide observation attributes file.

.Example _lis.config_ entry
....
Macon County Landslide Obs data directory:
Macon County Landslide observations attributes file:
....
endif::devonly[]

ifdef::devonly[]

[[sssec_glbland,Global landslide observation data]]
==== Global landslide observation data

`Global Landslide Obs data directory:` specifies the location of the global
landslide observation data.

`Global Landslide observations attributes file:` specifies the global
landslide observations attributes file.

.Example _lis.config_ entry
....
Global Landslide Obs data directory:
Global Landslide observations attributes file:
....
endif::devonly[]


ifdef::devonly[]

[[sssec_cnrs,CNRS]]
==== CNRS

`CNRS Emissivity Obs data directory:` [red]#specifies what?#

`CNRS Emissivity Obs mask directory:` [red]#specifies what?#

`CNRS Emissivity observations attributes file:` [red]#specifies what?#

`Overpass hr descending:` [red]#specifies what?#

`Overpass hr ascending:` [red]#specifies what?#

`Mask hr ascending lower:` [red]#specifies what?#

`Mask hr ascending upper:` [red]#specifies what?#

`Mask hr descending lower:` [red]#specifies what?#

`Mask hr descending upper:` [red]#specifies what?#

`Mask cloud threshold:` [red]#specifies what?#

.Example _lis.config_ entry
....
CNRS Emissivity Obs data directory:
CNRS Emissivity Obs mask directory:
CNRS Emissivity observations attributes file:
Overpass hr descending:
Overpass hr ascending:
Mask hr ascending lower:
Mask hr ascending upper:
Mask hr descending lower:
Mask hr descending upper:
Mask cloud threshold:
....
endif::devonly[]


[[sssec_amsresremobs,AMSRE_SR Emissivity]]
==== AMSRE_SR Emissivity
`AMSRE_SR Emissivity Obs data directory:` specifies the location
of the AMSR-E emissivity retrievals data.

`AMSRE_SR Emissivity observations attributes file:` specifies the location
of the observation attributes file.

`AMSRE_SR number of observations threshold:` specifies how many observations
must be behind emissivity average for cell

`Overpass hr descending:` [red]#specifies what?#

`Overpass hr ascending:` [red]#specifies what?#

`Mask hr ascending lower:` [red]#specifies what?#

`Mask hr ascending upper:` [red]#specifies what?#

`Mask hr descending lower:` [red]#specifies what?#

`Mask hr descending upper:` [red]#specifies what?#

.Example _lis.config_ entry
....
AMSRE_SR Emissivity Obs data directory: './obs/'
AMSRE_SR Emissivity observations attributes file: './AMSRE_SR_attribs.txt'
AMSRE_SR number of observations threshold: 5
Overpass hr descending:
Overpass hr ascending:
Mask hr ascending lower:
Mask hr ascending upper:
Mask hr descending lower:
Mask hr descending upper:
....


[[sssec_amsrelprmsm,AMSR-E (LPRM) pe soil moisture]]
==== AMSR-E (LPRM) pe soil moisture
`LPRM AMSRE soil moisture data directory:` specifies the location
of the AMSR-E LPRM soil moisture data.

`LPRM AMSRE soil moisture observations attributes file:` specifies the location
of the observation attributes file.

.Example _lis.config_ entry
....
LPRM AMSRE soil moisture data directory: './LPRM.v6'
LPRM AMSRE soil moisture observations attributes file: './LPRM_attribs.txt'
....


ifdef::devonly[]

[[sssec_usdaarssm,USDA ARS soil moisture]]
==== USDA ARS soil moisture

`USDA ARS Soilmoisture Obs data directory:` specifies the location of the
USDA ARS soil moisture observation data.

`USDA ARS Soilmoisture observations attributes file:` specifies the USDA
ARS soil moisture observations attributes file.

`USDA ARS number of observations threshold:` [red]#specifies what?#

.Example _lis.config_ entry
....
USDA ARS Soilmoisture Obs data directory:
USDA ARS Soilmoisture observations attributes file:
USDA ARS number of observations threshold:
....
endif::devonly[]


ifdef::devonly[]

[[sssec_fluxnet,FLUXNET]]
==== FLUXNET

`FLUXNET data directory:` [red]#specifies what?#

`FLUXNET objective space attributes file:` [red]#specifies what?#

`FLUXNET number of observation types:` [red]#specifies what?#

.Example _lis.config_ entry
....
FLUXNET data directory:
FLUXNET objective space attributes file:
FLUXNET number of observation types:
....
endif::devonly[]


//ifdef::devonly[]
//
//[[sssec_isccptskin,ISCCP Tskin]]
//==== ISCCP Tskin
//
//`ISCCP Tskin objective space attributes file:` specifies the ISCCP Tskin
//objective space attributes file.
//
//`ISCCP Tskin number of observation types:` specifies the number of ISCCP
//Tskin observation types.
//
//.Example _lis.config_ entry
//....
//ISCCP Tskin objective space attributes file:
//ISCCP Tskin number of observation types:
//....
//endif::devonly[]


[[sssec_noobs,No obs]]
==== No obs
This PE observation option is used when conducting MCSIM as MCSIM
does not factor in observational datasets
in the sampling of parameter ensembles.  There are no configuration options.


[[ssec_parameters,Parameters]]
=== Parameters

`LIS domain and parameter data file:` specifies the
primary input file that contains LIS parameter data.

LIS 7 includes a pre-processing system called the
Land Data Toolkit (LDT).  It reads the raw parameter
data and processes them to the LIS running domain.
The `LIS domain and parameter data file:` is the
result of the LDT pre-processing.  Please read the
"`Land Data Toolkit (LDT) User`'s Guide`" for more
information.

.Example _lis.config_ entry
....
LIS domain and parameter data file: ./lis_input.d01.nc
....


[[ssec_paramopts,Parameter options]]
==== Parameter options

`Landmask data source:` specifies the usage of landmask data
in the run.
Acceptable values are:

|====
|Value | Description

|none  | Do not landmask
|LDT   | Read landmask from the LDT-generated `LIS domain and parameter data file:`
|====

`Landcover data source:` specifies the usage of landcover data
in the run.
Acceptable values are:

|====
|Value   | Description

|LDT     | Read landcover data from the LDT-generated `LIS domain and parameter data file:`
|====

.Example _lis.config_ entry
....
Landmask data source:  LDT
Landcover data source: LDT
....


`Soil texture data source:` specifies the usage of soil texture
data in the run.
Acceptable values are:

|====
|Value | Description

|none  | Do not read soil texture
|LDT   | Read soil texture data from the LDT-generated `LIS domain and parameter data file:`
|====

.Example _lis.config_ entry
....
Soil texture data source: LDT
....


`Soil fraction data source:` specifies the usage of soil
fraction parameters in the run.
Acceptable values are:

|====
|Value | Description

|none  | Do not read soil fractions
|LDT   | Read soil fractions data from the LDT-generated `LIS domain and parameter data file:`
|====

.Example _lis.config_ entry
....
Soil fraction data source: none
....


`Soil color data source:` specifies the usage of soil
color data in the run.
Acceptable values are:

|====
|Value | Description

|none  | Do not read soil color
|LDT   | Read soil color data from the LDT-generated `LIS domain and parameter data file:`
|====

.Example _lis.config_ entry
....
Soil color data source: none
....


`Elevation data source:` specifies the usage of topography data
in the run.
Acceptable values are:

|====
|Value | Description

|none  | Do not read elevation
|LDT   | Read elevation data from the LDT-generated `LIS domain and parameter data file:`
|====

.Example _lis.config_ entry
....
Elevation data source: LDT
....


`Slope data source:` specifies the usage of slope data in the run.
Acceptable values are:

|====
|Value | Description

|none  | Do not read slope
|LDT   | Read slope data from the LDT-generated `LIS domain and parameter data file:`
|====

.Example _lis.config_ entry
....
Slope data source: none
....


`Aspect data source:` specifies the usage of aspect data in the run.
Acceptable values are:

|====
|Value | Description

|none  | Do not read aspect
|LDT   | Read aspect data from the LDT-generated `LIS domain and parameter data file:`
|====

.Example _lis.config_ entry
....
Aspect data source: none
....


`Curvature data source:` specifies the usage of curvature data
in the run.
Acceptable values are:

|====
|Value | Description

|none  | Do not read curvature
|LDT   | Read curvature data from the LDT-generated `LIS domain and parameter data file:`
|====

.Example _lis.config_ entry
....
Curvature data source: none
....


`LAI data source:` specifies the usage of LAI data in the run.
Acceptable values are:

|====
|Value    | Description

|none     | Do not read LAI
|LDT      | Read LAI data from the LDT-generated `LIS domain and parameter data file:`
|"`MODIS real-time`" | Read MODIS real-time LAI
|ALMIPII  | Read ALMIPII real-time LAI
|====

.Example _lis.config_ entry
....
LAI data source: none
....


`SAI data source:` specifies the usage of LAI data in the run.
Acceptable values are:

|====
|Value    | Description

|none     | Do not read SAI
|LDT      | Read SAI data from the LDT-generated `LIS domain and parameter data file:`
|"`MODIS real-time`" | Read MODIS real-time SAI
|====

.Example _lis.config_ entry
....
SAI data source: none
....


`Albedo data source:` specifies the usage of albedo data
in the run.
Acceptable values are:

|====
| Value   | Description

| none    | Do not read albedo
| LDT     | Read albedo data from the LDT-generated `LIS domain and parameter data file:`
| ALMIPII | Read the real-time ALMIP-II albedo data
|====

.Example _lis.config_ entry
....
Albedo data source: LDT
....


`Max snow albedo data source:` specifies the usage of the
maximum snow albedo in the run.
Acceptable values are:

|====
|Value | Description

|none  | Do not read max snow albedo
|fixed | Use fixed max snow albedo from the _lis.config_ file.  This option is only available to the Noah-3.x LSMs.
|LDT   | Read max snow albedo data from the LDT-generated `LIS domain and parameter data file:`
|====

.Example _lis.config_ entry
....
Max snow albedo data source: LDT
....


`Greenness data source:` specifies the usage of greenness
fraction data in the run.
Acceptable values are:

|====
|Value             | Description

|none              | Do not read greenness fraction
|LDT               | Read greenness data from the LDT-generated `LIS domain and parameter data file:`
|"`NESDIS weekly`" | Read NESDIS weekly greenness fraction
|SPORT             | Read SPORT greenness fraction
|VIIRS             | Read VIIRS greenness fraction
|ALMIPII           | Read ALMIP-II greenness fraction
|====

.Example _lis.config_ entry
....
Greenness data source: LDT
....


`Roughness data source:` specifies the usage of roughness data
in the run.
Acceptable values are:

|====
|Value | Description

|none  | Do not read roughness
|LDT   | Read roughness data from the LDT-generated `LIS domain and parameter data file:`
|ALMIPII | Read the ALMIPII real-time roughness data
|====

.Example _lis.config_ entry
....
Roughness data source: none
....


`Porosity data source:` specifies the usage of soil porosity data
in the run.
Acceptable values are:

|====
|Value | Description

|none  | Do not read soil porosity
|LDT   | Read porosity data from the LDT-generated `LIS domain and parameter data file:`
|====

.Example _lis.config_ entry
....
Porosity data source: none
....


`Ksat data source:` specifies the usage of hydraulic conductivity
data in the run.
Acceptable values are:

|====
|Value | Description

|none  | Do not read hydraulic conductivity
|LDT   | Read hydraulic conductivity data from the LDT-generated `LIS domain and parameter data file:`
|====

.Example _lis.config_ entry
....
Ksat data source: none
....


`B parameter data source:` specifies the usage of b parameter data
in the run.
Acceptable values are:

|====
|Value | Description

|none  | Do not read b parameter
|LDT   | Read b parameter data from the LDT-generated `LIS domain and parameter data file:`
|====

.Example _lis.config_ entry
....
B parameter data source: none
....


`Quartz data source:` specifies the usage of quartz data
in the run.
Acceptable values are:

|====
|Value | Description

|none  | Do not read quartz
|LDT   | Read quartz data from the LDT-generated `LIS domain and parameter data file:`
|====

.Example _lis.config_ entry
....
Quartz data source: none
....


`Emissivity data source:` specifies the usage of emissivity data
in the run.
Acceptable values are:

|====
|Value   | Description

|none    | Do not read emissivity
|LDT     | Read emissivity data from the LDT-generated `LIS domain and parameter data file:`
|ALMIPII | Read the real-time ALMIPII emissivity data
|====

.Example _lis.config_ entry
....
Emissivity data source: none
....


[[sssec_tbotlag,TBOT lag]]
==== TBOT lag

`TBOT lag skin temperature update option:` specifies whether
to adjust deep soil temperature as a weighted average of
previous year`'s annual mean skin temperature and mean of time
series of recent daily mean skin temperatures.
Acceptable values are:

|====
|Value | Description

|0     | Do not adjust deep soil temperature
|1     | Adjust deep soil temperature
|====

`TBOT skin temperature lag days:` specifies the number of
lag days.

.Example _lis.config_ entry
....
TBOT lag skin temperature update option: 0
TBOT skin temperature lag days:          0
....


ifdef::devonly[]
[[sssec_almipiirtalb,ALMIPII real-time albedo]]
==== ALMIPII real-time albedo

`ALMIPII albedo data directory:` specifies the location of the 
ALMIPII real-time albedo data.

.Example _lis.config_ entry
....
ALMIPII albedo data directory:
....
endif::devonly[]


//[[sssec_modisclimolai,MODIS monthly climatology LAI]]
//==== MODIS monthly climatology LAI
//
//`MODIS LAI data directory:` specifies the location of the
//MODIS monthly climatology LAI files.
//
//.Example _lis.config_ entry
//....
//MODIS LAI data directory:
//....


[[sssec_modisrtlai,MODIS real-time LAI]]
==== MODIS real-time LAI

`MODIS RT LAI data directory:` specifies the location of the
MODIS real-time LAI files.

.Example _lis.config_ entry
....
MODIS RT LAI data directory:
....


ifdef::devonly[]
[[sssec_almipiirtlai,ALMIPII real-time LAI]]
==== ALMIPII real-time LAI

`ALMIPII LAI data directory:` specifies the location of the
ALMIPII real-time LAI files.

.Example _lis.config_ entry
....
ALMIPII LAI data directory:
....
endif::devonly[]


[[sssec_nesdisgreenness,NESDIS weekly greenness fraction]]
==== NESDIS weekly greenness fraction

`NESDIS greenness data directory:` specifies the location of
the NESDIS weekly greenness files.

.Example _lis.config_ entry
....
NESDIS greenness data directory:
....


[[sssec_sportgreenness,SPORT greenness fraction]]
==== SPORT greenness fraction

`SPORT greenness data directory:` specifies the location of
the SPORT greenness files.

`SPORT GVF use realtime mode:` specifies whether to use the
realtime mode.  When not using realtime mode, LIS reads the
previous and the next GVF bookends for temporal interpolation.
When using realtime mode, LIS reads only the next GVF bookend
for temporal interpolation.
Acceptable values are:

|====
|Value | Description

|0     | Do not use realtime mode
|1     | Use realtime mode
|====

`SPORT GVF lower left lat:` specifies the lower left latitude
of the SPORT GVF domain.
(cylindrical latitude/longitude projection)

`SPORT GVF lower left lon:` specifies the lower left
longitude of the SPORT GVF domain.
(cylindrical latitude/longitude projection)

`SPORT GVF upper right lat:` specifies the upper right latitude
of the SPORT GVF domain.
(cylindrical latitude/longitude projection)

`SPORT GVF upper right lon:` specifies the upper right
longitude of the SPORT GVF domain.
(cylindrical latitude/longitude projection)

`SPORT GVF resolution (dx):` specifies the resolution of the
SPORT GVF domain along the east-west direction.

`SPORT GVF resolution (dy):` specifies the resolution of the
SPORT GVF domain along the north-south direction.

.Example _lis.config_ entry
....
SPORT greenness data directory:  ./LISDATA/MODISNDVI/GVF_COMBINED_GLOBAL/gvf_SPORT_3KM
SPORT GVF use realtime mode:      1
SPORT GVF lower left lat:        -59.985
SPORT GVF lower left lon:       -179.985
SPORT GVF upper right lat:        89.985
SPORT GVF upper right lon:       179.985
SPORT GVF resolution (dx):         0.03
SPORT GVF resolution (dy):         0.03
....


[[sssec_viirsgreenness,VIIRS greenness fraction]]
==== VIIRS greenness fraction

`VIIRS GVF use realtime mode:` specifies whether to use the
realtime mode.  When not using realtime mode, LIS reads the
previous and the next GVF bookends for temporal interpolation.
When using realtime mode, LIS reads only the next GVF bookend
for temporal interpolation.
Acceptable values are:

|====
|Value | Description

|0     | Do not use realtime mode
|1     | Use realtime mode
|====

`VIIRS GVF lower left lat:` specifies the lower left latitude
of the VIIRS GVF domain.
(cylindrical latitude/longitude projection)

`VIIRS GVF lower left lon:` specifies the lower left
longitude of the VIIRS GVF domain.
(cylindrical latitude/longitude projection)

`VIIRS GVF upper right lat:` specifies the upper right latitude
of the VIIRS GVF domain.
(cylindrical latitude/longitude projection)

`VIIRS GVF upper right lon:` specifies the upper right
longitude of the VIIRS GVF domain.
(cylindrical latitude/longitude projection)

`VIIRS GVF resolution (dx):` specifies the resolution of the
VIIRS GVF domain along the east-west direction.

`VIIRS GVF resolution (dy):` specifies the resolution of the
VIIRS GVF domain along the north-south direction.

`VIIRS greenness data directory:` specifies the location of
the VIIRS greenness files.

.Example _lis.config_ entry
....
VIIRS greenness data directory:  ./LISDATA/VIIRSGVF/NESDIS_GVF_LISREAL/gvf_VIIRS_4KM
VIIRS GVF use realtime mode:      1
VIIRS GVF lower left lat:        -89.982
VIIRS GVF lower left lon:       -179.982
VIIRS GVF upper right lat:        89.982
VIIRS GVF upper right lon:       179.982
VIIRS GVF resolution (dx):         0.036
VIIRS GVF resolution (dy):         0.036
....


ifdef::devonly[]
[[sssec_almipiirtgreenness,ALMIPII real-time greenness fraction]]
==== ALMIPII real-time greenness fraction

`ALMIPII greenness data directory:` specifies the location of the ALMIPII
real-time greenness data.

.Example _lis.config_ entry
....
ALMIPII greenness data directory:
....
endif::devonly[]


ifdef::devonly[]
[[sssec_almipiirtemiss,ALMIPII real-time emissivity]]
==== ALMIPII real-time emissivity

`ALMIPII emissivity data directory:` specifies the location of the ALMIPII
real-time emissivity data.

.Example _lis.config_ entry
....
ALMIPII emissivity data directory:
....
endif::devonly[]


ifdef::devonly[]
[[sssec_almipiirtrough,ALMIPII real-time roughness]]
==== ALMIPII real-time roughness

`ALMIPII roughness data directory:` specifies the location of the ALMIPII
real-time roughness data.

.Example _lis.config_ entry
....
ALMIPII roughness data directory:
....
endif::devonly[]


[[ssec_forcings,Forcings]]
=== Forcings


[[sssec_forcings_gdas,GDAS]]
==== GDAS

`GDAS forcing directory:` specifies the location of the GDAS
forcing files.

.Example _lis.config_ entry
....
GDAS forcing directory:            ./input/FORCING/GDAS/
....


[[sssec_forcings_geos,GEOS]]
==== GEOS

`GEOS forcing directory:` specifies the location of the GEOS
forcing files.

.Example _lis.config_ entry
....
GEOS forcing directory:            ./input/FORCING/GEOS/BEST_LK/
....


[[sssec_forcings_ecmwf,ECMWF]]
==== ECMWF

`ECMWF forcing directory:` specifies the location of the ECMWF
forcing files.

.Example _lis.config_ entry
....
ECMWF forcing directory:       ./input/FORCING/ECMWF/
....


[[sssec_forcings_ecmwf_reanalysis,ECMWF Reanalysis]]
==== ECMWF Reanalysis

`ECMWF Reanalysis forcing directory:` specifies the location of
the ECMWF Reanalysis forcing files.

`ECMWF Reanalysis maskfile:` specifies the file containing
the ECMWF Reanalysis land/sea mask.

`ECMWF Reanalysis domain x-dimension size:` specifies the
number of columns of the ECMWF Reanalysis domain.

`ECMWF Reanalysis domain y-dimension size:` specifies the
number of rows of the ECMWF Reanalysis domain.

//`ECMWF Reanalysis elevation map:` specifies the ECMWF Reanalysis elevation map.

.Example _lis.config_ entry
....
ECMWF Reanalysis forcing directory:   ./input/FORCING/ECMWF-REANALYSIS/
ECMWF Reanalysis maskfile:            ./input/FORCING/ECMWF-REANALYSIS/ecmwf_land_sea.05
ECMWF Reanalysis domain x-dimension size:     720
ECMWF Reanalysis domain y-dimension size:     360
....


ifdef::devonly[]

[[sssec_forcings_afwa,AFWA/AGRMET]]
==== AFWA/AGRMET

`AGRMET forcing directory:` specifies the location of the root
directory containing the input files. The AGRMET processing algorithms
assumes the following hierarchy under the root directory at each
instance.  For example, if the root directory for storing the files
is "`FORCING/AFWA/`", and the current instance is December 1st, 2005,
then the files are stored under the "`FORCING/AFWA/20051201/`"
directory.
The additional directory names specified here are assumed to be
located under this root directory.

`AGRMET first guess source:` specifies the source of the first
guess data.
Acceptable values are:

|====
|Value  | Description

|GFS    | use GFS data
|GALWEM | use UK Unified Model (GALWEM) data
|====

`AGRMET GALWEM nominal resolution (km):` specifies the nominal horizontal
resolution of the GALWEM GRIB2 data in kilometers.
Acceptable values are:

|====
|Value  | Description

|17     | 17-km (long-time operational resolution at USAF)
|10     | 10-km (proposed operational resolution upgrade for 2020)
|====

`AGRMET GFS filename version:` specifies which filename version convention
is used for the GFS GRIB files.
Acceptable values are:

|====
|Value  | Description
|1      | Example: MT.avn_CY.00_fh.0000_tl.press_gr.0p5deg
|2      | Example: PS.NCEP_SC.U_DI.A_DC.GRID_GP.GFS_SP.SIMPLE_GR.C0P5DEG_AR.GLOBAL_PA.GFS_DD.20200213_CY.00_FH.000_DF.GR2
|====

`AGRMET analysis directory:` specifies the location where temporary
precip analysis fields will be written.

`AGRMET surface fields directory:` specifies the location of the
surface fields (_sfc*_).

`AGRMET merged precip directory:` specifies the location of the
processed precip obs (__presav_*__).

`AGRMET cloud data directory:` specifies the location of the
WWMCA data (_WWMCA*_).

`AGRMET GFS data directory:` specifies the location of the
GFS data (_MT.avn*_).

`AGRMET GALWEM data directory:` specifies the location of the
UK Unified Model (GALWEM) data
(__PS.557WW_SC.U_DI.F_GP.GALWEM-*__).

`AGRMET SSMI data directory:` specifies the location of the
SSM/I data (_ssmira_*_).

`AGRMET GEOPRECIP data directory:` specifies the location of the
GEOPRECIP files (_prec08*_ and _rank08*_).

`AGRMET JMOBS data directory:` specifies the location of the
surface and precip obs (_sfcobs_*_ and _preobs_*_).

`AGRMET use timestamp on directories:` specifies whether or not
to use a timestamp on directories.
Acceptable values are:

|====
|Value | Description

|0     | do not use timestamp
|1     | use timestamp
|====

`AGRMET use timestamp on gfs:` specifies whether or not
to use a timestamp on gfs.
Acceptable values are:

|====
|Value | Description

|0     | do not use timestamp
|1     | use timestamp
|====

`AGRMET latlon mask file:` specifies the location of the
0.1 degree landmask that can be used for processing of
respective GEOPRECIP data.  Treatment of this is considered
"`beta`".

`AGRMET 8th polar mask file:` specifies the landmask
in 8th mesh polar stereographic projection used by the AGRMET
algorithms {emdash} useful when different from the basis grid.

`AGRMET 8th polar terrain file:` specifies the terrain in
8th mesh polar stereographic projection used by the AGRMET
algorithms {emdash} useful when different from basis grid.

`AGRMET 16th polar mask file:` specifies the landmask in
16th mesh polar stereographic projection used by the AGRMET
algorithms {emdash} useful when different from the basis grid.

`AGRMET 16th polar terrain file:` specifies the terrain in
16th mesh polar stereographic projection used by the AGRMET
algorithms {emdash} useful when different from basis grid.

`AGRMET 64th polar mask file:` specifies the landmask in
64th mesh polar stereographic projection used by the AGRMET
algorithms {emdash} useful when different from the basis grid.

`AGRMET 64th polar terrain file:` specifies the terrain in
64th mesh polar stereographic projection used by the AGRMET
algorithms {emdash} useful when different from basis grid.

`AGRMET native imax:` specifies the native grid dimension
x direction which is useful for when precip forcing will come
in on different grid from the grid used for cloud and shortwave
processing.

|====
|Value  | Description

|512    | 8th mesh polar stereo
|1024   | 16th mesh polar stereo
|(4096) | (64th mesh polar stereo reserved for future use)
|====

`AGRMET native jmax:` specifies the native grid dimension
y direction which is useful for when precip forcing will come
in on different grid from the grid used for cloud and shortwave
processing.

|====
|Value  | Description

|512    | 8th mesh polar stereo
|1024   | 16th mesh polar stereo
|(4096) | (64th mesh polar stereo reserved for future use)
|====

`AGRMET GEOPRECIP imax:` specifies the GEOPRECIP grid dimension
x direction which is useful for when precip and native grid differ.

|====
|Value  | Description

|512    | 8th mesh polar stereo
|1024   | 16th mesh polar stereo
|(4096) | (64th mesh polar stereo reserved for future use)
|(3600) | (1/10 degree latlon reserved for future use {emdash} note
          this isn`'t grid centered)
|====

`AGRMET GEOPRECIP jmax:` specifies the GEOPRECIP grid dimension
y direction which is useful for when precip and native grid differ.

|====
|Value  | Description

|512    | 8th mesh polar stereo
|1024   | 16th mesh polar stereo
|(4096) | (64th mesh polar stereo reserved fro future use)
|(1801) | (1/10 degree latlon reserved for future use {emdash} note
          this isn`'t grid centered)
|====

`AGRMET SSMI imax:` specifies the SSMI/S grid dimension x direction
which is useful for when precip and native grid differ.

|====
|Value  | Description

|512    | 8th mesh polar stereo
|1024   | 16th mesh polar stereo
|(4096) | (64th mesh polar stereo reserved for future use)
|(1440) | (1/4 degree latlon reserved for future use {emdash} note
          this is grid centered)
|====

`AGRMET SSMI jmax:` specifies the SSMI/S grid dimension y direction
which is useful for when precip and native grid different

|====
|Value  | Description

|512    | 8th mesh polar stereo
|1024   | 16th mesh polar stereo
|(4096) | (64th mesh polar stereo reserved fro future use)
|(720)  | (1/4 degree latlon reserved for future use {emdash} note
          this is grid centered)
|====

`AGRMET sfcalc cntm file:` specifies the name of the files with
the spreading radii used for the barnes analysis on the GFS and
surface obs.

`AGRMET precip climatology:` specifies the path to the precip
climatology data.

`AGRMET nogaps wind weight:` specifies the weighting factor for the
first guess winds.

`AGRMET minimum wind speed:` specifies the minimum allowable wind
speed on the AGRMET grid.

`AGRMET use present/past weather estimate:` specifies whether to
use present/past weather estimates.
Acceptable values are:

|====
|Value | Description

|0     | do not use estimates
|1     | use estimates
|====

`AGRMET use precip observations:` specifies whether to use
precip observations.
Acceptable values are:

|====
|Value | Description

|0     | do not use observations
|1     | use observations
|====

`AGRMET use SSMI data:` specifies whether to use SSM/I data.
Acceptable values are:

|====
|Value | Description

|0     | do not use SSM/I data
|1     | use SSM/I data
|====

`AGRMET use CDFSII-based estimate:` specifies whether to use
a CDFS-II based estimate.
Acceptable values are:

|====
|Value | Description

|0     | do not use estimate
|1     | use estimate
|====

`AGRMET use GEOPRECIP estimate:` specifies whether to use
a GEOPRECIP based estimate.
Acceptable values are:

|====
|Value | Description

|0     | do not use
|1     | use the estimate, do not use the rank {emdash}
         assumes that rank of GEOPRECIP is 1;
         i.e., uses it when it`'s available
|2     | use the estimate and use the rank
|====

`AGRMET CDFSII time interval:` specifies the CDFS-II time interval
to look for cloud amount. Current value is 6.

`AGRMET use precip climatology:` specifies whether to use
precip climatology.
Acceptable values are:

|====
|Value | Description

|0     | do not use precip climatology
|1     | use precip climatology
|====

`AGRMET SSMI zero use switch:` specifies whether to use
SSM/I zeros.
Acceptable values are:

|====
|Value | Description

|0     | do not use zeros
|1     | use zeros
|====

`AGRMET snow distribution shape parameter:` specifies the snow
distribution shape parameter. (A typical value is 2.6.)

`AGRMET alternate monthly weighting factor:` specifies
the alternate monthly weighting factor used in the precip processing.

`AGRMET minimum 3hr climo value:` specifies a minimum 3 hour
precip climo value required to generate a non-zero CDFSII total
cloud-based precip estimate. A typical value is 0.025.

`AGRMET maximum 3hr climo value:` specifies a maximum 3 hour
precip climo value required to generate a non-zero CDFSII total
cloud-based precip estimate. A typical value is 0.375.

`AGRMET minimum precip-per-precip day multiplier:` specifies a
minimum precip-per-precip day multiplier used to generate a non-zero
CDFSII total cloud based precip estimate. A typical value is 0.0.

`AGRMET maximum precip-per-precip day multiplier:` specifies a
maximum precip-per-precip day multiplier used to generate a non-zero
CDFSII total cloud based precip estimate. A typical value is 1.1.

`AGRMET cloud threshold to generate CDFSII estimate:`
specifies the cloud threshold to generate a CDFSII-based estimate. A
typical value is 85.0.

`AGRMET median cloud cover percentage1:` specifies the median
cloud cover percentage to move to for the CDFSII based precip estimate.
A typical value is 15.0.

`AGRMET median cloud cover percentage2:` specifies the median
cloud cover percentage to move to for the CDFSII based precip
estimate. A typical value is 0.60.

`AGRMET overcast percentage:` specifies the overcast percentage
to move to for CDFSII based precipitation estimate. A typical value
is 0.30.

`AGRMET 3hr maximum precip ceiling:` specifies the 3 hour
maximum precip ceiling value. A typical value is 200.0.

`AGRMET security classification:` E.g., C for confidential,
S for secret, T for top secret, U for unclassified.
See AFWAMAN_15-3.doc.

`AGRMET distribution classification:` E.g., A for approved
for public release.  See AFWAMAN_15-3.doc.

`AGRMET data category:` E.g., ANLYS for analysis.
See AFWAMAN_15-3.doc.

`AGRMET area of data:` Domain descriptor.  E.g., GLOBAL
for global theater.

`AGRMET maximum surface obs:` specifies the maximum surface obs.
Defaults to 25000.

`AGRMET maximum precip obs:` specifies the maximum precip obs.
Defaults to 50000.

`AGRMET retrospective root filename:` specifies the retrospective
root filename.

`AGRMET use CMORPH data:` specifies whether to use
the CMORPH data.
Acceptable values are:

|====
|Value | Description

|0     | do not use CMORPH
|1     | use CMORPH
|====

`AGRMET CMORPH minimum temperature threshold:` specifies the
CMORPH minimum temperature threshold.

`AGRMET CMORPH maximum temperature threshold:` specifies the
CMORPH maximum temperature threshold.

`AGRMET GEO_PRECIP minimum temperature threshold:` specifies the
GEO_PRECIP minimum temperature threshold.

`AGRMET GEO_PRECIP maximum temperature threshold:` specifies the
GEO_PRECIP maximum temperature threshold.

`AGRMET CMORPH data directory:` specifies the location of the
CMORPH data.

`AGRMET CMORPH imax:` specifies the CMORPH grid dimension
x direction which is useful for when precip and native grid differ.
// [red]#What are acceptable values?#

`AGRMET CMORPH jmax:` specifies the CMORPH grid dimension
y direction which is useful for when precip and native grid differ.
// [red]#What are acceptable values?#

`AGRMET CMORPH min lat:` specifies the minimum latitude of
the CMORPH data.

`AGRMET CMORPH max lat:` specifies the maximum latitude of
the CMORPH data.

`AGRMET CMORPH min lon:` specifies the minimum longitude of
the CMORPH data.

`AGRMET CMORPH max lon:` specifies the maximum longitude of
the CMORPH data.

`AGRMET CMORPH dx:` specifies the resolution of the CMORPH data
along the east-west direction.

`AGRMET CMORPH dy:` specifies the resolution of the CMORPH data
along the north-south direction.

`AGRMET use GFS precip:` specifies whether to use
the GFS precipitation.  (Defaults to 0.)
Acceptable values are:

|====
|Value | Description

|0     | do not use GFS precip
|1     | use GFS precip
|====

`AGRMET use GALWEM precip:` specifies whether to use
the GALWEM precipitation.  (Defaults to 0.)
Acceptable values are:

|====
|Value | Description

|0     | do not use GALWEM precip
|1     | use GALWEM precip
|====

Note that you may not specify both "`AGRMET use GFS precip`" and
"`AGRMET use GALWEM precip`" for a given nest.

Note that if you wish to use the first guess precip, then it must
match the first guess source.

`AGRMET radiation derived from:` specifies how to compute
shortwave and longwave radiation.  Defaults to "`cloud types`".
Acceptable values are:

|====
|Value                   | Description

|"`cloud types`"         | use cloud types
|"`cloud optical depth`" | use cloud optical depth
|====

.Example _lis.config_ entry
....
AGRMET forcing directory:               ./FORCING/
AGRMET first guess source:              GFS
AGRMET analysis directory:              ./Analysis
AGRMET surface fields directory:        SFCALC
AGRMET merged precip directory:         PRECIP
AGRMET cloud data directory:            WWMCA
AGRMET GFS data directory:              GFS
AGRMET GALWEM data directory:           GALWEM
AGRMET SSMI data directory:             SSMI
AGRMET JMOBS data directory:            CDMS
AGRMET use timestamp on directories:    1
AGRMET use timestamp on gfs:            0
AGRMET latlon mask file:                /data/parameters/global_0p25/mask_25KM.1gd4r
AGRMET 8th polar mask file:             /data/parameters/pst_8/point_switches
AGRMET 8th polar terrain file:          /data/parameters/pst_8/terrain
AGRMET 16th polar mask file:            /data/parameters/pst_16/point_switches
AGRMET 16th polar terrain file:         /data/parameters/pst_16/terrain
AGRMET 64th polar mask file:            /data/parameters/pst_16/point_switches
AGRMET 64th polar terrain file:         /data/parameters/pst_16/terrain
AGRMET native imax:                     512  #512 - 8th polar; 1024 - 16th polar; 4096 - 64th polar (not yet available)
AGRMET native jmax:                     512  #512 - 8th polar; 1024 - 16th polar; 4096 - 64th polar (not yet available)
AGRMET GEOPRECIP imax:                  512  #512 - 8th polar; 1024 - 16th polar; 4096 - 64th polar (not yet available)
AGRMET GEOPRECIP jmax:                  512  #512 - 8th polar; 1024 - 16th polar; 4096 - 64th polar (not yet available)
AGRMET SSMI imax:                       512  #512 - 8th polar; 1024 - 16th polar; 4096 - 64th polar (not yet available)
AGRMET SSMI jmax:                       512  #512 - 8th polar; 1024 - 16th polar; 4096 - 64th polar (not yet available)
AGRMET sfcalc cntm file:                ./STATIC/sfcalc-cntm
AGRMET precip climatology:              ./STATIC/pcp_clim/
AGRMET nogaps wind weight:              0.75
AGRMET minimum wind speed:              0.25
AGRMET use present/past weather estimate: 1
AGRMET use precip observations:         1
AGRMET use SSMI data:                   1
AGRMET use CDFSII-based estimate:       1
AGRMET use GEOPRECIP estimate:          2
AGRMET CDFSII time interval:            6
AGRMET use precip climatology:          1
AGRMET SSMI zero use switch:            1
AGRMET snow distribution shape parameter: 2.6
AGRMET alternate monthly weighting factor: 1.0
AGRMET minimum 3hr climo value:            0.025
AGRMET maximum 3hr climo value:            0.375
AGRMET minimum precip-per-precip day multiplier: 0.0
AGRMET maximum precip-per-precip day multiplier: 1.1
AGRMET cloud threshold to generate CDFSII estimate: 85.0
AGRMET median cloud cover percentage1:              15.0
AGRMET median cloud cover percentage2:              0.60
AGRMET overcast percentage:                         0.30
AGRMET 3hr maximum precip ceiling:                  200.0
AGRMET security classification:            U
AGRMET distribution classification:        C
AGRMET data category:                      ANLYS
AGRMET area of data:                       GLOBAL
AGRMET use CMORPH data:
AGRMET CMORPH minimum temperature threshold:
AGRMET CMORPH maximum temperature threshold:
AGRMET GEO_PRECIP minimum temperature threshold:
AGRMET GEO_PRECIP maximum temperature threshold:
AGRMET CMORPH data directory:
AGRMET CMORPH imax:
AGRMET CMORPH jmax:
AGRMET CMORPH min lat:
AGRMET CMORPH max lat:
AGRMET CMORPH min lon:
AGRMET CMORPH max lon:
AGRMET CMORPH dx:
AGRMET CMORPH dy:
AGRMET use GFS precip:     1
AGRMET use GALWEM precip:  0
AGRMET radiation derived from: 'cloud types'
....
endif::devonly[]


[[sssec_forcings_princeton,PRINCETON]]
==== PRINCETON

`PRINCETON forcing directory:` specifies the location of the
PRINCETON forcing files.

`PRINCETON forcing version:` specifies the
processed version level of the Princeton forcing dataset.
Acceptable values are:

|====
|Value | Description

|2     | Version 2.0
|2.2   | Version 2.2
|====

.Example _lis.config_ entry
....
PRINCETON forcing directory:    ./input/FORCING/PRINCETON
PRINCETON forcing version:      2.2
....


[[sssec_forcings_rhone,Rhone AGG]]
==== Rhone AGG

`Rhone AGG forcing directory:` specifies the location of the
Rhone AGG forcing files.

`Rhone AGG domain x-dimension size:` specifies the number of
columns of the native domain parameters of the Rhone AGG forcing data.
The map projection is specified in the driver modules defined for
the Rhone AGG routines.

`Rhone AGG domain y-dimension size:` specifies the number of
rows of the native domain parameters of the Rhone AGG forcing data.
The map projection is specified in the driver modules defined for
the Rhone AGG routines.

.Example _lis.config_ entry
....
Rhone AGG forcing directory:       ./input/FORCING/RHONE
Rhone AGG domain x-dimension size: 5
Rhone AGG domain y-dimension size: 6
....


[[sssec_forcings_gswp2,GSWP2]]
==== GSWP2

`GSWP2 landmask file:` specifies the GSWP2 landmask file.

`GSWP2 2m air temperature map:` specifies the GSWP2 2 meter
air temperature data.

`GSWP2 2m specific humidity map:` specifies the GSWP2 2 meter
specific humidity data.

`GSWP2 wind map:` specifies the GSWP2 wind data.

`GSWP2 surface pressure map:` specifies the GSWP2 surface
pressure data.

`GSWP2 convective rainfall rate map:` specifies the GSWP2
convective rainfall rate data.

`GSWP2 rainfall rate map:` specifies the GSWP2
rainfall rate data.

`GSWP2 snowfall rate map:` specifies the GSWP2
snowfall rate data.

`GSWP2 incident shortwave radiation map:` specifies the GSWP2
incident shortwave radiation data.

`GSWP2 incident longwave radiation map:` specifies the GSWP2
incident longwave radiation data.

.Example _lis.config_ entry
....
GSWP2 landmask file:                    ./input/gswp2data/Fixed/landmask_gswp.nc
GSWP2 2m air temperature map:           ./input/gswp2data/Tair_cru/Tair_cru
GSWP2 2m specific humidity map:         ./input/gswp2data/Qair_cru/Qair_cru
GSWP2 wind map:                         ./input/gswp2data/Wind_ncep/Wind_ncep
GSWP2 surface pressure map:             ./input/gswp2data/PSurf_ecor/PSurf_ecor
GSWP2 convective rainfall rate map:     ./input/gswp2data/Rainf_C_gswp/Rainf_C_gswp
GSWP2 rainfall rate map:                ./input/gswp2data/Rainf_gswp/Rainf_gswp
GSWP2 snowfall rate map:                ./input/gswp2data/Snowf_gswp/Snowf_gswp
GSWP2 incident shortwave radiation map: ./input/gswp2data/SWdown_srb/SWdown_srb
GSWP2 incident longwave radiation map:  ./input/gswp2data/LWdown_srb/LWdown_srb
....


[[sssec_forcings_gmaogldas,GMAO GLDAS]]
==== GMAO GLDAS

`GLDAS forcing directory:` specifies the location of the
GMAO GLDAS forcing files.

.Example _lis.config_ entry
....
GLDAS forcing directory:         ../FORCING/GLDAS_GMAO/
....


[[sssec_forcings_gfs,GFS]]
==== GFS

`GFS forcing directory:` specifies the location of the GFS
forcing files.

`GFS domain x-dimension size:` specifies the number of
columns of the native domain parameters of the GFS forcing data.
The map projection is specified in the driver modules defined for
the GFS routines.

`GFS domain y-dimension size:` specifies the number of
rows of the native domain parameters of the GFS forcing data.
The map projection is specified in the driver modules defined for
the GFS routines.

`GFS number of forcing variables:` specifies the number of
forcing variables provided by GFS at the model initialization step.

.Example _lis.config_ entry
....
GFS forcing directory:            ./input/FORCING/GFS/
GFS domain x-dimension size:      512
GFS domain y-dimension size:      256
GFS number of forcing variables:  10
....


[[sssec_forcings_MERRALand,MERRA-Land]]
==== MERRA-Land

`MERRA-Land forcing directory:` specifies the location of
the MERRA-Land forcing files.

`MERRA-Land use lowest model level forcing:` specifies whether
to use the lowest model level forcing.
Acceptable values are:

|====
|Value | Description

|0     | Do not use the lowest model level forcing.
|1     | Use the lowest model level forcing.
|====

.Example _lis.config_ entry
....
MERRA-Land forcing directory:
MERRA-Land use lowest model level forcing:
....


[[sssec_forcings_MERRA2,MERRA2]]
==== MERRA2

`MERRA2 forcing directory:` specifies the location of
the MERRA2 forcing files.

Please note that MERRA2 forcing data are available via 
NASA`'s Goddard Earth Sciences Data and Information Services
Center (GES DISC; https://disc.gsfc.nasa.gov/). Also, 
topographic or elevation correction option is now supported
with the latest LIS-7 MERRA-2 reader.  Please also see the
latest LDT notes for updates on how to use this option.

`MERRA2 use lowest model level forcing:` specifies whether
to use the lowest model level forcing.
Acceptable values are:

|====
|Value | Description

|0     | Do not use the lowest model level forcing.
|1     | Use the lowest model level forcing.
|====

`MERRA2 use 2m wind fields:` specifies whether to use the 
2m diagnosed wind fields. This option will only work if the 
lowest model level forcing option is turned off.
Acceptable values are:

|====
|Value | Description

|0     | Do not use the 2m diagnosed wind speed fields.
|1     | Use the 2m diagnosed wind speed fields.
|====

`MERRA2 use corrected total precipitation:` specifies whether
to use the bias corrected total precipitation.
Acceptable values are:

|====
|Value | Description

|0     | Do not use the bias corrected total precipitation.
|1     | Use the bias corrected total precipitation.
|====

.Example _lis.config_ entry
....
MERRA2 forcing directory:              ./MERRA2/
MERRA2 use lowest model level forcing:     1
MERRA2 use 2m wind fields:                 0 
MERRA2 use corrected total precipitation:  1
....

[[sssec_forcings_ERA5,ERA5]]
==== ERA5

`ERA5 forcing directory:` specifies the location of
the ERA5 forcing files.


`ERA5 forcing tile to grid mapping file:` specifies the file
that maps the 1-d forcing to a 2-d format

.Example _lis.config_ entry
....
ERA5 forcing directory:              ./ERA5/
ERA5 forcing tile to grid mapping file: ../ERA5/mapping.nc
....


[[sssec_forcings_gswp1,GSWP1]]
==== GSWP1

`GSWP1 forcing directory:` specifies the location of the
GSWP1 forcing files.

.Example _lis.config_ entry
....
GSWP1 forcing directory:       ./input/FORCING/GSWP1
....


[[ssec_suppforcings,Supplemental forcings]]
=== Supplemental forcings


[[sssec_supp_agrrad,AGRMET radiation (latlon)]]
==== AGRMET radiation (latlon)

`AGRRAD forcing directory:` specifies the directory containing
AGRMET radiation data.

.Example _lis.config_ entry
....
AGRRAD forcing directory:             ./input/FORCING/AGRRAD
....


[[sssec_supp_agrradps,AGRMET radiation (polar stereographic)]]
==== AGRMET radiation (polar stereographic)

`AGRRADPS forcing directory:` specifies the directory containing
AGRMET polar stereographic radiation data.

.Example _lis.config_ entry
....
AGRRADPS forcing directory:             ./input/FORCING/AGRRADPS
....


ifdef::devonly[]

[[sssec_supp_capa,CaPA]]
==== CaPA

`CAPA forcing directory:` specifies the directory containing
CAPA precipitation data.

.Example _lis.config_ entry
....
CAPA forcing directory:             ./input/FORCING/CAPA
....
endif::devonly[]


[[sssec_supp_cmap,CMAP precipitation]]
==== CMAP precipitation

`CMAP forcing directory:` specifies the location of the
CMAP forcing files.

.Example _lis.config_ entry
....
CMAP forcing directory:             ./input/FORCING/CMAP
....


[[sssec_supp_ceop,CEOP station data]]
==== CEOP station data

CEOP station forcing {emdash} during EOP1

`CEOP location index:` specifies the location of the
CEOP station.

`CEOP forcing directory:` specifies the location of the
CEOP forcing files.

`CEOP metadata file:` specifies the file containing
CEOP metadata.

.Example _lis.config_ entry
....
CEOP location index:           3 #SGP location
CEOP forcing directory:        ./input/FORCING/CEOP/sgp.cfr
CEOP metadata file:            ./input/FORCING/CEOP/sgp.mdata
....


[[sssec_supp_scan,SCAN station data]]
==== SCAN station data

`SCAN forcing directory:` specifies the location of the
SCAN forcing files.

`SCAN metadata file:` specifies the file containing
SCAN metadata.

.Example _lis.config_ entry
....
SCAN forcing directory:   ./input/FORCING/SCAN
SCAN metadata file:       ./input/FORCING/SCAN/msu_scan.mdata
....


[[sssec_forcings_nldas1,NLDAS1]]
==== NLDAS1

`NLDAS1 forcing directory:` specifies the location of the
NLDAS-1 forcing files.

`NLDAS1 data center source:` specifies the center that produced
the NLDAS1 files. (This is specified to distinguish the filenames.)
Acceptable values are:

|====
|Value | Description

|"`GES-DISC`" | NASA GES-DISC
|"`NCEP`"     | NCEP
|====

`NLDAS1 precipitation field:` specifies the field to be used
for the precipitation.  "`NLDAS1`" will use the standard gauge-
based precipitation data from NLDAS-1.  "`EDAS`" will use the
EDAS model precipitation data instead.  "`STAGEII`" will use the
unbias-corrected STAGE II radar estimated precipitation, and use
the EDAS model precipitation for times/locations when the data
from STAGE II is unavailable.

`NLDAS1 shortwave radiation field:` specifies the field to be
used for the downward shortwave radiation at the surface.  "`NLDAS1`"
will use GOES SW radiation when/where it is available, and use the
EDAS SW radiation otherwise.  "`EDAS`" will simply use EDAS radiation
at all times and locations.

`NLDAS1 apply CONUS mask:` specifies whether to apply the
CONUS mask.
Acceptable values are:

|====
|Value | Description

|0     | Do not apply CONUS mask
|1     | Apply CONUS mask
|====

`NLDAS1 CONUS mask file:` specifies the NLDAS1 CONUS mask file.

`NLDAS1 mask lower left lat:` specifies the lower left latitude
of the NLDAS1 mask domain. (cylindrical latitude/longitude projection)

`NLDAS1 mask lower left lon:` specifies the lower left longitude
of the NLDAS1 mask domain. (cylindrical latitude/longitude projection)

`NLDAS1 mask upper right lat:` specifies the upper right latitude
of the NLDAS1 mask domain. (cylindrical latitude/longitude projection)

`NLDAS1 mask upper right lon:` specifies the upper right longitude
of the NLDAS1 mask domain. (cylindrical latitude/longitude projection)

`NLDAS1 mask resolution (dx):` specifies the resolution of the
NLDAS1 mask domain along the east-west direction.

`NLDAS1 mask resolution (dy):` specifies the resolution of the
NLDAS1 mask domain along the north-south direction.

.Example _lis.config_ entry
....
NLDAS1 forcing directory:               ./input/FORCING/NLDAS1
NLDAS1 data center source:              "GES-DISC"
NLDAS1 precipitation field:             NLDAS1
NLDAS1 shortwave radiation field:       NLDAS1
NLDAS1 apply CONUS mask:                0
NLDAS1 CONUS mask file:
NLDAS1 mask lower left lat:            25.0625
NLDAS1 mask lower left lon:           -124.9375
NLDAS1 mask upper right lat:           52.9375
NLDAS1 mask upper right lon:          -67.0625
NLDAS1 mask resolution (dx):            0.125
NLDAS1 mask resolution (dy):            0.125
....


[[sssec_forcings_nldas2,NLDAS2]]
==== NLDAS2

`NLDAS2 forcing directory:` specifies the location of the NLDAS2
forcing files.

`NLDAS2 data center source:` specifies the center that produced
the NLDAS2 files. (This is specified to distinguish the filenames.)
Acceptable values are:

|====
|Value        | Description

|"`GES-DISC`" | NASA GES-DISC
|"`NCEP`"     | NCEP
|====

`NLDAS2 use model level data:` specifies whether or not to
read in the model level data (instead of 2/10m fields) from the
NLDAS2 forcing dataset (will open up and read "`B`" files).
This data is at the height of the NARR lowest model level.

Note that this will read in "`Height of Atmospheric Forcing`"
and "`Surface Exchange Coefficient for Heat`".  You must make
sure that they are included in your forcing variables list file.
Acceptable values are:

|====
|Value | Description

|0     | do not use
|1     | use
|====

`NLDAS2 use model based swdown:` specifies whether or not to
read in the un-bias corrected model downward shortwave radiation
data (in leiu of the bias corrected data) from the NLDAS2 forcing
dataset (will open up and read "`B`" files).  The data source is
the NARR shortwave.
Acceptable values are:

|====
|Value | Description

|0     | do not use
|1     | use
|====

`NLDAS2 use model based precip:` specifies whether or not
to read in the model based precipitation data (instead of the
observation based precipitation) from the NLDAS2 forcing
dataset (will open up and read "`B`" files).  The data source
is the NARR precipitation.
Acceptable values are:

|====
|Value | Description

|0     | do not use
|1     | use
|====

`NLDAS2 use model based pressure:` specifies whether or
not to read in the model base pressure data (instead of the
observation based pressure) from the NLDAS2 forcing dataset
(will open up and read "`B`" files).  The data source is
the pressure at the NARR lowest model level.
Acceptable values are:

|====
|Value | Description

|0     | do not use
|1     | use
|====

.Example _lis.config_ entry
....
NLDAS2 forcing directory:               ./input/FORCING/NLDAS2
NLDAS2 data center source:              "GES-DISC"
NLDAS2 use model level data:            0
NLDAS2 use model based swdown:          0
NLDAS2 use model based precip:          0
NLDAS2 use model based pressure:        0
....


[[sssec_supp_3b42rt,TRMM 3B42RT precipitation]]
==== TRMM 3B42RT precipitation

`TRMM 3B42RT forcing directory:` specifies the location of the
TRMM 3B42RT forcing files.

.Example _lis.config_ entry
....
TRMM 3B42RT forcing directory:     ./input/FORCING/3B42RT/
....


`TRMM 3B42RTV7 forcing directory:` specifies the location of the
TRMM 3B42RT Version 7 forcing files.

.Example _lis.config_ entry
....
TRMM 3B42RTV7 forcing directory:  ../MET_FORCING/3B42RT-V7/
....


[[sssec_supp_3b42v6,TRMM 3B42V6 precipitation]]
==== TRMM 3B42V6 precipitation

`TRMM 3B42V6 forcing directory:` specifies the location of the
TRMM 3B42V6 forcing files.

.Example _lis.config_ entry
....
TRMM 3B42V6 forcing directory:       ./input/FORCING/3B42V6/
....


[[sssec_supp_3b42v7,TRMM 3B42V7 precipitation]]
==== TRMM 3B42V7 precipitation

`TRMM 3B42V7 forcing directory:` specifies the location of the
TRMM 3B42V7 forcing files.

.Example _lis.config_ entry
....
TRMM 3B42V7 forcing directory:       ./input/FORCING/3B42V7/
....


[[sssec_supp_cmorph,CMORPH precipitation]]
==== CMORPH precipitation

`CMORPH forcing directory:` specifies the location of the
CMORPH precipitation forcing files.

.Example _lis.config_ entry
....
CMORPH forcing directory:     ./input/FORCING/CMORPH/
....


[[sssec_supp_imerg,IMERG precipitation]]
==== IMERG precipitation

`IMERG forcing directory:` specifies the location of the
GPM IMERG precipitation forcing files.

`IMERG product:` specifies the product of the GPM IMERG
precipitation forcing files. The valid options are: early,
late, and final. If no version is specified, the reader will
default to the "`final`" product of GPM IMERG.

`IMERG version:` specifies the version of the GPM IMERG
precipitation forcing files. If no version is specified, 
the reader will default to the latest version of GPM IMERG.
(Currently V06B).

.Example _lis.config_ entry
....
IMERG forcing directory:     ./FORCING/IMERG
IMERG product: 'final'
IMERG version: 'V06B'
....


[[sssec_supp_stageii,Stage II precipitation]]
==== Stage II precipitation

`STAGE2 forcing directory:` specifies the location of the
STAGE2 forcing files.

.Example _lis.config_ entry
....
STAGE2 forcing directory:       ./input/FORCING/STII
....


[[sssec_supp_stageiv,Stage IV precipitation]]
==== Stage IV precipitation

`STAGE4 forcing directory:` specifies the location of the
STAGE4 forcing files.

.Example _lis.config_ entry
....
STAGE4 forcing directory:       ./input/FORCING/STIV
....


[[sssec_supp_narr,NARR]]
==== NARR

`NARR forcing directory:` specifies the location of the
NARR forcing files.

`NARR domain x-dimension size:` specifies the number of
columns of the native domain parameters of the NARR forcing data.

`NARR domain y-dimension size:` specifies the number of
rows of the native domain parameters of the NARR forcing data.

`NARR domain y-dimension size:` specifies the number of
rows of the native domain parameters of the NARR forcing data.

`NARR domain z-dimension size:` specifies the number of
atmospheric profiles in the NARR forcing data.

.Example _lis.config_ entry
....
NARR forcing directory:            ./input/Code/NARR/
NARR domain x-dimension size:      768
NARR domain y-dimension size:      386
NARR domain z-dimension size:      30
....


ifdef::devonly[]

[[sssec_supp_gdas3d,GDAS3D]]
==== GDAS3D

`GDAS3D forcing directory:` specifies the location of the
GDAS3D forcing files.

`GDAS3D domain x-dimension size:` specifies the number of
columns of the native domain parameters of the GDAS3D forcing data.

`GDAS3D domain y-dimension size:` specifies the number of
rows of the native domain parameters of the GDAS3D forcing data.

`GDAS3D domain y-dimension size:` specifies the number of
rows of the native domain parameters of the GDAS3D forcing data.

`GDAS3D domain z-dimension size:` specifies the number of
atmospheric profiles in the GDAS3D forcing data.

.Example _lis.config_ entry
....
GDAS3D forcing directory:            ./input/FORCING/GDAS3D/
GDAS3D domain x-dimension size:      768
GDAS3D domain y-dimension size:      386
GDAS3D domain z-dimension size:      64
....
endif::devonly[]


ifdef::devonly[]

[[sssec_supp_arms,ARMS]]
==== ARMS

`ARMS forcing file:` specifies the location of the
ARMS station met forcing file.

`ARMS precip forcing file:` specifies the location of the
ARMS precip station forcing file.

`ARMS station metadata file:` specifies the location of the
ARMS station metadata file.

.Example _lis.config_ entry
....
ARMS forcing file:        ../WG_domain/1990_forc.txt
ARMS precip forcing file: ../WG_domain/WGbrk_19900723-19900815.out
ARMS station metadata file: ../WG_domain/WGbrk_stnlocs_1990.dat
....
endif::devonly[]


[[sssec_supp_rfe2daily,RFE2Daily]]
==== RFE2Daily

`RFE2Daily forcing directory:` specifies the location of the
RFE2Daily forcing files.

`RFE2Daily time offset:` specifies the time offset for the
RFE2Daily forcing data, in hours.  This adjusts when LIS will
read the RFE2Daily precipitation data.  For general use, the data
should be read at hour 6z, but for use by GeoWRSI, the data should be
read at hour 0z.

.Example _lis.config_ entry
....
RFE2Daily forcing directory:    ./input/MET_FORCING/RFE2.0_CPC/Africa/
RFE2Daily time offset:          0 # for use by GeoWRSI
....


[[sssec_chirps2,CHIRPS2]]
==== CHIRPS2

`CHIRPS2.0 forcing directory:` specifies the location of the
UCSB CHIRPS v2.0 precipitation forcing file directory. User
must specify first part of CHIRPS filename, which allows the
user to either run with the CHIRPS- or the CHIRP-based (without
station data) datasets. 

`CHIRPS2.0 forcing resolution:` specifies the spatial resolution
of CHIRPS v2.0 forcing dataset.  Two options include 0.05 or 0.25 (deg).

.Example _lis.config_ entry
....
CHIRPS2.0 forcing directory:   ./CHIRPSv2/daily_p05/chirps-v2.0
CHIRPS2.0 forcing resolution:     0.05
....


ifdef::devonly[]

[[sssec_supp_almipii,ALMIPII]]
==== ALMIPII

`ALMIPII forcing directory:` specifies the location of the
ALMIPII forcing files.

`ALMIPII filename prefix:` specifies the prefix for the filenames
of the ALMIPII forcing data.  The prefix is based on the site name.

.Example _lis.config_ entry
....
ALMIPII forcing directory:
ALMIPII filename prefix:
....
endif::devonly[]


[[sssec_supp_petusgs,PET_USGS]]
==== PET_USGS

`USGS PET forcing directory:` specifies the location of the
PET USGS forcing files.

`USGS PET forcing type:` specifies the choice for PET forcing
 data type.
Acceptable values are:

|====
|Value | Description

| current       | Retrospective or current time-based PET files
| climatology   | Climatology-based PET files
|====

.Example _lis.config_ entry
....
USGS PET forcing directory:       ./PET_USGS
....


[[sssec_rfe2gdas,RFE2 data bias corrected to GDAS]]
==== RFE2 data bias corrected to GDAS

`RFE2gdas forcing directory:` specifies the location of the
RFE2gdas forcing files.

.Example _lis.config_ entry
....
RFE2gdas forcing directory:
....


[[sssec_supp_nam242,NAM242]]
==== NAM242

`NAM242 forcing directory:` specifies the location of the
"`NAM 242 AWIPS Grid \-- Over Alaska`" forcing files

.Example _lis.config_ entry
....
NAM242 forcing directory: ./input/MET_FORCING/NAM242
....


[[sssec_supp_wrfout,WRFout]]
==== WRFout

`WRF output forcing directory:` specifies the location of the
WRF output data files.

`WRF nest id:` specifies the nest id of the WRF output data files.

.Example _lis.config_ entry
....
WRF output forcing directory: ./input/wrfout/
WRF nest id:                          1
....


[[sssec_geos5forecast,GEOS5 forecast]]
==== GEOS5 Forecast

`GEOS5 forecast forcing directory:` specifies the location
of the GEOS5 forecast forcing files.

`GEOS5 forecast forcing number of ensemble members:` specifies the number of
ensemble members desired for the GEOS-5 forecast dataset.

.Example _lis.config_ entry
....
GEOS5 forecast forcing directory:     ./MET_FORCING/GEOS5/
GEOS5 forecast forcing number of ensemble members:   11
....


[[sssec_gefsforecast,GEFS forecast]]
==== GEFS Forecast

`GEFS forecast directory:` specifies the location
of the GEFS forecast forcing files.

`GEFS forecast type:` specifies the GEFS forecast
product type, which can either be Reforecast2 or Operational.
Currently, only the Reforecast2 product is supported.

`GEFS forecast run mode:` specifies the run mode related
to the GEFS dataset, which can either be forecast or analysis
run mode. Currently, only the forecast mode is supported.

`GEFS forecast grid projection:` specifies the GEFS forecast
product grid projection, which can either be latlon or gaussian.
Currently only latlon is supported.

`GEFS pressure level field:` specifies the GEFS pressure
level field, which can either be surface (default setting in LIS)
or mean sea level (msl) can be selected (which is not supported yet).

`GEFS forecast number of ensemble members:` specifies the number
of GEFS ensemble members being read in. Reforecast2 currently
supports up to a 11 members.

.Example _lis.config_ entry
....
GEFS forecast directory:        ./MET_FORCING/GEFS/Reforecast/
GEFS forecast type:              Reforecast2      # Reforecast2 | Operational
GEFS forecast run mode:          forecast         # forecast | analysis
GEFS forecast grid projection:   latlon           # latlon | gaussian
GEFS pressure level field:       surface          # surface | msl
GEFS forecast number of ensemble members:  11
....


[[sssec_genensfcst,GenEnsFcst]]
==== Generic Ensemble Forecast Reader

`Generic ensemble forecast directory:` specifies the location
of the user-generated ensemble forecast forcing files.

`Generic ensemble forecast number of ensemble members:` specifies the number of
ensemble members desired for the user-generated ensemble forecast dataset.

.Example _lis.config_ entry
....
Generic ensemble forecast directory:     ./GEOS5_BiasCorrected/
Generic ensemble forecast number of ensemble members:  11
....


[[sssec_gdaslswg,GDAS for LSWG]]
==== GDAS for LSWG

`GDASLSWG forcing file:` specifies the location of the
GDASLSWG forcing file.

`GDASLSWG domain lower left lat:` specifies the lower left
latitude of the GDASLSWG domain.
(cylindrical latitude/longitude projection)

`GDASLSWG domain lower left lon:` specifies the lower left
longitude of the GDASLSWG domain.
(cylindrical latitude/longitude projection)

`GDASLSWG domain upper right lat:` specifies the upper right
latitude of the GDASLSWG domain.
(cylindrical latitude/longitude projection)

`GDASLSWG domain upper right lon:` specifies the upper right
longitude of the GDASLSWG domain.
(cylindrical latitude/longitude projection)

`GDASLSWG domain resolution (dx):` specifies the resolution of the
of the GDASLSWG domain along the east-west direction.

`GDASLSWG domain resolution (dy):` specifies the resolution of the
of the GDASLSWG domain along the north-south direction.

.Example _lis.config_ entry
....
GDASLSWG forcing file:
GDASLSWG domain lower left lat:
GDASLSWG domain lower left lon:
GDASLSWG domain upper right lat:
GDASLSWG domain upper right lon:
GDASLSWG domain resolution (dx):
GDASLSWG domain resolution (dy):
....


[[sssec_bondville,Bondville]]
==== Bondville

`Bondville forcing file:` specifies the location of the
Bondville forcing file.

`Bondville Noah-MP-4.0.1 forcing:` specifies the version
of the Bondville forcing to be used.  This option sets the
formatting read statements for the ASCII forcing file.
Acceptable values are:

|====
|Value | Description

|0     | Use the Noah-3.X version of the Bondville forcing
|1     | Use the Noah-MP-4.0.1 version of the Bondville forcing from HRLDAS
|====

.Example _lis.config_ entry
....
Bondville forcing file:              ./bondville.dat
Bondville Noah-MP-4.0.1 forcing:     1
....


ifdef::devonly[]

[[sssec_fasstforc,FASST]]
==== FASST

`FASST forcing file:` specifies the location of the
FASST forcing file.

.Example _lis.config_ entry
....
FASST forcing file:
....
endif::devonly[]


[[sssec_snotel,SNOTEL]]
==== SNOTEL

`SNOTEL forcing directory:` specifies the location of the
SNOTEL forcing files.

`SNOTEL metadata file:` specifies the location of the SNOTEL
metadata file.

`SNOTEL coord file:` specifies the location of the SNOTEL
coordinates file.

.Example _lis.config_ entry
....
SNOTEL forcing directory:
SNOTEL metadata file:
SNOTEL coord file:
....


[[sssec_coop,COOP]]
==== COOP

`COOP forcing directory:` specifies the location of the COOP
forcing files.

`COOP metadata file:` specifies the location of the COOP
metadata file.

`COOP coord file:` specifies the location of the COOP
coordinate file.

.Example _lis.config_ entry
....
COOP forcing directory:
COOP metadata file:
COOP coord file:
....


[[sssec_vicforcing,VIC processed forcing]]
==== VIC processed forcing

This is used by the LIS development team to support debugging VIC
within LIS.  One must first run stand-alone VIC, configured to
output its forcing data.  Then one must grid the output forcing
data into a format understood by LIS.

`VIC forcing directory:` specifies the location of the VIC
processed forcing files.

`VIC forcing interval:` specifies the frequency of the VIC
processed forcing data, in seconds.

`VIC forcing domain lower left lat:` specifies the lower left
latitude of the VIC processed forcing data.
(cylindrical latitude/longitude projection)

`VIC forcing domain lower left lon:` specifies the lower left
longitude of the VIC processed forcing data.
(cylindrical latitude/longitude projection)

`VIC forcing domain upper right lat:` specifies the upper
right latitude of the VIC processed forcing data.
(cylindrical latitude/longitude projection)

`VIC forcing domain upper right lon:` specifies the upper
right longitude of the VIC processed forcing data.
(cylindrical latitude/longitude projection)

`VIC forcing domain resolution (dx):` specifies the resolution
of the of the VIC processed forcing data along the east-west direction.

`VIC forcing domain resolution (dy):` specifies the resolution
of the of the VIC processed forcing data along the north-south
direction.

`VIC NC:` specifies the number of columns of the VIC
processed forcing data.

`VIC NR:` specifies the number of rows of the VIC processed
forcing data.

.Example _lis.config_ entry
....
VIC forcing directory:
VIC forcing interval:
VIC forcing domain lower left lat:
VIC forcing domain lower left lon:
VIC forcing domain upper right lat:
VIC forcing domain upper right lon:
VIC forcing domain resolution (dx):
VIC forcing domain resolution (dy):
VIC NC:
VIC NR:
....


[[sssec_pals,PALS station]]
==== PALS station

`PALS met forcing directory:` specifies the location of the
PALS station forcing files.

`PALS met forcing station name:` specifies the name of the
PALS station.

`PALS met forcing data start year:` specifies the starting
year of the PALS station data.

`PALS met forcing data start month:` specifies the starting
month of the PALS station data.

`PALS met forcing data start day:` specifies the starting
day of the PALS station data.

`PALS met forcing data start hour:` specifies the starting
hour of the PALS station data.

`PALS met forcing data start minute:` specifies the starting
minute of the PALS station data.

`PALS met forcing data start second:` specifies the starting
second of the PALS station data.

.Example _lis.config_ entry
....
PALS met forcing directory:
PALS met forcing station name:
PALS met forcing data start year:
PALS met forcing data start month:
PALS met forcing data start day:
PALS met forcing data start hour:
PALS met forcing data start minute:
PALS met forcing data start second:
....


[[sssec_PILDAS,PILDAS]]
==== PILDAS

`PILDAS forcing directory:` specifies the location of the
PILDAS forcing files.

`PILDAS forcing version:` specifies the version of the
PILDAS forcing data.

`PILDAS forcing use lowest model level fields:` specifies
whether to use the lowest model level fields.
Acceptable values are:

|====
|Value | Description

| 0    | Do not use lowest level
| 1    | Use lowest level
|====

.Example _lis.config_ entry
....
PILDAS forcing directory:
PILDAS forcing version:
PILDAS forcing use lowest model level fields:
....


[[sssec_rdhm356forcing,RDHM356]]
==== RDHM356

`RDHM precipitation forcing directory:` specifies the location
of the RDHM precipitation forcing files.

`RDHM temperature forcing directory:` specifies the location
of the RDHM temperature forcing files.

`RDHM precipitation scale factor:` specifies the RDHM
precipitation scale factor, which is used to scale the integer
type XMRG data into real number representing precipitation amount.

`RDHM precipitation interval:` specifies the frequency of
the precipitation forcing data, in seconds.

`RDHM temperature interval:` specifies the frequency of the
temperature forcing data, in seconds.

`RDHM run window lower left hrap y:` lower left HRAP Y coordinate of run domain

`RDHM run window lower left hrap x:` lower left HRAP X coordinate of run domain

`RDHM run window upper right hrap y:` upper right HRAP Y coordinate of run domain

`RDHM run window upper right hrap x:` upper right HRAP X coordinate of run domain

`RDHM run window hrap resolution:` spatial resolution (in HRAP unit) of run domain

`RDHM temperature undefined value:` specifies the undefined
value for the temperature forcing data.

`RDHM precipitation undefined value:` specifies the
undefined value for the precipitation forcing data.

`RDHM constant wind speed:` Constant wind speed (m/s) for entire run domain

.Example _lis.config_ entry
....
RDHM precipitation forcing directory:  ../testcase/precip
RDHM temperature forcing directory:    ../testcase/tair
RDHM precipitation scale factor:       1.0
RDHM precipitation interval:           3600
RDHM temperature interval:             3600
RDHM run window lower left hrap y:    48
RDHM run window lower left hrap x:    17
RDHM run window upper right hrap y:   821
RDHM run window upper right hrap x:   1059
RDHM run window hrap resolution:      1.0
RDHM temperature undefined value:      -1.0
RDHM precipitation undefined value:    -1.0
RDHM constant wind speed:              4.0
....


[[sssec_ldtgen,LDT-generated]]
==== LDT-generated

`Generated metforcing directory:` specifies the location of the
LDT generated meteorological forcing files.  Files generated in LDT
are in netCDF format, and they are automatically loaded and handled
by the LIS-7 reader.

.Example _lis.config_ entry
....
Generated metforcing directory:   ./LDT_OUTPUT/
....


[[sssec_climstand,CLIM-Standard]]
==== CLIM-Standard

`Metforcing climatology directory:` specifies the location of the
LDT generated forcing climatologies files.  Files generated in LDT
are in netCDF format, and they are automatically loaded and handled
by this selected reader in LIS.

.Example _lis.config_ entry
....
Metforcing climatology directory:   ./Forcing_Climatology/MERRA2Clim/
....


[[sssec_genensfcstforcing,Generic ensemble forecast]]
==== Generic ensemble forecast

`Generic ensemble forecast directory:` specifies the location of the
generic ensemble forecast data.

`Generic ensemble forecast number of ensemble members:` specifies the
number of ensemble members.

.Example _lis.config_ entry
....
Generic ensemble forecast directory:
Generic ensemble forecast number of ensemble members:
....


[[sssec_supp_awap,AWAP]]
==== AWAP

`AWAP forcing directory:` specifies the location of the AWAP precipitation
forcing data.

.Example _lis.config_ entry
....
AWAP forcing directory:
....

[[sssec_gdast1534forcing,GDAS T1534]]
==== GDAS T1534

`GDAS T1534 forcing directory:` specifies the location of the GDAS T1534 metforcing data.

.Example _lis.config_ entry
....
`GDAS T1534 forcing directory:`
....

[[sssec_mrmsforcing,MRMS]]
==== MRMS

`MRMS forcing directory:` specifies the location of the MRMS metforcing data.

`MRMS masking:` specifies whether to use a monthly-varying mask for where MRMS
data are considered acceptable to the user. (1=Yes 0=No)

`MRMS mask threshold:` specifies Radar Quality Index value (on scale of 0-100)
above which to use MRMS data and below which to use a different forcing.

`MRMS mask directory:` specifies the location of the MRMS mask files.

.Example _lis.config_ entry
....
MRMS forcing directory:
MRMS masking: 1
MRMS mask threshold: 60.0
MRMS mask directory: ./input/MASKS/
....

[[sssec_awral600forcing,AWRA-L 6.0.0]]
==== AWRA-L 6.0.0

`AWRAL forcing directory:` specifies the location of the AWRA-L metforcing data.

`AWRAL domain x-dimension size:` specifies the number of columns of the native domain parameters of the AWRA-L forcing data.

`AWRAL domain y-dimension size:` specifies the number of rows of the native domain parameters of the AWRA-L forcing data.

.Example _lis.config_ entry
....
AWRAL forcing directory:               ./INPUT/AWRAL.FORCING
AWRAL domain x-dimension size:         841
AWRAL domain y-dimension size:         681
....

[[ssec_lsm,Land surface models]]
=== Land surface models


[[sssec_lsm_template,Forcing only {emdash} Template]]
==== Forcing only {emdash} Template

`TEMPLATE model timestep:` specifies the timestep for the run.
The template LSM is not a model;
rather, it is a placeholder for a model.  It demonstrates the hooks
that are needed to add a land surface model into LIS.  This "`LSM`"
is also used to run LIS with the purpose of only processing and writing
forcing data.

See Section <<ssec_timeinterval>> for a description
of how to specify a time interval.

.Example _lis.config_ entry
....
TEMPLATE model timestep: 1hr
....


[[sssec_lsm_noah271,NCEP's Noah-2.7.1]]
==== NCEP's Noah-2.7.1

`Noah.2.7.1 model timestep:` specifies the timestep for the run.

See Section <<ssec_timeinterval>> for a description
of how to specify a time interval.

For a nested domain, the timesteps for each nest should be specified
with white spaces as the delimiter. If two domains (one subnest) are
employed, the first one using 900 seconds and the second one using
3600 seconds as the timestep, the model timesteps are specified as:

E.g.: `Noah.2.7.1 model timestep:  15mn 60mn`

`Noah.2.7.1 restart output interval:` defines the restart
writing interval for Noah-2.7.1. The typical value used in the
LIS runs is 24 hours (1da).

See Section <<ssec_timeinterval>> for a description
of how to specify a time interval.

`Noah.2.7.1 restart file:` specifies the Noah-2.7.1 active
restart file.

`Noah.2.7.1 vegetation parameter table:` specifies the
Noah-2.7.1 static vegetation parameter table file.

`Noah.2.7.1 soil parameter table:` specifies the
Noah-2.7.1 soil parameter file.

`Noah.2.7.1 use PTF for mapping soil properties:` specifies if
pedotransfer functions are to be used for mapping soil properties
(0-do not use, 1-use).

`Noah.2.7.1 number of vegetation parameters:`
specifies the number of static vegetation
parameters specified for each veg type.

`Noah.2.7.1 soils scheme:` specifies the soil mapping scheme used.
Acceptable values are:

|====
|Value | Description

|1     | Zobler
|2     | STATSGO
|====

`Noah.2.7.1 number of soil classes:` specifies the number of
soil classes in the above mapping scheme.
Acceptable values are:

|====
|Value | Description

| 9    | Zobler
|19    | STATSGO
|====

`Noah.2.7.1 number of soil layers:` specifies the number of
soil layers. The typical value used in Noah-2.7.1 is 4.

`Noah.2.7.1 layer thicknesses:` specifies the thickness (in meters)
of each of the Noah-2.7.1 soil layers (top layer to bottom layer).
If the number of soil layers and thicknesses change from the typical
4 layers with thicknesses of 0.1, 0.3, 0.6, and 1.0 meters, users
should change the values of NROOT for each vegetation type to map
the number of layers with roots for transpiration in their own
custom noah.vegparms parameter file.

`Noah.2.7.1 initial skin temperature:`
specifies the initial skin temperature in Kelvin used in the
cold start runs.

`Noah.2.7.1 initial soil temperatures:`
specifies the initial soil temperature (for all layers,
top to bottom) in Kelvin used in the cold start runs.

`Noah.2.7.1 initial total soil moistures:` specifies the
initial total volumetric soil moistures (for all layers,
top to bottom) used in the cold start runs.
(units stem:[\frac{m^3}{m^3}])

`Noah.2.7.1 initial liquid soil moistures:` specifies the
initial liquid volumetric soil moistures (for all layers,
top to bottom) used in the cold start runs.
(units stem:[\frac{m^3}{m^3}])

`Noah.2.7.1 initial canopy water:` specifies the initial
canopy water (m).

`Noah.2.7.1 initial snow depth:` specifies the initial
snow depth (m).

`Noah.2.7.1 initial snow equivalent:` specifies the initial
snow water equivalent (m).

`Noah.2.7.1 reference height for forcing T and q:` specifies the
height in meters of air temperature and specific humidity forcings.

`Noah.2.7.1 reference height for forcing u and v:` specifies the
height in meters of u and v wind forcings.

`Noah.2.7.1 reinitialize parameters from OPTUE output:` specifies
whether to reinitialize parameters from OPTUE output.
Defaults to 0.

`Noah.2.7.1 parameter restart file (from OPTUE):` specifies the
restart file to use to reinitialize parameters.
Only used when
`Noah.2.7.1 reinitialize parameters from OPTUE output:`
is set to 1.

.Example _lis.config_ entry
....
Noah.2.7.1 model timestep:                  15mn
Noah.2.7.1 restart output interval:         1mo
Noah.2.7.1 restart file:                    ./LIS.E111.200401210000.d01.Noah271rst
Noah.2.7.1 vegetation parameter table:      ../../noah271_parms/noah.vegparms_UMD.txt
Noah.2.7.1 soil parameter table:            ../../noah271_parms/noah.soilparms_STATSGO-FAO.txt
Noah.2.7.1 use PTF for mapping soil properties: 0
Noah.2.7.1 number of vegetation parameters: 7
Noah.2.7.1 soils scheme:                    2      # 1-Zobler; 2-STATSGO
Noah.2.7.1 number of soil classes:          16     # 9 for Zobler
Noah.2.7.1 number of soil layers:           4
Noah.2.7.1 layer thicknesses:               0.1  0.3  0.6  1.0
Noah.2.7.1 initial skin temperature:        290.0000                                 # Kelvin
Noah.2.7.1 initial soil temperatures:       290.0000  290.0000  290.0000  290.0000   # Kelvin
Noah.2.7.1 initial total soil moistures:    0.2000000 0.2000000 0.2000000 0.2000000  # volumetric (m3 m-3)
Noah.2.7.1 initial liquid soil moistures:   0.2000000 0.2000000 0.2000000 0.2000000  # volumetric (m3 m-3)
Noah.2.7.1 initial canopy water:            0.0                                      # depth (m)
Noah.2.7.1 initial snow depth:              0.0                                      # depth (m)
Noah.2.7.1 initial snow equivalent:         0.0                                      # SWE depth (m)
Noah.2.7.1 reference height for forcing T and q:  20.0
Noah.2.7.1 reference height for forcing u and v:  20.0
....


[[sssec_lsm_noah32,NCAR's Noah-3.2]]
==== NCAR's Noah-3.2

`Noah.3.2 model timestep:` specifies the timestep for the run.

See Section <<ssec_timeinterval>> for a description
of how to specify a time interval.

For a nested domain, the timesteps for each nest should be specified
with white spaces as the delimiter. If two domains (one subnest) are
employed, the first one using 900 seconds and the second one using
3600 seconds as the timestep, the model timesteps are specified as:

E.g.: `Noah.3.2 model timestep:  15mn 60mn`

`Noah.3.2 restart output interval:` defines the restart
writing interval for Noah-3.2. The typical value used in the
LIS runs is 24 hours (1da).

See Section <<ssec_timeinterval>> for a description
of how to specify a time interval.

`Noah.3.2 restart file:` specifies the Noah-3.2 active
restart file.

`Noah.3.2 vegetation parameter table:` specifies the
Noah-3.2 static vegetation parameter table file.

`Noah.3.2 soil parameter table:` specifies the
Noah-3.2 soil parameter file.

`Noah.3.2 general parameter table:` specifies the
Noah-3.2 general parameter file.

`Noah.3.2 use PTF for mapping soil properties:` specifies if
pedotransfer functions are to be used for mapping soil properties
(0-do not use, 1-use).

`Noah.3.2 soils scheme:` specifies the soil mapping scheme used.
Acceptable values are:

|====
|Value | Description

|1     | Zobler
|2     | STATSGO
|====

`Noah.3.2 number of soil layers:` specifies the number of
soil layers. The typical value used in Noah is 4.

`Noah.3.2 layer thicknesses:` specifies the thickness (in meters)
of each of the Noah-3.2 soil layers (top layer to bottom layer).
If the number of soil layers and thicknesses change from the typical
4 layers with thicknesses of 0.1, 0.3, 0.6, and 1.0 meters, users
should change the values of NROOT for each vegetation type to map
the number of layers with roots for transpiration in their own
custom VEGPARM.TBL parameter file.

`Noah.3.2 use distributed soil depth map:` specifies whether
to use a distributed soil depth map. Defaults to 0.

`Noah.3.2 use distributed root depth map:` specifies whether
to use a distributed root depth map. Defaults to 0.

`Noah.3.2 initial skin temperature:`
specifies the initial skin temperature in Kelvin used in the
cold start runs.

`Noah.3.2 initial soil temperatures:`
specifies the initial soil temperature (for all layers,
top to bottom) in Kelvin used in the cold start runs.

`Noah.3.2 initial total soil moistures:` specifies the
initial total volumetric soil moistures (for all layers,
top to bottom) used in the cold start runs.
(units stem:[\frac{m^3}{m^3}])

`Noah.3.2 initial liquid soil moistures:` specifies the
initial liquid volumetric soil moistures (for all layers,
top to bottom) used in the cold start runs.
(units stem:[\frac{m^3}{m^3}])

`Noah.3.2 initial canopy water:` specifies the initial
canopy water (m).

`Noah.3.2 initial snow depth:` specifies the initial
snow depth (m).

`Noah.3.2 initial snow equivalent:` specifies the initial
snow water equivalent (m).

`Noah.3.2 fixed max snow albedo:` specifies a fixed maximum
snow albedo (fraction, 0.0 to 1.0) for all grid points.  This
value will only be used if "`fixed`" is chosen for
`Max snow albedo data source`.

`Noah.3.2 fixed deep soil temperature:` specifies a fixed
deep soil temperature (Kelvin) for all grid points.  Entering
a value of 0.0 will have the code use the deep soil temperature
from the LDT-generated `LIS domain and parameter data file`.

`Noah.3.2 fixed vegetation type:` specifies a fixed
vegetation type index for all grid points.  Entering a value
of 0 will not fix the vegetation types, and the code will use
the `Landcover data source` information instead.

`Noah.3.2 fixed soil type:` specifies a fixed soil
type index for all grid points.  Entering a value of 0
will not fix the soil types, and the code will use the
`Soil texture data source` information instead.

`Noah.3.2 fixed slope type:` specifies a fixed slope
type index for all grid points.  Entering a value of 0 will
not fix the slope index types, and the code will use the
`Slope data source` information instead.

`Noah.3.2 sfcdif option:` specifies whether to use the updated
SFCDIF routine in Noah-3.2, or to use the previous SFCDIF routine.
The typical option is to use the updated SFCDIF routine (option = 1).

`Noah.3.2 z0 veg-type dependence option:` specifies whether
to use the vegetation type dependent roughness height option
on the CZIL parameter in the SFCDIF routine.  The typical option
in Noah-3.2 is not use this dependence (option = 0).

`Noah.3.2 greenness fraction:` specifies a monthly (January
to December) greenness vegetation fraction for all grid points.
These values are used only if the `Greenness data source`
option is set to "`none`".

`Noah.3.2 background albedo:` specifies a monthly background
(snow-free) albedo for all grid points.  These values are only
used for an initial condition calculation, and only if the
`Albedo data source` option is set to "`none`".  After
the first timestep, these values are not used.

`Noah.3.2 background roughness length:` specifies a monthly
background (snow-free) roughness length.  These values are used
only for an initial condition calculation and are not used after
the first timestep.

`Noah.3.2 reference height for forcing T and q:` specifies the
height in meters of air temperature and specific humidity forcings.

`Noah.3.2 reference height for forcing u and v:` specifies the
height in meters of u and v wind forcings.

.Example _lis.config_ entry
....
Noah.3.2 model timestep:                  15mn
Noah.3.2 restart output interval:         1mo
Noah.3.2 restart file:                    LIS.E111.200805140000.d01.Noah32rst
Noah.3.2 vegetation parameter table:      ../../noah32_parms/VEGPARM.TBL
Noah.3.2 soil parameter table:            ../../noah32_parms/SOILPARM.TBL
Noah.3.2 general parameter table:         ../../noah32_parms/GENPARM.TBL
Noah.3.2 use PTF for mapping soil properties: 0
Noah.3.2 soils scheme:                    2      # 1-Zobler; 2-STATSGO
Noah.3.2 number of soil layers:           4
Noah.3.2 layer thicknesses:               0.1  0.3  0.6  1.0
Noah.3.2 use distributed soil depth map:  0      # 0 - do not use; 1 - use map
Noah.3.2 use distributed root depth map:  0      # 0 - do not use; 1 - use map
Noah.3.2 initial skin temperature:        290.0000                                 # Kelvin
Noah.3.2 initial soil temperatures:       290.0000  290.0000  290.0000  290.0000   # Kelvin
Noah.3.2 initial total soil moistures:    0.2000000 0.2000000 0.2000000 0.2000000  # volumetric (m3 m-3)
Noah.3.2 initial liquid soil moistures:   0.2000000 0.2000000 0.2000000 0.2000000  # volumetric (m3 m-3)
Noah.3.2 initial canopy water:            0.0                                      # depth (m)
Noah.3.2 initial snow depth:              0.0                                      # depth (m)
Noah.3.2 initial snow equivalent:         0.0                                      # SWE depth (m)
Noah.3.2 fixed max snow albedo:           0.0    # fraction; 0.0 - do not fix
Noah.3.2 fixed deep soil temperature:     0.0    # Kelvin; 0.0 - do not fix
Noah.3.2 fixed vegetation type:           0      # 0 - do not fix
Noah.3.2 fixed soil type:                 0      # 0 - do not fix
Noah.3.2 fixed slope type:                0      # 0 - do not fix
Noah.3.2 sfcdif option:                   1      # 0 - previous SFCDIF; 1 - updated SFCDIF
Noah.3.2 z0 veg-type dependence option:   0      # 0 - off; 1 - on; dependence of CZIL in SFCDIF
# Green vegetation fraction - by month
#  - used only if "Greenness data source" above is zero
Noah.3.2 greenness fraction:  0.01  0.02  0.07  0.17  0.27  0.58  0.93  0.96  0.65  0.24  0.11  0.02
# Background (i.e., snow-free) albedo - by month
#  - used only for first timestep; subsequent timesteps use
#    the values as computed in the previous call to "SFLX"
Noah.3.2 background albedo:   0.18  0.17  0.16  0.15  0.15  0.15  0.15  0.16  0.16  0.17  0.17  0.18
# Background (i.e., snow-free) roughness length (m) - by month
#  - used only for first timestep; subsequent timesteps use
#    the values as computed in the previous call to "SFLX"
Noah.3.2 background roughness length: 0.020 0.020 0.025 0.030 0.035 0.036 0.035 0.030 0.027 0.025 0.020 0.020
Noah.3.2 reference height for forcing T and q:  20.0      # (m) - negative=use height from forcing data
Noah.3.2 reference height for forcing u and v:  20.0      # (m) - negative=use height from forcing data
....


[[sssec_lsm_noah33,NCAR's Noah-3.3]]
==== NCAR's Noah-3.3

`Noah.3.3 model timestep:` specifies the timestep for the run.

See Section <<ssec_timeinterval>> for a description
of how to specify a time interval.

For a nested domain, the timesteps for each nest should be specified
with white spaces as the delimiter. If two domains (one subnest) are
employed, the first one using 900 seconds and the second one using
3600 seconds as the timestep, the model timesteps are specified as:

E.g.: `Noah.3.3 model timestep:  15mn 60mn`

`Noah.3.3 restart output interval:` defines the restart
writing interval for Noah-3.3. The typical value used in the
LIS runs is 24 hours (1da).

See Section <<ssec_timeinterval>> for a description
of how to specify a time interval.

`Noah.3.3 restart file:` specifies the Noah-3.3 active
restart file.

`Noah.3.3 vegetation parameter table:` specifies the
Noah-3.3 static vegetation parameter table file.

`Noah.3.3 soil parameter table:` specifies the
Noah-3.3 soil parameter file.

`Noah.3.3 general parameter table:` specifies the
Noah-3.3 general parameter file.

`Noah.3.3 use PTF for mapping soil properties:` specifies if
pedotransfer functions are to be used for mapping soil properties
(0-do not use, 1-use).

`Noah.3.3 soils scheme:` specifies the soil mapping scheme used.
Acceptable values are:

|====
|Value | Description

|1     | Zobler
|2     | STATSGO
|====

`Noah.3.3 number of soil layers:` specifies the number of
soil layers. The typical value used in Noah is 4.

`Noah.3.3 layer thicknesses:` specifies the thickness (in meters)
of each of the Noah-3.3 soil layers (top layer to bottom layer).
If the number of soil layers and thicknesses change from the typical
4 layers with thicknesses of 0.1, 0.3, 0.6, and 1.0 meters, users
should change the values of NROOT for each vegetation type to map
the number of layers with roots for transpiration in their own
custom VEGPARM.TBL parameter file.

`Noah.3.3 use distributed soil depth map:` specifies whether
to use a distributed soil depth map. Defaults to 0.

`Noah.3.3 use distributed root depth map:` specifies whether
to use a distributed root depth map. Defaults to 0.

`Noah.3.3 initial skin temperature:`
specifies the initial skin temperature in Kelvin used in the
cold start runs.

`Noah.3.3 initial soil temperatures:`
specifies the initial soil temperature (for all layers,
top to bottom) in Kelvin used in the cold start runs.

`Noah.3.3 initial total soil moistures:` specifies the
initial total volumetric soil moistures (for all layers,
top to bottom) used in the cold start runs.
(units stem:[\frac{m^3}{m^3}])

`Noah.3.3 initial liquid soil moistures:` specifies the
initial liquid volumetric soil moistures (for all layers,
top to bottom) used in the cold start runs.
(units stem:[\frac{m^3}{m^3}])

`Noah.3.3 initial canopy water:` specifies the initial
canopy water (m).

`Noah.3.3 initial snow depth:` specifies the initial
snow depth (m).

`Noah.3.3 initial snow equivalent:` specifies the initial
snow water equivalent (m).

`Noah.3.3 fixed max snow albedo:` specifies a fixed maximum
snow albedo (fraction, 0.0 to 1.0) for all grid points.  This
value will only be used if "`fixed`" is chosen for
`Max snow albedo data source`.

`Noah.3.3 fixed deep soil temperature:` specifies a fixed
deep soil temperature (Kelvin) for all grid points.  Entering
a value of 0.0 will have the code use the deep soil temperature
from the LDT-generated `LIS domain and parameter data file`.

`Noah.3.3 fixed vegetation type:` specifies a fixed
vegetation type index for all grid points.  Entering a value
of 0 will not fix the vegetation types, and the code will use
the `Landcover data source` information instead.

`Noah.3.3 fixed soil type:` specifies a fixed soil
type index for all grid points.  Entering a value of 0
will not fix the soil types, and the code will use the
`Soil texture data source` information instead.

`Noah.3.3 fixed slope type:` specifies a fixed slope
type index for all grid points.  Entering a value of 0 will
not fix the slope index types, and the code will use the
`Slope data source` information instead.

`Noah.3.3 sfcdif option:` specifies whether to use the updated
SFCDIF routine in Noah-3.3, or to use the previous SFCDIF routine.
The typical option is to use the updated SFCDIF routine (option = 1).

`Noah.3.3 z0 veg-type dependence option:` specifies whether
to use the vegetation type dependent roughness height option
on the CZIL parameter in the SFCDIF routine.  The typical option
in Noah-3.3 is not use this dependence (option = 0).

`Noah.3.3 greenness fraction:` specifies a monthly (January
to December) greenness vegetation fraction for all grid points.
These values are used only if the `Greenness data source`
option is set to "`none`".

`Noah.3.3 background albedo:` specifies a monthly background
(snow-free) albedo for all grid points.  These values are only
used for an initial condition calculation, and only if the
`Albedo data source` option is set to "`none`".  After
the first timestep, these values are not used.

`Noah.3.3 background roughness length:` specifies a monthly
background (snow-free) roughness length.  These values are used
only for an initial condition calculation and are not used after
the first timestep.

`Noah.3.3 reference height for forcing T and q:` specifies the
height in meters of air temperature and specific humidity forcings.

`Noah.3.3 reference height for forcing u and v:` specifies the
height in meters of u and v wind forcings.

`Noah.3.3 soil moisture CDF file:` specifies the Noah 3.3 soil moisture
CDF file.

.Example _lis.config_ entry
....
Noah.3.3 model timestep:                  15mn
Noah.3.3 restart output interval:         1mo
Noah.3.3 restart file:                    LIS.E111.200805140000.d01.Noah33rst
Noah.3.3 vegetation parameter table:      ../../noah33_parms/VEGPARM.TBL
Noah.3.3 soil parameter table:            ../../noah33_parms/SOILPARM.TBL
Noah.3.3 general parameter table:         ../../noah33_parms/GENPARM.TBL
Noah.3.3 use PTF for mapping soil properties: 0
Noah.3.3 soils scheme:                    2      # 1-Zobler; 2-STATSGO
Noah.3.3 number of soil layers:           4
Noah.3.3 layer thicknesses:               0.1  0.3  0.6  1.0
Noah.3.3 use distributed soil depth map:  0      # 0 - do not use; 1 - use map
Noah.3.3 use distributed root depth map:  0      # 0 - do not use; 1 - use map
Noah.3.3 initial skin temperature:        290.0000                                 # Kelvin
Noah.3.3 initial soil temperatures:       290.0000  290.0000  290.0000  290.0000   # Kelvin
Noah.3.3 initial total soil moistures:    0.2000000 0.2000000 0.2000000 0.2000000  # volumetric (m3 m-3)
Noah.3.3 initial liquid soil moistures:   0.2000000 0.2000000 0.2000000 0.2000000  # volumetric (m3 m-3)
Noah.3.3 initial canopy water:            0.0                                      # depth (m)
Noah.3.3 initial snow depth:              0.0                                      # depth (m)
Noah.3.3 initial snow equivalent:         0.0                                      # SWE depth (m)
Noah.3.3 fixed max snow albedo:           0.0    # fraction; 0.0 - do not fix
Noah.3.3 fixed deep soil temperature:     0.0    # Kelvin; 0.0 - do not fix
Noah.3.3 fixed vegetation type:           0      # 0 - do not fix
Noah.3.3 fixed soil type:                 0      # 0 - do not fix
Noah.3.3 fixed slope type:                0      # 0 - do not fix
Noah.3.3 sfcdif option:                   1      # 0 - previous SFCDIF; 1 - updated SFCDIF
Noah.3.3 z0 veg-type dependence option:   0      # 0 - off; 1 - on; dependence of CZIL in SFCDIF
# Green vegetation fraction - by month
#  - used only if "Greenness data source" above is zero
Noah.3.3 greenness fraction:  0.01  0.02  0.07  0.17  0.27  0.58  0.93  0.96  0.65  0.24  0.11  0.02
# Background (i.e., snow-free) albedo - by month
#  - used only for first timestep; subsequent timesteps use
#    the values as computed in the previous call to "SFLX"
Noah.3.3 background albedo:   0.18  0.17  0.16  0.15  0.15  0.15  0.15  0.16  0.16  0.17  0.17  0.18
# Background (i.e., snow-free) roughness length (m) - by month
#  - used only for first timestep; subsequent timesteps use
#    the values as computed in the previous call to "SFLX"
Noah.3.3 background roughness length: 0.020 0.020 0.025 0.030 0.035 0.036 0.035 0.030 0.027 0.025 0.020 0.020
Noah.3.3 reference height for forcing T and q:   2.0      # (m) - negative=use height from forcing data
Noah.3.3 reference height for forcing u and v:  10.0      # (m) - negative=use height from forcing data
Noah.3.3 soil moisture CDF file:
....


[[sssec_lsm_noah36,NCAR's Noah-3.6]]
==== NCAR's Noah-3.6

`Noah.3.6 model timestep:` specifies the timestep for the run.

See Section <<ssec_timeinterval>> for a description
of how to specify a time interval.

For a nested domain, the timesteps for each nest should be specified
with white spaces as the delimiter. If two domains (one subnest) are
employed, the first one using 900 seconds and the second one using
3600 seconds as the timestep, the model timesteps are specified as:

E.g.: `Noah.3.6 model timestep:  15mn 60mn`

`Noah.3.6 restart output interval:` defines the restart
writing interval for Noah-3.6. The typical value used in the
LIS runs is 24 hours (1da).

See Section <<ssec_timeinterval>> for a description
of how to specify a time interval.

`Noah.3.6 restart file:` specifies the Noah-3.6 active
restart file.

`Noah.3.6 vegetation parameter table:` specifies the
Noah-3.6 static vegetation parameter table file.

`Noah.3.6 soil parameter table:` specifies the
Noah-3.6 soil parameter file.

`Noah.3.6 general parameter table:` specifies the
Noah-3.6 general parameter file.

`Noah.3.6 use PTF for mapping soil properties:` specifies if
pedotransfer functions are to be used for mapping soil properties
(0-do not use, 1-use).

`Noah.3.6 soils scheme:` specifies the soil mapping scheme used.
Acceptable values are:

|====
|Value | Description

|1     | Zobler
|2     | STATSGO
|====

`Noah.3.6 number of soil layers:` specifies the number of
soil layers. The typical value used in Noah is 4.

`Noah.3.6 layer thicknesses:` specifies the thickness (in meters)
of each of the Noah-3.6 soil layers (top layer to bottom layer).
If the number of soil layers and thicknesses change from the typical
4 layers with thicknesses of 0.1, 0.3, 0.6, and 1.0 meters, users
should change the values of NROOT for each vegetation type to map
the number of layers with roots for transpiration in their own
custom VEGPARM.TBL parameter file.

`Noah.3.6 use distributed soil depth map:` specifies whether
to use a distributed soil depth map. Defaults to 0.

`Noah.3.6 use distributed root depth map:` specifies whether
to use a distributed root depth map. Defaults to 0.

`Noah.3.6 initial skin temperature:`
specifies the initial skin temperature in Kelvin used in the
cold start runs.

`Noah.3.6 initial soil temperatures:`
specifies the initial soil temperature (for all layers,
top to bottom) in Kelvin used in the cold start runs.

`Noah.3.6 initial total soil moistures:` specifies the
initial total volumetric soil moistures (for all layers,
top to bottom) used in the cold start runs.
(units stem:[\frac{m^3}{m^3}])

`Noah.3.6 initial liquid soil moistures:` specifies the
initial liquid volumetric soil moistures (for all layers,
top to bottom) used in the cold start runs.
(units stem:[\frac{m^3}{m^3}])

`Noah.3.6 initial canopy water:` specifies the initial
canopy water (m).

`Noah.3.6 initial snow depth:` specifies the initial
snow depth (m).

`Noah.3.6 initial snow equivalent:` specifies the initial
snow water equivalent (m).

`Noah.3.6 fixed max snow albedo:` specifies a fixed maximum
snow albedo (fraction, 0.0 to 1.0) for all grid points.  This
value will only be used if "`fixed`" is chosen for
`Max snow albedo data source`.

`Noah.3.6 fixed deep soil temperature:` specifies a fixed
deep soil temperature (Kelvin) for all grid points.  Entering
a value of 0.0 will have the code use the deep soil temperature
from the LDT-generated `LIS domain and parameter data file`.

`Noah.3.6 fixed vegetation type:` specifies a fixed
vegetation type index for all grid points.  Entering a value
of 0 will not fix the vegetation types, and the code will use
the `Landcover data source` information instead.

`Noah.3.6 fixed soil type:` specifies a fixed soil
type index for all grid points.  Entering a value of 0
will not fix the soil types, and the code will use the
`Soil texture data source` information instead.

`Noah.3.6 fixed slope type:` specifies a fixed slope
type index for all grid points.  Entering a value of 0 will
not fix the slope index types, and the code will use the
`Slope data source` information instead.

`Noah.3.6 sfcdif option:` specifies whether to use the updated
SFCDIF routine in Noah-3.6, or to use the previous SFCDIF routine.
The typical option is to use the updated SFCDIF routine (option = 1).

`Noah.3.6 z0 veg-type dependence option:` specifies whether
to use the vegetation type dependent roughness height option
on the CZIL parameter in the SFCDIF routine.  The typical option
in Noah-3.6 is not use this dependence (option = 0).

`Noah.3.6 Run UA snow-physics option:` specifies whether
to run the University of Arizona (UA) snow-physics option.
Either `.true.` or `.false.` should be selected.  If
`.true.` is given, then the UA snow-physics will be run.
If `.false.` is given, then the standard Noah snow-physics
will be run instead.

`Noah.3.6 greenness fraction:` specifies a monthly (January
to December) greenness vegetation fraction for all grid points.
These values are used only if the `Greenness data source`
option is set to "`none`".

`Noah.3.6 background albedo:` specifies a monthly background
(snow-free) albedo for all grid points.  These values are only
used for an initial condition calculation, and only if the
`Albedo data source` option is set to "`none`".  After
the first timestep, these values are not used.

`Noah.3.6 background roughness length:` specifies a monthly
background (snow-free) roughness length.  These values are used
only for an initial condition calculation and are not used after
the first timestep.

`Noah.3.6 reference height for forcing T and q:` specifies the
height in meters of air temperature and specific humidity observations.

`Noah.3.6 reference height for forcing u and v:` specifies the
height in meters of u and v wind forcings.

`Noah.3.6 removal of residual snow fix:` specifies whether or not
a snow fix is used (1 - fix is active, 0 - inactive). The land-surface
model was found to keep very small amounts of snow in rare cases. This
fix zeros out snow values that are under a predetermined threshold.

.Example _lis.config_ entry
....
Noah.3.6 model timestep:                  15mn
Noah.3.6 restart output interval:         1mo
Noah.3.6 restart file:                    LIS.E111.200805140000.d01.Noah36rst
Noah.3.6 vegetation parameter table:      ../../noah36_parms/VEGPARM.TBL
Noah.3.6 soil parameter table:            ../../noah36_parms/SOILPARM.TBL
Noah.3.6 general parameter table:         ../../noah36_parms/GENPARM.TBL
Noah.3.6 use PTF for mapping soil properties: 0
Noah.3.6 soils scheme:                    2      # 1-Zobler; 2-STATSGO
Noah.3.6 number of soil layers:           4
Noah.3.6 layer thicknesses:               0.1  0.3  0.6  1.0
Noah.3.6 use distributed soil depth map:  0      # 0 - do not use; 1 - use map
Noah.3.6 use distributed root depth map:  0      # 0 - do not use; 1 - use map
Noah.3.6 initial skin temperature:        290.0000                                 # Kelvin
Noah.3.6 initial soil temperatures:       290.0000  290.0000  290.0000  290.0000   # Kelvin
Noah.3.6 initial total soil moistures:    0.2000000 0.2000000 0.2000000 0.2000000  # volumetric (m3 m-3)
Noah.3.6 initial liquid soil moistures:   0.2000000 0.2000000 0.2000000 0.2000000  # volumetric (m3 m-3)
Noah.3.6 initial canopy water:            0.0                                      # depth (m)
Noah.3.6 initial snow depth:              0.0                                      # depth (m)
Noah.3.6 initial snow equivalent:         0.0                                      # SWE depth (m)
Noah.3.6 fixed max snow albedo:           0.0    # fraction; 0.0 - do not fix
Noah.3.6 fixed deep soil temperature:     0.0    # Kelvin; 0.0 - do not fix
Noah.3.6 fixed vegetation type:           0      # 0 - do not fix
Noah.3.6 fixed soil type:                 0      # 0 - do not fix
Noah.3.6 fixed slope type:                0      # 0 - do not fix
Noah.3.6 sfcdif option:                   1      # 0 - previous SFCDIF; 1 - updated SFCDIF
Noah.3.6 z0 veg-type dependence option:   0      # 0 - off; 1 - on; dependence of CZIL in SFCDIF
Noah.3.6 Run UA snow-physics option:     .false. # ".true." or ".false"
# Green vegetation fraction - by month
#  - used only if "Greenness data source" above is zero
Noah.3.6 greenness fraction:  0.01  0.02  0.07  0.17  0.27  0.58  0.93  0.96  0.65  0.24  0.11  0.02
# Background (i.e., snow-free) albedo - by month
#  - used only for first timestep; subsequent timesteps use
#    the values as computed in the previous call to "SFLX"
Noah.3.6 background albedo:   0.18  0.17  0.16  0.15  0.15  0.15  0.15  0.16  0.16  0.17  0.17  0.18
# Background (i.e., snow-free) roughness length (m) - by month
#  - used only for first timestep; subsequent timesteps use
#    the values as computed in the previous call to "SFLX"
Noah.3.6 background roughness length: 0.020 0.020 0.025 0.030 0.035 0.036 0.035 0.030 0.027 0.025 0.020 0.020
Noah.3.6 reference height for forcing T and q:   2.0      # (m) - negative=use height from forcing data
Noah.3.6 reference height for forcing u and v:  10.0      # (m) - negative=use height from forcing data
Noah.3.6 removal of residual snow fix: 0
....


[[sssec_lsm_noah39,NCAR's Noah-3.9]]
==== NCAR's Noah-3.9

`Noah.3.9 model timestep:` specifies the timestep for the run.

`Noah.3.9 restart output interval:` defines the restart
writing interval for Noah-3.9. The typical value used in the
LIS runs is 24 hours (1da).

See Section <<ssec_timeinterval>> for a description
of how to specify a time interval.

`Noah.3.9 restart file:` specifies the Noah-3.9 active
restart file.

`Noah.3.9 restart file format:` specifies the Noah-3.9 active
restart file format (default = netcdf).

`Noah.3.9 vegetation parameter table:` specifies the
Noah-3.9 static vegetation parameter table file.

`Noah.3.9 soil parameter table:` specifies the
Noah-3.9 soil parameter file.

`Noah.3.9 general parameter table:` specifies the
Noah-3.9 general parameter file.

`Noah.3.9 use PTF for mapping soil properties:` specifies if
pedotransfer functions are to be used for mapping soil properties
(0-do not use, 1-use).

`Noah.3.9 soils scheme:` specifies the soil mapping scheme used.
Acceptable values are:

|====
|Value | Description

|1     | Zobler
|2     | STATSGO
|====
 
`Noah.3.9 number of soil layers:` specifies the number of
soil layers. The typical value used in Noah is 4.

`Noah.3.9 layer thicknesses:` specifies the thickness (in meters)
of each of the Noah-3.9 soil layers (top layer to bottom layer).
If the number of soil layers and thicknesses change from the typical
4 layers with thicknesses of 0.1, 0.3, 0.6, and 1.0 meters, users
should change the values of NROOT for each vegetation type to map
the number of layers with roots for transpiration in their own
custom VEGPARM.TBL parameter file.

`Noah.3.9 use distributed soil depth map:` specifies whether
to use a distributed soil depth map. Defaults to 0.

`Noah.3.9 use distributed root depth map:` specifies whether
to use a distributed root depth map. Defaults to 0.

`Noah.3.9 initial skin temperature:` specifies the initial
skin temperature in Kelvin used in the cold start runs.

`Noah.3.9 initial soil temperatures:` specifies the initial
soil temperature (for all layers, top to bottom) in Kelvin
used in the cold start runs.

`Noah.3.9 initial total soil moistures:` specifies the initial
total volumetric soil moistures (for all layers, top to bottom)
used in the cold start runs.  (units stem:[\frac{m^3}{m^3}])

`Noah.3.9 initial liquid soil moistures:` specifies the initial
liquid volumetric soil moistures (for all layers, top to bottom)
used in the cold start runs.  (units stem:[\frac{m^3}{m^3}])

`Noah.3.9 initial canopy water:` specifies the initial
canopy water (m).

`Noah.3.9 initial snow depth:` specifies the initial
snow depth (m).

`Noah.3.9 initial snow equivalent:` specifies the initial
snow water equivalent (m).

`Noah.3.9 fixed max snow albedo:` specifies a fixed maximum
snow albedo (fraction, 0.0 to 1.0) for all grid points.
This value will only be used if "`fixed`" is chosen for
`Max snow albedo data source`.

`Noah.3.9 fixed deep soil temperature:` specifies a fixed
deep soil temperature (Kelvin) for all grid points.  Entering
a value of 0.0 will have the code use the deep soil temperature
from the LDT-generated `LIS domain and parameter data file`.

`Noah.3.9 fixed vegetation type:` specifies a fixed
vegetation type index for all grid points.  Entering a value
of 0 will not fix the vegetation types, and the code will use
the `Landcover data source` information instead.

`Noah.3.9 fixed soil type:` specifies a fixed soil
type index for all grid points.  Entering a value of 0
will not fix the soil types, and the code will use the
`Soil texture data source` information instead.

`Noah.3.9 fixed slope type:` specifies a fixed slope
type index for all grid points.  Entering a value of 0 will
not fix the slope index types, and the code will use the
`Slope data source` information instead.

`Noah.3.9 sfcdif option:` specifies whether to use the updated
SFCDIF routine in Noah-3.9, or to use the previous SFCDIF routine.
The typical option is to use the updated SFCDIF routine (option = 1).

`Noah.3.9 z0 veg-type dependence option:` specifies whether
to use the vegetation type dependent roughness height option
on the CZIL parameter in the SFCDIF routine.  The typical
option in Noah-3.9 is not use this dependence (option = 0).

`Noah.3.9 Run UA snow-physics option:` specifies whether
to run the University of Arizona (UA) snow-physics option.
Either `.true.` or `.false.` should be selected.  If
`.true.` is given, then the UA snow-physics will be run.
If `.false.` is given, then the standard Noah snow-physics
will be run instead.

`Noah.3.9 greenness fraction:` specifies a monthly (January
to December) greenness vegetation fraction for all grid points.
These values are used only if the `Greenness data source`
option is set to "`none`".

`Noah.3.9 background albedo:` specifies a monthly background
(snow-free) albedo for all grid points.  These values are
only used for an initial condition calculation, and only
if the `Albedo data source` option is set to "`none`".
After the first timestep, these values are not used.

`Noah.3.9 background roughness length:` specifies a monthly
background (snow-free) roughness length.  These values are
used only for an initial condition calculation and are not
used after the first timestep.

`Noah.3.9 reference height for forcing T and q:` specifies the
height in meters of air temperature and specific humidity observations.

`Noah.3.9 reference height for forcing u and v:` specifies the
height in meters of u and v wind forcings.

`Noah.3.9 thermal conductivity option:` specifies the option
for the soil thermal conductivity calculation metho for soil
type 3 (sandy loam) and for soil type 4 (silt loam).  This
option was added based on the results in Massey et al.
(2014, JAMC).  1 = original calculation; 2 = new calculation,
but only for soil texture classes 3 and 4; all other texture
classes still use the original calculation.

`Noah.3.9 FASDAS option (0 or 1):` specifies the FASDAS
(Flux Adjusting Surface Data Assimilation System) option.
0 = do not use; 1 = use.  Option 1 is not currently
supported in LIS.

.Example _lis.config_ entry
....
Noah.3.9 model timestep:                  15mn
Noah.3.9 restart output interval:         1da
Noah.3.9 restart file:                    none
Noah.3.9 restart file format:             netcdf
Noah.3.9 vegetation parameter table:      ./input/LS_PARAMETERS/noah36_parms/VEGPARM.TBL
Noah.3.9 soil parameter table:            ./input/LS_PARAMETERS/noah36_parms/SOILPARM.orig
Noah.3.9 general parameter table:         ./input/LS_PARAMETERS/noah36_parms/GENPARM.TBL
Noah.3.9 use PTF for mapping soil properties: 0
Noah.3.9 soils scheme:                    1      # 1-Zobler; 2-STATSGO
Noah.3.9 number of soil layers:           4
Noah.3.9 layer thicknesses:               0.1  0.3  0.6  1.0
Noah.3.9 use distributed soil depth map:  0
Noah.3.9 use distributed root depth map:  0
Noah.3.9 initial skin temperature:        290.0000                                 # Kelvin
Noah.3.9 initial soil temperatures:       290.0000  290.0000  290.0000  290.0000   # Kelvin
Noah.3.9 initial total soil moistures:    0.2000000 0.2000000 0.2000000 0.2000000  # volumetric (m3 m-3)
Noah.3.9 initial liquid soil moistures:   0.2000000 0.2000000 0.2000000 0.2000000  # volumetric (m3 m-3)
Noah.3.9 initial canopy water:            0.0                                      # depth (m)
Noah.3.9 initial snow depth:              0.0                                      # depth (m)
Noah.3.9 initial snow equivalent:         0.0                                      # also known swe - depth (m)
Noah.3.9 fixed max snow albedo:           0.0                                      # fraction; 0.0 - do not fix
Noah.3.9 fixed deep soil temperature:     0.0                                      # Kelvin; 0.0 - do not fix
Noah.3.9 fixed vegetation type:           0                                        # 0 - do not fix
Noah.3.9 fixed soil type:                 0                                        # 0 - do not fix
Noah.3.9 fixed slope type:                0                                        # 0 - do not fix
Noah.3.9 sfcdif option:                   1      # 0 - previous SFCDIF; 1 - updated SFCDIF
Noah.3.9 z0 veg-type dependence option:   0      # 0 - off; 1 - on; dependence of CZIL in SFCDIF
Noah.3.9 Run UA snow-physics option:   .false.   # ".true." or ".false"
Noah.3.9 greenness fraction:  0.01  0.02  0.07  0.17  0.27  0.58  0.93  0.96  0.65  0.24  0.11  0.02
Noah.3.9 background albedo:   0.18  0.17  0.16  0.15  0.15  0.15  0.15  0.16  0.16  0.17  0.17  0.18
Noah.3.9 background roughness length: 0.020 0.020 0.025 0.030 0.035 0.036 0.035 0.030 0.027 0.025 0.020 0.020
Noah.3.9 reference height for forcing T and q:   20.0      # (m) - negative=use height from forcing data
Noah.3.9 reference height for forcing u and v:   20.0      # (m) - negative=use height from forcing data
Noah.3.9 thermal conductivity option:     1
Noah.3.9 FASDAS option (0 or 1):          0
....


[[sssec_lsm_noahmp36,Noah-MP 3.6]]
==== Noah-MP 3.6

`Noah-MP.3.6 model timestep:` specifies the timestep for the
Noah-MP-3.6 LSM.

See Section <<ssec_timeinterval>> for a description
of how to specify a time interval.

`Noah-MP.3.6 restart output interval:` specifies the restart output
interval for the Noah-MP-3.6 LSM.

See Section <<ssec_timeinterval>> for a description
of how to specify a time interval.

`Noah-MP.3.6 restart file:` specifies the Noah-MP-3.6 LSM restart file.

`Noah-MP.3.6 restart file format:` specifies the Noah-MP-3.6 restart
file format (default = netcdf).

`Noah-MP.3.6 landuse parameter table:` specifies the filename of the
Noah-MP-3.6 vegetation parameter table.

`Noah-MP.3.6 soil parameter table:` specifies the filename of the
Noah-MP-3.6 soil parameter table.

`Noah-MP.3.6 general parameter table:` specifies the filename of the
Noah-MP-3.6 general parameter table.

`Noah-MP.3.6 MP parameter table:` specifies the filename of the
Noah-MP-3.6 multi-physics parameter table.

`Noah-MP.3.6 number of soil layers:` specifies the number of soil layers
for Noah-MP-3.6 soil moisture/temperature.

`Noah-MP.3.6 soil layer thickness:` specifies the thicknesses of the
individual Noah-MP-3.6 LSM layers.  The first number is the thickness
of the top soil layer, and the following numbers are the thicknesses
of each soil layer going down.
If the number of soil layers and thicknesses change from the typical
4 layers with thicknesses of 0.1, 0.3, 0.6, and 1.0 meters, users
should change the values of NROOT for each vegetation type to map
the number of layers with roots for transpiration in their own
custom VEGPARM.TBL parameter file.

`Noah-MP.3.6 number of snow layers:` specifies the maximum number of
snow layers for the Noah-MP-3.6 LSM snow physics.

`Noah-MP.3.6 vegetation model option:` specifies the dynamic vegetation
model option for Noah-MP-3.6 LSM.  Acceptable values are:

|====
|Value | Description

|1     | off (use table LAI; use FVEG = SHDFAC from input)
|2     | on (dynamic vegetation)
|3     | off (use table LAI; calculate FVEG)
|4     | off (use table LAI; use maximum vegetation fraction)
|====

`Noah-MP.3.6 canopy stomatal resistance option:` specifies the canopy
stomatal resistance option for Noah-MP-3.6 LSM.  Acceptable values are:

|====
|Value | Description

| 1    | Ball-Berry
| 2    | Jarvis
|====

`Noah-MP.3.6 soil moisture factor for stomatal resistance option:`
specifies the soil moisture factor for stomatal resistance option
for Noah-MP-3.6 LSM.  Acceptable values are:

|====
|Value | Description

| 1    | Noah (soil moisture)
| 2    | CLM  (matric potential)
| 3    | SSiB (matric potential)
|====

`Noah-MP.3.6 runoff and groundwater option:` specifies the runoff and
groundwater option for Noah-MP-3.6 LSM.  Acceptable values are:

|====
|Value | Description

| 1    | SIMGM: TOPMODEL with groundwater (Niu et al. 2007 JGR)
| 2    | SIMTOP: TOPMODEL with an equilibrium water table (Niu et al. 2005 JGR)
| 3    | Noah original surface and subsurface runoff (free drainage) (Schaake 1996)
| 4    | BATS surface and subsurface runoff (free drainage)
|====

`Noah-MP.3.6 surface layer drag coefficient option:` specifies the
surface layer drag coefficient option for Noah-MP-3.6 LSM.  Acceptable
values are:

|====
|Value | Description

| 1    | Monin-Obukhov
| 2    | original Noah (Chen 1997)
|====

`Noah-MP.3.6 supercooled liquid water option:` specifies the supercooled
liquid water option for Noah-MP-3.6 LSM.  Acceptable values are:

|====
|Value | Description

| 1    | no iteration (Niu and Yang, 2006 JHM)
| 2    | Koren`'s iteration (1999)
|====

`Noah-MP.3.6 frozen soil permeability option:` specifies the frozen soil
permeability option for Noah-MP-3.6 LSM.  Acceptable values are:

|====
|Value | Description

| 1    | linear effects, more permeable (Niu and Yang, 2006, JHM)
| 2    | nonlinear effects, less permeable (Koren 1999)
|====

`Noah-MP.3.6 radiation transfer option:` specifies the radiation
transfer option for Noah-MP-3.6 LSM.  Acceptable values are:

|====
|Value | Description

| 1    | modified two-stream (gap = F(solar angle, 3D structure ...)<1-FVEG)
| 2    | two-stream applied to grid-cell (gap = 0)
| 3    | two-stream applied to vegetated fraction (gap=1-FVEG)
|====

`Noah-MP.3.6 snow surface albedo option:` specifies the snow surface
albedo option for Noah-MP-3.6 LSM.  Acceptable values are:

|====
|Value | Description

| 1    | BATS
| 2    | CLASS
|====

`Noah-MP.3.6 rainfall and snowfall option:` specifies the option
for partitioning  precipitation into rainfall and snowfall for
Noah-MP-3.6 LSM.  Acceptable values are:

|====
|Value | Description

| 1    | Jordan (1991)
| 2    | BATS: when SFCTMP<TFRZ+2.2
| 3    | Noah: when SFCTMP<TFRZ
|====

`Noah-MP.3.6 lower boundary of soil temperature option:` specifies
the lower boundary condition of soil temperature option for Noah-MP-3.6
LSM.  Acceptable values are:

|====
|Value | Description

| 1    | zero heat flux from bottom (ZBOT and TBOT not used)
| 2    | TBOT at ZBOT (8m) read from a file (original Noah)
|====

`Noah-MP.3.6 snow and soil temperature time scheme:` specifies the snow
and soil temperature time scheme for Noah-MP-3.6 LSM.  Acceptable values
are:

|====
|Value | Description

| 1    | semi-implicit
| 2    | fully implicit (original Noah)
|====

`Noah-MP.3.6 soil color index:` specifies the Noah-MP-3.6 LSM
soil color type, an integer index from 1 to 8.  Defaults to 4.

`Noah-MP.3.6 CZIL option (iz0tlnd):` specifies whether to use the
Chen adjustment of CZIL in the Noah-MP-LSM.  Defaults to 0.
Acceptable values are:

|====
|Value | Description

| 0    | do not use
| 1    | use
|====

`Noah-MP.3.6 initial value of snow albedo at the last timestep:`
specifies the Noah-MP-3.6 LSM initial albold (albedo of previous
timestep).

`Noah-MP.3.6 initial value of snow mass at the last timestep:`
specifies the Noah-MP-3.6 LSM initial snow mass at the last
timestep (mm).

`Noah-MP.3.6 initial soil temperatures:` specifies the Noah-MP-3.6
LSM initial soil temperatures, one for each layer, with the first
value for the top soil layer, then going down.

`Noah-MP.3.6 initial total soil moistures:` specifies the Noah-MP-3.6
LSM initial total soil moistures, one for each layer, with the first
value for the top soil layer, then going down.

`Noah-MP.3.6 initial liquid soil moistures:` specifies the Noah-MP-3.6
LSM initial liquid soil moisture, one for each layer, with the first
value for the top soil layer, then going down.

`Noah-MP.3.6 initial canopy air temperature:` specifies the Noah-MP-3.6
LSM initial canopy air temperature (K).

`Noah-MP.3.6 initial canopy air vapor pressure:` specifies the
Noah-MP-3.6 LSM initial canopy air vapor pressure (Pa).

`Noah-MP.3.6 initial wetted or snowed fraction of canopy:` specifies the
Noah-MP-3.6 LSM initial wetted or snowed fraction of canopy.

`Noah-MP.3.6 initial intercepted liquid water:` specifies the
Noah-MP-3.6 LSM initial intercepted liquid water (mm).

`Noah-MP.3.6 initial intercepted ice mass:` specifies the Noah-MP-3.6 LSM
initial intercepted ice mass (mm).

`Noah-MP.3.6 initial vegetation temperature:` specifies the Noah-MP-3.6
LSM initial vegetation temperature (K).

`Noah-MP.3.6 initial ground temperature:` specifies the Noah-MP-3.6 LSM
initial ground temperature (skin temperature) (K).

`Noah-MP.3.6 initial snowfall on the ground:` specifies the Noah-MP-3.6
LSM initial snowfall on the ground (mm/s).

`Noah-MP.3.6 initial snow height:` specifies the Noah-MP-3.6 LSM initial
snow depth (m).

`Noah-MP.3.6 initial snow water equivalent:` specifies the Noah-MP-3.6
LSM initial snow water equivalent (mm).

`Noah-MP.3.6 initial depth to water table:` specifies the Noah-MP-3.6
LSM initial depth to water table (m).

`Noah-MP.3.6 initial water storage in aquifer:` specifies the
Noah-MP-3.6 LSM initial water storage in the aquifer (mm).

`Noah-MP.3.6 initial water in aquifer and saturated soil:` specifies the
Noah-MP-3.6 LSM initial water in the aquifer and in the saturated soil
(mm).

`Noah-MP.3.6 initial lake water storage:` specifies the Noah-MP-3.6 LSM
initial lake water storage (mm).

`Noah-MP.3.6 initial leaf mass:` specifies the Noah-MP-3.6 LSM initial
leaf mass (used only for dynamic vegetation) (g/m2).

`Noah-MP.3.6 initial mass of fine roots:` specifies the Noah-MP-3.6 LSM
initial mass of fine roots (used only for dynamic vegetation) (g/m2).

`Noah-MP.3.6 initial stem mass:` specifies the Noah-MP-3.6 LSM initial
stem mass (used only for dynamic vegetation) (g/m2).

`Noah-MP.3.6 initial mass of wood including woody roots:` specifies the
Noah-MP-3.6 LSM initial mass of wood (including woody roots) (used only
for dynamic vegetation) (g/m2).

`Noah-MP.3.6 initial stable carbon in deep soil:` specifies the
Noah-MP-3.6 LSM initial stable carbon in deep soil (used only for
dynamic vegetation) (g/m2).

`Noah-MP.3.6 initial short-lived carbon in shallow soil:` specifies the
Noah-MP-3.6 LSM initial short-lived carbon in shallow soil (used only
for dynamic vegetation) (g/m2).

`Noah-MP.3.6 initial LAI:` specifies the Noah-MP-3.6 LSM initial
leaf area index.

`Noah-MP.3.6 initial SAI:` specifies the Noah-MP-3.6 LSM initial
stem area index.

`Noah-MP.3.6 initial momentum drag coefficient:` specifies the
Noah-MP-3.6 LSM initial momentum drag coefficient (s/m).

`Noah-MP.3.6 initial sensible heat exchange coefficient:` specifies
the Noah-MP-3.6 LSM initial sensible heat exchange coefficient (s/m).

`Noah-MP.3.6 initial snow aging term:` specifies the Noah-MP-3.6 LSM
initial snow aging term.

`Noah-MP.3.6 initial soil water content between bottom of the soil and water table:`
specifies the Noah-MP-3.6 LSM initial soil water content between the
bottom of the soil and water table (m3/m3).

`Noah-MP.3.6 initial recharge to or from the water table when deep:`
specifies the Noah-MP-3.6 LSM initial recharge to or from the water
table when deep (m).

`Noah-MP.3.6 initial recharge to or from the water table when shallow:`
specifies the Noah-MP-3.6 LSM initial recharge to or from the water
table when shallow (m).

`Noah-MP.3.6 initial reference height of temperature and humidity:`
specifies the Noah-MP-3.6 LSM initial reference height (in meters)
of the forcing temperature, humidity, and winds.  If the reference
heights are different, best to choose the height of the winds.

`Noah-MP.3.6 soil moisture CDF file:` specifies the Noah-MP-3.6 LSM
soil moisture CDF file.

Note that the below example include the default WRF configuration
options (from the vegetation model to the snow and soil temperature
time scheme).

.Example _lis.config_ entry
....
Noah-MP.3.6 model timestep:               15mn
Noah-MP.3.6 restart output interval:      1mo
Noah-MP.3.6 restart file:                 ./OUTPUT/opt_dveg_4/SURFACEMODEL/201212/LIS_RST_NOAHMP36_201212312100.d01.nc
Noah-MP.3.6 restart file format:          netcdf
Noah-MP.3.6 landuse parameter table:      "./input/noahmp_params/VEGPARM.TBL"
Noah-MP.3.6 soil parameter table:         "./input/noahmp_params/SOILPARM.TBL"
Noah-MP.3.6 general parameter table:      "./input/noahmp_params/GENPARM.TBL"
Noah-MP.3.6 MP parameter table:           "./input/noahmp_params/MPTABLE.TBL"
Noah-MP.3.6 number of soil layers:        4
Noah-MP.3.6 soil layer thickness:         0.1  0.3  0.6  1.0
Noah-MP.3.6 number of snow layers:        3
Noah-MP.3.6 vegetation model option:                    4  # 1=prescribed; 2=dynamic; 3=calculate; 4=maximum
Noah-MP.3.6 canopy stomatal resistance option:          1  # 1=Ball-Berry; 2=Jarvis
Noah-MP.3.6 soil moisture factor for stomatal resistance option:  1  # 1=Noah; 2=CLM; 3=SSiB
Noah-MP.3.6 runoff and groundwater option:              1  # 1=SIMGM; 2=SIMTOP; 3=Schaake96; 4=BATS
Noah-MP.3.6 surface layer drag coefficient option:      1  # 1=M-O; 2=Chen97
Noah-MP.3.6 supercooled liquid water option:            1  # 1=NY06; 2=Koren99
Noah-MP.3.6 frozen soil permeability option:            1  # 1=NY06; 2=Koren99
Noah-MP.3.6 radiation transfer option:                  1  # 1=gap=F(3D;cosz); 2=gap=0; 3=gap=1-Fveg
Noah-MP.3.6 snow surface albedo option:                 2  # 1=BATS; 2=CLASS
Noah-MP.3.6 rainfall and snowfall option:               1  # 1=Jordan91; 2=BATS; 3=Noah
Noah-MP.3.6 lower boundary of soil temperature option:  2  # 1=zero-flux; 2=Noah
Noah-MP.3.6 snow and soil temperature time scheme:      1  # 1=semi-implicit; 2=fully implicit
Noah-MP.3.6 soil color index:                           4
Noah-MP.3.6 CZIL option (iz0tlnd):                      0
Noah-MP.3.6 initial value of snow albedo at the last timestep:  0.2
Noah-MP.3.6 initial value of snow mass at the last timestep:    0.0
Noah-MP.3.6 initial soil temperatures:                     288.0  288.0  288.0  288.0
Noah-MP.3.6 initial total soil moistures:                    0.20   0.20   0.20   0.20
Noah-MP.3.6 initial liquid soil moistures:                   0.20   0.20   0.20   0.20
Noah-MP.3.6 initial canopy air temperature:                288.0
Noah-MP.3.6 initial canopy air vapor pressure:             261.68518
Noah-MP.3.6 initial wetted or snowed fraction of canopy:     0.0
Noah-MP.3.6 initial intercepted liquid water:                0.0
Noah-MP.3.6 initial intercepted ice mass:                    0.0
Noah-MP.3.6 initial vegetation temperature:                288.0
Noah-MP.3.6 initial ground temperature:                    288.0
Noah-MP.3.6 initial snowfall on the ground:                  0.0
Noah-MP.3.6 initial snow height:                             0.0
Noah-MP.3.6 initial snow water equivalent:                   0.0
Noah-MP.3.6 initial depth to water table:                    2.5
Noah-MP.3.6 initial water storage in aquifer:             4900.0
Noah-MP.3.6 initial water in aquifer and saturated soil:  4900.0
Noah-MP.3.6 initial lake water storage:                      0.0
Noah-MP.3.6 initial leaf mass:                               9.0
Noah-MP.3.6 initial mass of fine roots:                    500.0
Noah-MP.3.6 initial stem mass:                               3.33
Noah-MP.3.6 initial mass of wood including woody roots:    500.0
Noah-MP.3.6 initial stable carbon in deep soil:           1000.0
Noah-MP.3.6 initial short-lived carbon in shallow soil:   1000.0
Noah-MP.3.6 initial LAI:                                     0.5
Noah-MP.3.6 initial SAI:                                     0.1
Noah-MP.3.6 initial momentum drag coefficient:               0.0
Noah-MP.3.6 initial sensible heat exchange coefficient:      0.0
Noah-MP.3.6 initial snow aging term:                         0.0
Noah-MP.3.6 initial soil water content between bottom of the soil and water table:  0.0
Noah-MP.3.6 initial recharge to or from the water table when deep:                  0.0
Noah-MP.3.6 initial recharge to or from the water table when shallow:               0.0
Noah-MP.3.6 initial reference height of temperature and humidity:                  10.0
Noah-MP.3.6 soil moisture CDF file:
....


[[sssec_lsm_noahmp401,Noah-MP-4.0.1]]
==== Noah-MP-4.0.1
 
`Noah-MP.4.0.1 model timestep:` specifies the timestep for the
Noah-MP-4.0.1 LSM.
 
See Section <<ssec_timeinterval>> for a description
of how to specify a time interval.

`Noah-MP.4.0.1 restart output interval:` specifies the restart output
interval for the Noah-MP-4.0.1 LSM.
 
See Section <<ssec_timeinterval>> for a description
of how to specify a time interval.
 
`Noah-MP.4.0.1 restart file:` specifies the Noah-MP-4.0.1 LSM restart file.
 
`Noah-MP.4.0.1 restart file format:` specifies the Noah-MP-4.0.1 restart
file format (default = netcdf).
 
`Noah-MP.4.0.1 soil parameter table:` specifies the filename of the
Noah-MP-4.0.1 soil parameter table.
 
`Noah-MP.4.0.1 general parameter table:` specifies the filename of the
Noah-MP-4.0.1 general parameter table.
 
`Noah-MP.4.0.1 MP parameter table:` specifies the filename of the
Noah-MP-4.0.1 multi-physics parameter table.
 
`Noah-MP.4.0.1 number of soil layers:` specifies the number of soil layers
for Noah-MP-4.0.1 soil moisture/temperature.
 
`Noah-MP.4.0.1 thickness of soil layers:` specifies the thicknesses of the
individual Noah-MP-4.0.1 LSM layers.  The first number is the thickness
of the top soil layer, and the following numbers are the thicknesses of
each soil layer going down.  If the number of soil layers and thicknesses
change from the typical 4 layers with thicknesses of 0.1, 0.3, 0.6, and
1.0 meters, users should change the values of NROOT for each vegetation
type to map the number of layers with roots for transpiration in their
own custom MPTABLE.TBL parameter file.
 
`Noah-MP.4.0.1 dynamic vegetation option:` specifies the dynamic vegetation
model option for Noah-MP-4.0.1 LSM.  Options generally recommended for use
by the model developers are indicated with [**].  Options not yet supported
in the LIS implementation are indicated with [NS].  Acceptable values are:

|====
|Value | Note | Description
 
| 1    |      | off (use table LAI; use FVEG = SHDFAC from input)
| 2    |      | on  (dynamic vegetation; must use Ball-Berry canopy option)
| 3    |      | off (use table LAI; calculate FVEG)
| 4    |  **  | off (use table LAI; use maximum vegetation fraction)
| 5    |  **  | on  (use maximum vegetation fraction)
| 6    |      | on  (use FVEG = SHDFAC from input)
| 7    |      | off (use input LAI; use FVEG = SHDFAC from input)
| 8    |      | off (use input LAI; calculate FVEG)
| 9    |      | off (use input LAI; use maximum vegetation fraction)
|10    |  NS  | crop model on (use maximum vegetation fraction)
|====
 
`Noah-MP.4.0.1 canopy stomatal resistance option:` specifies the canopy
stomatal resistance option for Noah-MP-4.0.1 LSM.  Options generally
recommended for use by the model developers are indicated with [**].
Acceptable values are:
 
|====
|Value | Note | Description
 
| 1    |  **  | Ball-Berry
| 2    |      | Jarvis
|====
 
`Noah-MP.4.0.1 soil moisture factor for stomatal resistance:`
specifies the soil moisture factor for stomatal resistance option
for Noah-MP-4.0.1 LSM.  Options generally recommended for use by the
model developers are indicated with [**].  Acceptable values are:
 
|====
|Value | Note | Description
 
| 1    |  **  | Noah (soil moisture)
| 2    |      | CLM  (matric potential)
| 3    |      | SSiB (matric potential)
|====
 
`Noah-MP.4.0.1 runoff and groundwater option:` specifies the runoff and
groundwater option for Noah-MP-4.0.1 LSM.  Options generally recommended
for use by the model developers are indicated with [**].  Options not yet
supported in the LIS implementation are indicated with [NS].  Acceptable
values are:
 
|====
|Value | Note | Description
 
| 1    |  **  | SIMGM: TOPMODEL with groundwater (Niu et al. 2007 JGR)
| 2    |      | SIMTOP: TOPMODEL with an equilibrium water table (Niu et al. 2005 JGR)
| 3    |      | Noah original surface and subsurface runoff (free drainage) (Schaake 1996)
| 4    |      | BATS surface and subsurface runoff (free drainage)
| 5    |  NS  | Miguez-Macho&Fan groundwater scheme (Miguez-Macho et al. 2007 JGR; Fan et al. 2007 JGR)
|====
 
`Noah-MP.4.0.1 surface layer drag coefficient option:` specifies the
surface layer drag coefficient option for Noah-MP-4.0.1 LSM.  Options
generally recommended for use by the model developers are indicated
with [**].  Acceptable values are:
 
|====
|Value | Note | Description

| 1    |  **  | Monin-Obukhov
| 2    |  **  | original Noah (Chen 1997)
|====

`Noah-MP.4.0.1 supercooled liquid water option:` specifies the supercooled
liquid water option for Noah-MP-4.0.1 LSM.  Options generally recommended
for use by the model developers are indicated with [**].  Acceptable values
are:

|====
|Value | Note | Description
 
| 1    |  **  | no iteration (Niu and Yang, 2006 JHM)
| 2    |      | Koren`'s iteration (1999)
|====
 
`Noah-MP.4.0.1 frozen soil permeability option:` specifies the frozen soil
permeability option for Noah-MP-4.0.1 LSM.  Options generally recommended
for use by the model developers are indicated with [**].  Acceptable values
are:
 
|====
|Value | Note | Description
 
| 1    |  **  | linear effects, more permeable (Niu and Yang, 2006, JHM)
| 2    |      | nonlinear effects, less permeable (Koren 1999)
|====
 
`Noah-MP.4.0.1 radiation transfer option:` specifies the radiation
transfer option for Noah-MP-4.0.1 LSM.  Options generally recommended
for use by the model developers are indicated with [**].  Acceptable
values are:
 
|====
|Value | Note | Description
 
| 1    |      | modified two-stream (gap = F(solar angle, 3D structure ...)<1-FVEG)
| 2    |      | two-stream applied to grid-cell (gap = 0)
| 3    |  **  | two-stream applied to vegetated fraction (gap=1-FVEG)
|====
 
`Noah-MP.4.0.1 snow surface albedo option:` specifies the snow surface
albedo option for Noah-MP-4.0.1 LSM.  Options generally recommended
for use by the model developers are indicated with [**].  Acceptable
values are:

|====
|Value | Note | Description

| 1    |      | BATS
| 2    |  **  | CLASS
|====

`Noah-MP.4.0.1 rainfall & snowfall option:` specifies the option for
partitioning precipitation into rainfall and snowfall for Noah-MP-4.0.1
LSM.  Options generally recommended for use by the model developers are
indicated with [**].  Options not yet supported in the LIS implementation
are indicated with [NS].  Acceptable values are:

|====
|Value | Note | Description

| 1    |  **  | Jordan (1991)
| 2    |      | BATS: when SFCTMP<TFRZ+2.2
| 3    |      | Noah: when SFCTMP<TFRZ
| 4    |  NS  | Use WRF microphysics output
|====

`Noah-MP.4.0.1 lower boundary of soil temperature option:` specifies
the lower boundary condition of soil temperature option for Noah-MP-4.0.1
LSM.  Options generally recommended for use by the model developers are
indicated with [**].  Acceptable values are:

|====
|Value | Note | Description

| 1    |      | zero heat flux from bottom (ZBOT and TBOT not used)
| 2    |  **  | TBOT at ZBOT (8m) read from a file (original Noah)
|====

`Noah-MP.4.0.1 snow&soil temperature time scheme option:` specifies
the snow and soil temperature time scheme for Noah-MP-4.0.1 LSM.
Options generally recommended for use by the model developers are
indicated with [**].  Acceptable values are:

|====
|Value | Note | Description

| 1    |  **  | semi-implicit; flux top boundary condition
| 2    |      | fully implicit (original Noah); temperature top boundary condition
| 3    |      | same as 1, but FSNO for TS calculation (generally improves snow; v3.7)
|====

`Noah-MP.4.0.1 glacier option:` specifies the glacier model option
for Noah-MP-4.0.1 LSM.  Options generally recommended for use by
the model developers are indicated with [**].  Acceptable values
are:

|====
|Value | Note | Description

| 1    |  **  | include phase change of ice
| 2    |      | simple (ice treatment more like original Noah)
|====

`Noah-MP.4.0.1 surface resistance option:` specifies the surface
resistance option for Noah-MP-4.0.1 LSM.  Options generally
recommended for use by the model developers are indicated with
[**].  Acceptable values are:

|====
|Value | Note | Description

| 1    |  **  | Sakaguchi and Zeng, 2009 
| 2    |      | Sellers (1992)
| 3    |      | adjusted Sellers to decrease RSURF for wet soil
| 4    |      | option 1 for non-snow; rsurf = rsurf_snow for snow (set in MPTABLE); AD v3.8
|====

`Noah-MP.4.0.1 soil configuration option:` specifies soil configuration
option for defining soil properties for Noah-MP-4.0.1 LSM.  Options
generally recommended for use by the model developers are indicated
with [**].  Options not yet supported in the LIS implementation are
indicated with [NS].  Acceptable values are:

|====
|Value | Note | Description

| 1    |  **  | input dominant soil texture
| 2    |  NS  | input soil texture varies that varies with depth
| 3    |  NS  | use soil composition (sand, clay, orgm) and pedotransfer functions (OPT_PEDO)
| 4    |  NS  | use input soil properties (BEXP_3D, SMCMAX_3D, etc.)
|====

`Noah-MP.4.0.1 soil pedotransfer function option:` specifies the soil
pedotransfer function option for Noah-MP-4.0.1 LSM.  This option is
only activated when the soil configuration option is set to 3.
Acceptable values are:

|====
|Value | Note | Description

| 1    |  **  | Saxton and Rawls (2006)
|==== 

`Noah-MP.4.0.1 crop model option:` specifies the crop model option
for Noah-MP-4.0.1 LSM.  Options generally recommended for use by the
model developers are indicated with [**].  Options not yet supported
in the LIS implementation are indicated with [NS].  Accepted values
are:

|====
|Value | Note | Description

| 0    |  **  | No crop model
| 1    |  NS  | Liu et al. 2016
| 2    |  NS  | Gecros crop model; Yin and van Laar, 2005
|====

`Noah-MP.4.0.1 urban physics option:` specifies the urban physics
option for Noah-MP-4.0.1 LSM.  Options generally recommended for use
by the model developers are indicated with [**].   Accepted values
are:

|====
|Value | Note | Description

| 0    |  **  | No urban scheme
| 1    |  NS  | Single-layer 
| 2    |  NS  | Multi-layer BEP scheme
| 3    |  NS  | Multi-layer BEM scheme
|====

`Noah-MP.4.0.1 reference height of temperature and humidity:`
specifies the Noah-MP-4.0.1 LSM reference height (in meters)
of the forcing temperature, humidity, and winds.  If the
reference heights are different, best to choose the height
of the winds.

`Noah-MP.4.0.1 initial surface skin temperature:` specifies
the Noah-MP-4.0.1 LSM initial surface skin temperature (K). 

`Noah-MP.4.0.1 initial snow water equivalent:` specifies the
Noah-MP-4.0.1 LSM initial snow water equivalent (mm).

`Noah-MP.4.0.1 initial snow depth:` specifies the Noah-MP-4.0.1
LSM initial snow depth (m).

`Noah-MP.4.0.1 initial total canopy surface water:` specifies
the Noah-MP-4.0.1 LSM initial total canopy surface water (mm).

`Noah-MP.4.0.1 initial soil temperatures:` specifies the
Noah-MP-4.0.1 LSM initial soil temperatures, one for each layer,
with the first value for the top soil layer, then going down.
 
`Noah-MP.4.0.1 initial total soil moistures:` specifies the
Noah-MP-4.0.1 LSM initial total soil moistures, one for each layer,
with the first value for the top soil layer, then going down.
 
`Noah-MP.4.0.1 initial leaf area index:` specifies the
Noah-MP-4.0.1 LSM initial leaf area index.
 
`Noah-MP.4.0.1 initial water table depth:` specifies the
Noah-MP-4.0.1 LSM initial depth to water table (m).
 
`Noah-MP.4.0.1 initial water in the aquifer:` specifies the
Noah-MP-4.0.1 LSM initial water storage in the aquifer (mm).
 
`Noah-MP.4.0.1 initial water in aquifer and saturated soil:`
specifies the Noah-MP-4.0.1 LSM initial water in the aquifer
and in the saturated soil (mm).
 
`Noah-MP.4.0.1 snow depth glacier model option:` specifies the
<<<<<<< HEAD
maximum snow depth that is used in the Noah-MP-4.0.1 glacier model (mm).
The default is set to 2000 mm.
=======
maximum snow water equivalent that is used in the Noah-MP-4.0.1
glacier model (mm).  This config entry is optional; if is not in
the _lis.config_ file, the default value of 2000.0 mm is used.
This maximum only applies to tiles identified as glacier in the
landcover classification.
>>>>>>> f336ac40

.Example _lis.config_ entry
....
Noah-MP.4.0.1 model timestep:                15mn
Noah-MP.4.0.1 restart output interval:       1mo
Noah-MP.4.0.1 restart file:                  none
Noah-MP.4.0.1 restart file format:           netcdf
Noah-MP.4.0.1 soil parameter table:          ./WRF-4.0.1/run/SOILPARM.TBL
Noah-MP.4.0.1 general parameter table:       ./WRF-4.0.1/run/GENPARM.TBL
Noah-MP.4.0.1 MP parameter table:            ./WRF-4.0.1/run/MPTABLE.TBL
Noah-MP.4.0.1 number of soil layers:         4
Noah-MP.4.0.1 thickness of soil layers:      0.1  0.3  0.6  1.0
Noah-MP.4.0.1 dynamic vegetation option:                      4  # Up to 10 different options
Noah-MP.4.0.1 canopy stomatal resistance option:              1  # 1=Ball-Berry; 2=Jarvis
Noah-MP.4.0.1 soil moisture factor for stomatal resistance:   1  # 1=Noah; 2=CLM; 3=SSiB
Noah-MP.4.0.1 runoff and groundwater option:                  3  # 1=SIMGM; 2=SIMTOP; 3=Schaake96; 4=BATS; 5=Miguez-Macho&Fan
Noah-MP.4.0.1 surface layer drag coefficient option:          1  # 1=M-O; 2=Chen97
Noah-MP.4.0.1 supercooled liquid water option:                1  # 1=NY06; 2=Koren99
Noah-MP.4.0.1 frozen soil permeability option:                1  # 1=NY06; 2=Koren99
Noah-MP.4.0.1 radiation transfer option:                      3  # 1=gap=F(3D;cosz); 2=gap=0; 3=gap=1-Fveg
Noah-MP.4.0.1 snow surface albedo option:                     2  # 1=BATS; 2=CLASS
Noah-MP.4.0.1 rainfall & snowfall option:                     1  # 1=Jordan91; 2=BATS; 3=Noah
Noah-MP.4.0.1 lower boundary of soil temperature option:      2  # 1=zero-flux; 2=Noah
Noah-MP.4.0.1 snow&soil temperature time scheme option:       1  # 1=semi-implicit; 2=fully implicit; 3=FSNO for TS
Noah-MP.4.0.1 glacier option:                                 1  # 1=include phase change; 2=slab ice (Noah)
Noah-MP.4.0.1 surface resistance option:                      1  # 1=Sakaguchi and Zeng 2009; 2=Sellers (1992); 3=adjusted Sellers; 4=option1 for non-snow and rsurf_snow for snow
Noah-MP.4.0.1 soil configuration option:                      1  # 1=input dominant soil texture; 2=input soil texture varies that varies with depth; 3=soil composition and pedotransfer; 4=input soil properties 
Noah-MP.4.0.1 soil pedotransfer function option:              1  # 1=Saxton and Rawls (2006) (used when soil_opt=3)
Noah-MP.4.0.1 crop model option:                              0  # 0=No crop model; 1=Liu et al. 2016; 2=Gecros
Noah-MP.4.0.1 urban physics option:                           0  # 0=No; 1=Single-layer; 2=Multi-layer BEP scheme; 3=Multi-layer BEM scheme
Noah-MP.4.0.1 reference height of temperature and humidity: 6.0
Noah-MP.4.0.1 initial surface skin temperature:           263.7
Noah-MP.4.0.1 initial snow water equivalent:                1.0
Noah-MP.4.0.1 initial snow depth:                          0.01
Noah-MP.4.0.1 initial total canopy surface water:          0.01
Noah-MP.4.0.1 initial soil temperatures:                  266.1  274.0  276.9  279.9
Noah-MP.4.0.1 initial total soil moistures:               0.298  0.294  0.271  0.307
Noah-MP.4.0.1 initial leaf area index:                      2.0
Noah-MP.4.0.1 initial water table depth:                    2.5
Noah-MP.4.0.1 initial water in the aquifer:                 4900.0
Noah-MP.4.0.1 initial water in aquifer and saturated soil:  4900.0
Noah-MP.4.0.1 snow depth glacier model option:              2000
....


[[sssec_lsm_ruc37,RUC 3.7]]
==== RUC 3.7

`RUC37 model timestep:` specifies the timestep for RUC.

See Section <<ssec_timeinterval>> for a description
of how to specify a time interval.

`RUC37 restart output interval:` specifies the restart output
interval for RUC.

`RUC37 number of soil levels:` number of soil levels.

`RUC37 soil level depth:` thicknesses of each soil level (m)

`RUC37 zlvl:` reference height of temperature and humidity (m)

`RUC37 zlvl_wind:` reference height of wind (m)

`RUC37 use local parameters:` `.true.` to use table values for
albbck, shdfac, and z0brd; `.false.` to use values for albbck, shdfac,
and z0brd as set in this driver routine.

`RUC37 use 2D LAI map:` if rdlai2d == `.true.`, then the xlai value
that we pass to lsmruc will be used. if rdlai2d == `.false.`, then xlai
will be computed within lsmruc, from table minimum and maximum values
in vegparm.tbl, and the current green vegetation fraction.

`RUC37 use monthly albedo map:` if usemonalb == `.true.`, then
the alb value passed to lsmruc will be used as the background
snow-free albedo term.  if usemonalb == `.false.`, then alb will be
computed within lsmruc from minimum and maximum values in vegparm.tbl,
and the current green vegetation fraction.

`RUC37 option_iz0tlnd:` option to turn on (iz0tlnd=1) or
off (iz0tlnd=0) the vegetation-category-dependent calculation of
the zilitinkivich coefficient czil in the sfcdif subroutines.

`RUC37 option_sfcdif:` option to use previous (sfcdif_option=0)
or updated (sfcdif_option=1) version of sfcdif subroutine.

`RUC37 landuse_tbl_name:` noah model landuse parameter table

`RUC37 soil_tbl_name:` noah model soil parameter table

`RUC37 gen_tbl_name:` "./input/GENPARM.TBL"

`RUC37 landuse_scheme_name:` landuse classification scheme

`RUC37 soil_scheme_name:` soil classification scheme

`RUC37 water_class_num:` number of water category in landuse
classification

`RUC37 ice_class_num:` number of ice category in landuse
classification

`RUC37 urban_class_num:` number of urban category in landuse
classification

`RUC37 restart file:` restart file name

`RUC37 restart file format:` format of restart file, netcdf or
binary

`RUC37 initial emiss:` surface emissivity (0.0 - 1.0).

`RUC37 initial ch:` exchange coefficient for head and moisture (m s-1).

`RUC37 initial cm:` exchange coefficient for momentum (m s-1).

`RUC37 initial sneqv:` water equivalent of accumulated snow depth (m).

`RUC37 initial snowh:` physical snow depth (m).

`RUC37 initial canwat:` canopy moisture content (kg m-2)

`RUC37 initial alb:` surface albedo including possible snow-cover
effect.  This is set in lsmruc.

`RUC37 initial smc:` total soil moisture content (m3 m-3)

`RUC37 initial sho:` liquid soil moisture content (m3 m-3)

`RUC37 initial stc:` soil temperature (k)

`RUC37 initial tskin:` skin temperature (k)

`RUC37 initial qvg:` effective mixing ratio
at the surface ( kg kg{-1} )

`RUC37 initial qcg:` effective cloud water mixing ratio
at the surface ( kg kg{-1} )

`RUC37 initial qsg:` surface water vapor mixing ratio
at saturation (kg/kg)

`RUC37 initial snt75cm:` snow temperature at 7.5 cm depth (k)

`RUC37 initial tsnav:` average snow temperature in k

`RUC37 initial soilm:` total soil column moisture content, frozen
and unfrozen ( m )

`RUC37 initial smroot:` available soil moisture in the root zone
( fraction [smcwlt-smcmax] )

`RUC37 initial smfr:` soil ice content

`RUC37 initial keepfr:` frozen soil glag

`RUC37 initial qsfc:` effective mixing ratio at the surface ( kg kg{-1} )

.Example _lis.config_ entry
....
RUC37 model timestep: 15mn
RUC37 restart output interval: 1mo
RUC37 number of soil levels:  9                         # nsoil: number of soil levels.
RUC37 soil level depth:   0.      0.01      0.04     0.1      0.3      0.6      1.0      1.6      3.0     # soil_layer_thickness: thicknesses of each soil level (m)
RUC37 zlvl:      3   # reference height of temperature and humidity (m)
RUC37 zlvl_wind: 6   # reference height of wind (m)
RUC37 use local parameters:  .true.          # use_local_param: .true. to use table values for albbck, shdfac, and z0brd; .false. to use values for albbck, shdfac, and z0brd as set in this driver routine
RUC37 use 2D LAI map:   .false.         # use_2d_lai_map: if rdlai2d == .true., then the xlai value that we pass to lsmruc will be used. if rdlai2d == .false., then xlai will be computed within lsmruc, from table minimum and maximum values in vegparm.tbl, and the current green vegetation fraction.
RUC37 use monthly albedo map: .false.   # use_monthly_albedo_map: if usemonalb == .true., then the alb value passed to lsmruc will be used as the background snow-free albedo term.  if usemonalb == .false., then alb will be computed within lsmruc from minimum and maximum values in vegparm.tbl, and the current green vegetation fraction.
RUC37 option_iz0tlnd:      0            # option_iz0tlnd: option to turn on (iz0tlnd=1) or off (iz0tlnd=0) the vegetation-category-dependent calculation of the zilitinkivich coefficient czil in the sfcdif subroutines.
RUC37 option_sfcdif:       1            # option_sfcdif: option to use previous (sfcdif_option=0) or updated (sfcdif_option=1) version of sfcdif subroutine.
RUC37 landuse_tbl_name: "./input/VEGPARM.TBL"  # landuse_tbl_name: noah model landuse parameter table
RUC37 soil_tbl_name:    "./input/SOILPARM.TBL"  # soil_tbl_name: noah model soil parameter table
RUC37 gen_tbl_name:     "./input/GENPARM.TBL"
RUC37 landuse_scheme_name:  "USGS-RUC"  # landuse_scheme_name: landuse classification scheme
RUC37 soil_scheme_name:     "STAS-RUC"  # soil_scheme_name: soil classification scheme
RUC37 water_class_num:   16             # water_class_num: number of water category in landuse classification
RUC37 ice_class_num:     24             # ice_class_num: number of ice category in landuse classification
RUC37 urban_class_num:   1
RUC37 restart file:
RUC37 restart file format: "netcdf"
RUC37 initial emiss:    0.96  # emiss: surface emissivity (0.0 - 1.0).
RUC37 initial ch:      1.E-4  # ch: exchange coefficient for head and moisture (m s-1).
RUC37 initial cm:      1.E-4  # cm: exchange coefficient for momentum (m s-1).
RUC37 initial sneqv:  0.0     # sneqv: water equivalent of accumulated snow depth (m).
RUC37 initial snowh:  0.0     # snowh: physical snow depth (m).
RUC37 initial canwat: 0.0     # canwat: canopy moisture content (kg m-2)
RUC37 initial alb:    0.18    # alb: surface albedo including possible snow-cover effect.  this is set in lsmruc,
RUC37 initial smc: 0.30505  0.30367  0.29954  0.29747  0.29471  0.28456  0.27310  0.29457  0.34467    # smc: total soil moisture content (m3 m-3)
RUC37 initial sho: 0.16489  0.16398  0.16175  0.26640  0.26524  0.28456  0.27310  0.29457  0.34467    # sho: liquid soil moisture content (m3 m-3)
RUC37 initial stc: 263.6909 264.1726 265.6178 267.4237 272.7203 275.2323 277.0464 278.8583 285.0      # stc: soil temperature (k)
RUC37 initial tskin: 263.6909              # tskin: skin temperature (k)
RUC37 initial qvg:  0.0016286864           # qvg: effective mixing ratio at the surface ( kg kg{-1} )
RUC37 initial qcg:  0.0                    # qcg: effective cloud water mixing ratio at the surface ( kg kg{-1} )
RUC37 initial qsg:  0.0                    # qsg: surface water vapor mixing ratio at satration (kg/kg)
RUC37 initial snt75cm: 263.69089           # snt75cm: snow temperature at 7.5 cm depth (k)
RUC37 initial tsnav: 263.85                # tsnav: average snow temperature in k
RUC37 initial soilm:  -9.9999996e+35       # soilm: total soil column moisture content, frozen and unfrozen ( m )
RUC37 initial smroot: -9.9999996e+35       # smroot: available soil moisture in the root zone ( fraction [smcwlt-smcmax]
RUC37 initial smfr: 0.1557333 0.1552111 0.1531000 0.034522217 0.032744441 0.  0.  0.       0.    # smfr: soil ice content
RUC37 initial keepfr: 0.     0.       0.       0.       0.       0.       0.      0.       0.    # keepfr: frozen soil glag
RUC37 initial qsfc: 1.6260381E-03          # qsfc: effective mixing ratio at the surface ( kg kg{-1} )
....


[[sssec_lsm_clm2,CLM 2.0]]
==== CLM 2.0

`CLM model timestep:` specifies the timestep for the run.

See Section <<ssec_timeinterval>> for a description
of how to specify a time interval.

`CLM restart output interval:` defines the restart
writing interval for CLM. The typical value used in the
LIS runs is 24 hours (1da).

See Section <<ssec_timeinterval>> for a description
of how to specify a time interval.

`CLM restart file:` specifies the CLM active restart file.

`CLM vegetation parameter table:` specifies vegetation type
parameters look-up table.

`CLM canopy height table:` specifies the canopy top and
bottom heights (for each vegetation type) look-up table.

`CLM initial soil moisture:` specifies the initial volumetric
soil moisture wetness used in the cold start runs.

`CLM initial soil temperature:` specifies the initial soil
temperature in Kelvin used in the cold start runs.

`CLM initial snow mass:` specifies the initial snow mass used
in the cold start runs.

.Example _lis.config_ entry
....
CLM model timestep:                   15mn
CLM restart output interval:          1da
CLM restart file:                     ./clm.rst
CLM vegetation parameter table:       ./input/clm_parms/umdvegparam.txt
CLM canopy height table:              ./input/clm_parms/clm2_ptcanhts.txt
CLM initial soil moisture:            0.45
CLM initial soil temperature:         290.0
CLM initial snow mass:                0.0
....


[[sssec_lsm_vic411,VIC 4.1.1]]
==== VIC 4.1.1

`VIC411 model timestep:` specifies the timestep for the run.

See Section <<ssec_timeinterval>> for a description
of how to specify a time interval.

`VIC411 model step interval:` defines the model step interval
for VIC, in seconds.

VIC uses two timestep variables to control its execution.
`VIC411 model step interval:` corresponds to VIC`'s
`TIME_STEP` variable.  VIC`'s `VIC411 model timestep:`
corresponds to VIC`'s `SNOW_STEP` variable.

For water balance mode, `VIC411 model step interval:`
must be set to 86400.

For energy balance mode, `VIC411 model step interval:`
must be set to VIC`'s `VIC411 model timestep:`.

Note that for both energy balance mode and water balance mode,
VIC`'s `VIC411 model timestep:`, in seconds, must be both a
multiple of 3600 and a factor of 86400.
Simply stated VIC`'s `VIC411 model timestep:` must
correspond to 1, 2, 3, 4, 6, 12, or 24 hours.

`VIC411 restart output interval:` defines the restart
writing interval for VIC. The typical value used in the
LIS runs is 24 hours (1da).

See Section <<ssec_timeinterval>> for a description
of how to specify a time interval.

`VIC411 veg tiling scheme:` specifies whether VIC or LIS
will perform vegetation-based sub-grid tiling.

For LIS sub-grid tiling, tiling is based on vegetation fractions
from the `landcover file:` file.

For VIC sub-grid tiling, tiling is based on vegetation fractions
from the `VEGPARAM` file.
Acceptable values are:

|====
|Value | Description

|0     | VIC tiling
|1     | LIS tiling
|====

`VIC411 global parameter file:` This is VIC`'s
configuration file.  Please see VIC`'s documentation at:
http://www.hydro.washington.edu/Lettenmaier/Models/VIC/index.shtml
for more information.

`VIC411 total number of veg types:` specifies the
number of vegetation classes in VIC`'s landcover dataset
(`VEGPARAM`).

`VIC411 convert units:` Used for testing; set this to 1.

.Example _lis.config_ entry
....
VIC411 model timestep:             1hr
VIC411 model step interval:        3600
VIC411 restart output interval:    1da
VIC411 veg tiling scheme:          1
VIC411 global parameter file:      ./input/vic411_global_file_nldas2_testcase
VIC411 total number of veg types:  13
VIC411 convert units:              1
....


[[sssec_lsm_vic412,VIC 4.1.2]]
==== VIC 4.1.2

`VIC412 model timestep:` specifies the timestep for the run.

See Section <<ssec_timeinterval>> for a description
of how to specify a time interval.

`VIC412 model step interval:` defines the model step
interval for VIC, in seconds.

VIC uses two timestep variables to control its execution.
`VIC412 model step interval:` corresponds to VIC`'s
`TIME_STEP` variable.  VIC`'s `VIC412 model timestep:`
corresponds to VIC`'s `SNOW_STEP` variable.

For water balance mode, `VIC412 model step interval:`
must be set to 86400.

For energy balance mode, `VIC412 model step interval:`
must be set to VIC`'s `VIC412 model timestep:`.

Note that for both energy balance mode and water balance mode,
VIC`'s `VIC412 model timestep:`, in seconds, must be both a
multiple of 3600 and a factor of 86400.
Simply stated VIC`'s `VIC412 model timestep:` must
correspond to 1, 2, 3, 4, 6, 12, or 24 hours.

`VIC412 restart output interval:` defines the restart
writing interval for VIC. The typical value used in the
LIS runs is 24 hours (1da).

See Section <<ssec_timeinterval>> for a description
of how to specify a time interval.

`VIC412 restart file:` specifies the VIC 4.1.2 active
restart file.

`VIC412 restart file format:` specifies the format for the
VIC 4.1.2 restart file.
Acceptable values are:
|====
|Value  | Description

|binary | binary format
|netcdf | netCDF format
|====

`VIC412 veg tiling scheme:` specifies whether VIC or LIS
will perform vegetation-based sub-grid tiling.

For LIS sub-grid tiling, tiling is based on vegetation fractions
from the `landcover file:` file.

For VIC sub-grid tiling, tiling is based on vegetation fractions
from the `VEGPARAM` file.
Acceptable values are:

|====
|Value | Description

|0     | VIC tiling
|1     | LIS tiling
|====

`VIC412 total number of veg types:` specifies the
number of vegetation classes in VIC`'s landcover dataset
(`VEGPARAM`).

`VIC412 convert units:` Used for testing; set this to 1.

The VIC global parameter file is no longer needed. All configuration
settings are in _lis.config_ for VIC. Specifications are the same
as the global parameter file of standalone VIC except option names
come with a prefix "`VIC412_`", in which 412 is the version number
of the VIC model. For example, the number of VIC soil layers is
specified as the following:

`VIC412_NLAYER: 3`

See VIC`'s documentation at:
http://www.hydro.washington.edu/Lettenmaier/Models/VIC/index.shtml
for more information about configuring VIC.

.Example _lis.config_ entry
....
VIC412 model timestep:             1hr
VIC412 model step interval:        3600
VIC412 restart file:               ./vic412.rst
VIC412 restart file format:        "binary"
VIC412 restart output interval:    1da
VIC412 veg tiling scheme:          1
VIC412 total number of veg types:  13
VIC412 convert units:              1
....


ifdef::devonly[]

[[sssec_lsm_jules43,JULES 4.3]]
==== JULES 4.3

`JULES.4.3 model timestep:` specifies the timestep for the run.

`JULES.4.3 restart file:` specifies the JULES.4.3 active restart file.

`JULES.4.3 namelist directory:` directory containing JULES.4.3 configuration name lists

`JULES.4.3 using 360-day calender:` `.true.` or `.false.` for using 360-day calender

`JULES.4.3 using aggregated surface scheme:` `.true.` or `.false.` for using aggregated land surface scheme

`JULES.4.3 restart output interval:` JULES.4.3 restart time interval

`JULES.4.3 reference height for forcing T and q:` reference height for air temperature and humidity

`JULES.4.3 reference height for forcing u and v:` reference height for wind speed

//`JULES.4.3 soil moisture CDF file:` specifies the JULES.4.3 soil moisture CDF file.

.Example _lis.config_ entry
....
JULES.4.3 model timestep:                  15mn
JULES.4.3 restart file:
JULES.4.3 namelist directory:              ./
JULES.4.3 using 360-day calender:          .false.
JULES.4.3 using aggregated surface scheme: .false.
JULES.4.3 restart output interval:         1mo
JULES.4.3 reference height for forcing T and q: 2
JULES.4.3 reference height for forcing u and v: 10
....
endif::devonly[]


[[sssec_lsm_mosaic,Mosaic]]
==== Mosaic

`Mosaic model timestep:` specifies the timestep for the run.

See Section <<ssec_timeinterval>> for a description
of how to specify a time interval.

`Mosaic restart output interval:` defines the restart
writing interval for Mosaic.  The typical value used in the
LIS runs is 24 hours (1da).

See Section <<ssec_timeinterval>> for a description
of how to specify a time interval.

`Mosaic restart file:` specifies the Mosaic active restart file.

`Mosaic vegetation parameter table:` specifies the vegetation
parameters look-up table.

`Mosaic monthly vegetation parameter table:` specifies the
monthly vegetation parameters look-up table.

`Mosaic soil parameter table:` specifies the soil
parameters look-up table.

`Mosaic number of soil classes:` specifies the number of soil
classes.
Acceptable values are:

|====
|Value | Description

| 11   | FAO
|====

`Mosaic Depth of Layer 1 (m):` specifies the depth in meters
of layer 1.

`Mosaic Depth of Layer 2 (m):` specifies the depth in meters
of layer 2.

`Mosaic Depth of Layer 3 (m):` specifies the depth in meters
of layer 3.

`Mosaic initial soil moisture:` specifies the initial soil
moisture.

`Mosaic initial soil temperature:` specifies the initial soil
temperature in Kelvin.

`Mosaic use forcing data observation height:` specifies whether
to use observation height from the forcing dataset.

Acceptable values are:

|====
|Value | Description

|0     | Do not use observation height from forcing
|1     | Use observation height from forcing
|====

`Mosaic use forcing data aerodynamic conductance:` specifies
whether to use aerodynamic conductance field from the forcing
dataset.

Acceptable values are:

|====
|Value | Description

|0     | Do not use aerodynamic conductance from forcing data
|1     | Use aerodynamic conductance from forcing dataset
|====

`Mosaic use distributed soil depth map:` specifies
whether to use a distributed soil depth map.

Acceptable values are:

|====
|Value | Description

|0     | Do not use distributed soil depth map
|1     | Use distributed soil depth map
|====

.Example _lis.config_ entry
....
Mosaic model timestep:                     15mn
Mosaic restart output interval:            1da
Mosaic restart file:                       ./mosaic.rst
Mosaic vegetation parameter table:         ./input/mos_parms/mosaic_vegparms_umd.txt
Mosaic monthly vegetation parameter table: ./input/mos_parms/mosaic_monthlyvegparms_umd.txt
Mosaic soil parameter table:               ./input/mos_parms/mosaic_soilparms_fao.txt
Mosaic number of soil classes:             11
Mosaic Depth of Layer 1 (m):               0.02
Mosaic Depth of Layer 2 (m):               1.48
Mosaic Depth of Layer 3 (m):               2.00
Mosaic initial soil moisture:              0.3
Mosaic initial soil temperature:           290
Mosaic use forcing data observation height:       0
Mosaic use forcing data aerodynamic conductance:  0
Mosaic use distributed soil depth map:            0
....


[[sssec_lsm_hyssib,HySSiB]]
==== HySSiB

`HYSSIB model timestep:` specifies the timestep for the run.

See Section <<ssec_timeinterval>> for a description
of how to specify a time interval.

`HYSSIB restart output interval:` defines the restart
writing interval for Hy-SSiB. The typical value used in the
LIS runs is 24 hours (1da).

See Section <<ssec_timeinterval>> for a description
of how to specify a time interval.

`HYSSIB restart file:` specifies the Hy-SSiB active restart file.

`HYSSIB vegetation parameter table:` specifies the Hy-SSiB static
vegetation parameter table file.

`HYSSIB albedo parameter table:` specifies the Hy-SSiB static
albedo parameter table file.

`HYSSIB topography stand dev file:` specifies the Hy-SSiB topography
standard deviation file.

`HYSSIB number of vegetation parameters:` specifies the
number of vegetation parameters.

`HYSSIB number of monthly veg parameters:` specifies the
number of monthly vegetation parameters.

`HYSSIB reference height for forcing T and q:` specifies the
height of the forcing T and q variables used from the forcing;
specifying a negative value will use the height from the forcing
data, provided it is available.

`HYSSIB reference height for forcing u and v:` specifies the
height of the forcing u and v variables used from the forcing;
specifying a negative value will use the height from the forcing
data, provided it is available.

`HYSSIB initial soil moisture:` specifies the
initial soil moisture.

`HYSSIB initial soil temperature:` specifies the
initial soil temperature in Kelvin.

.Example _lis.config_ entry
....
HYSSIB model timestep:                        15mn
HYSSIB restart output interval:               1mo
HYSSIB restart file:                          ./hyssib.rst
HYSSIB vegetation parameter table:            ./input/hyssib_parms/hyssib_vegparms.bin
HYSSIB albedo parameter table:                ./input/hyssib_parms/hyssib_albedo.bin
HYSSIB topography stand dev file:             ./input/UMD-25KM/topo_std.1gd4r
HYSSIB number of vegetation parameters:       20
HYSSIB number of monthly veg parameters:      11
HYSSIB reference height for forcing T and q:  -1.0      # (m) - negative=use height from forcing data
HYSSIB reference height for forcing u and v:  -1.0      # (m) - negative=use height from forcing data
HYSSIB initial soil moisture:                 0.30
HYSSIB initial soil temperature:              290.0
....


[[sssec_lsm_clsmf25,Catchment Fortuna-2_5]]
==== Catchment Fortuna-2_5

`CLSM F2.5 model timestep:` specifies the timestep for the run.

See Section <<ssec_timeinterval>> for a description
of how to specify a time interval.

`CLSM F2.5 restart output interval:` defines the restart
writing  interval for Catchment Fortuna-2_5. The typical
value used in the LIS runs is 24 hours (1da).

See Section <<ssec_timeinterval>> for a description
of how to specify a time interval.

`CLSM F2.5 restart file:` specifies the Catchment active
restart file.

`CLSM F2.5 top soil layer depth:` specifies the top soil
layer depth.

`CLSM F2.5 initial soil moisture:` specifies the
initial volumetric soil moisture. (units stem:[\frac{m^3}{m^3}])

`CLSM F2.5 initial soil temperature:` specifies the
initial soil temperature in Kelvin.

`CLSM F2.5 fixed reference height:` specifies the fixed
reference height.  The default value used for this height by
the GMAO is 10.0 meters.  This fixed value will only be used
if a forcing height field is not used in LIS.  If a forcing
height field is not used, and the height at which the wind
is observed is known, then the wind height should be used
for this value.  There is not a separate term available
for the height of the temperature or humidity forcing.

`CLSM F2.5 turbulence scheme:` specifies the
turbulence scheme.

`CLSM F2.5 use MODIS albedo flag:` specifies
whether to use the MODIS scale factor albedo.
Acceptable values are:

|====
|Value | Description

|0     | Do not use the MODIS albedo
|1     | Use the MODIS albedo
|====

.Example _lis.config_ entry
....
CLSM F2.5 model timestep:             30mn
CLSM F2.5 restart output interval:    1da
CLSM F2.5 restart file:               ./clmsf25.rst
CLSM F2.5 top soil layer depth:       0.02
CLSM F2.5 initial soil moisture:      0.30
CLSM F2.5 initial soil temperature:   290.0
CLSM F2.5 fixed reference height:     10.0
CLSM F2.5 turbulence scheme:          0
CLSM F2.5 use MODIS albedo flag:      1
....


[[sssec_geowrsi.2,GeoWRSI 2.0]]
==== GeoWRSI 2.0

`WRSI CalcSOS model run mode:` specifies which model run
mode to run the model in, either "`SOS`" or "`WRSI`".

`WRSI user input settings file:` specifies the path for the
WRSI model file to select user-specific WRSI and SOS settings.

`WRSI crop parameter directory:` specifies the path for the
crop-type parameter files.

`WRSI initial dekad of season:` The crop growing season
initial timestep (in dekads).

`WRSI final dekad of season:` The crop growing season final
timestep (in dekads).

`WRSI initial growing season year:` Initial year of the first
growing season for the LIS-GeoWRSI model run.  For now, should
match the first year in the _lis.config_ file `Starting year:`.

`WRSI final growing season year:` Final year of the last
growing season for the LIS-GeoWRSI model run.  For now, should
match the final year in the _lis.config_ file `Ending year:`.

`WRSI number of growing seasons:` Set the number of growing
seasons to have GeoWRSI run over (default value is 1).

`WRSI model timestep:` specifies the timestep for the run.

See Section <<ssec_timeinterval>> for a description
of how to specify a time interval.

`WRSI restart output interval:` defines the restart
writing  interval for WRSI. The typical value used in the
LIS-WRSI runs is 10-day, or 1-dekad.

See Section <<ssec_timeinterval>> for a description
of how to specify a time interval.

`WRSI restart file:` specifies the WRSI active restart file.

.Example _lis.config_ entry
....
WRSI CalcSOS model run mode:        SOS
WRSI user input settings file:      ./wrsi_inputs/EA_Oct2Feb/GeoWRSI_userSettings.txt
WRSI crop parameter directory:      ./wrsi_inputs/crops
WRSI initial dekad of season:       25
WRSI final dekad of season:         6
WRSI initial growing season year:   2009
WRSI final growing season year:     2010
WRSI number of growing seasons:     1
WRSI model timestep:                "1da"
WRSI restart output interval:       "1da"
WRSI restart file:                  "none"
....


[[sssec_lsm_cable14b,Australia's CABLE-1.4b]]
==== Australia's CABLE-1.4b

`CABLE model timestep:` specifies the timestep for the run.

See Section <<ssec_timeinterval>> for a description
of how to specify a time interval.

`CABLE restart output interval:` defines the restart
writing interval for CABLE-1.4b. The typical value used
in the LIS runs is 24 hours (1da).

See Section <<ssec_timeinterval>> for a description
of how to specify a time interval.

`CABLE restart file:` specifies the CABLE-1.4b restart file.

`CABLE vegetation parameter table:` specifies the
CABLE-1.4b vegetation parameter file.

`CABLE canopy structure flag:` specifies the CABLE-1.4b
flag to select which canopy structure will be used; options
are default, hawkesbury, and canopy_vh.

`CABLE photosynthesis structure flag:` specifies the
CABLE-1.4b flag to select which photosynthesis structure
will be used; options are default and hawkesbury.

`CABLE soil structure flag:` specifies the CABLE-1.4b
flag to select which soil structure will be used; options
are soilsnow and sli.

`CABLE sli soils litter structure flag:` specifies the
CABLE-1.4b flag to select which litter structure will be used
when using the sli soil structure; options are default, on,
off, and resistance.

`CABLE sli soils isotope structure flag:` specifies the
CABLE-1.4b flag to select which isotope structure will be used
when using the sli soil structure; options are default, off,
HDO, H2180, and spatial.

`CABLE sli soils coupled structure flag:` specifies the
CABLE-1.4b flag to select which coupled structure will be used
when using the sli soil structure; options are coupled and
uncoupled.

`CABLE soil parameter table:` specifies the CABLE-1.4b
soil parameter file.

`CABLE fixed vegetation type:` specifies a fixed vegetation
type index for all grid points.  Entering a value of 0 will not
fix the vegetation types, and the code will use the
`Landcover data source` information instead.

`CABLE fixed soil type:` specifies a fixed soil type
index for all grid points.  Entering a value of 0 will
not fix the soil types, and the code will use the
`Soil texture data source` information instead.

`CABLE fixed snow-free soil albedo:` specifies the
snow-free soil albedo for all grid points.

`CABLE fixed CO2 concentration:` specifies the CO2
concentration of the near-surface air for all grid points,
in ppmv.

`CABLE reference height:` specifies the height in meters
of the forcing variables.

`CABLE maximum verbosity:` set to `.true.` to print to
the log details of variables during calculation of the tile.

`CABLE tile to print:` specifies the tile number to print to
the log; setting this value to 0 will print details of all tiles.

.Example _lis.config_ entry
....
CABLE model timestep:                     30mn
CABLE restart output interval:            1da
CABLE restart file:                       cable.rst
CABLE vegetation parameter table:         ./inpul/cable_parms/def_veg_params_igbp.txt
CABLE canopy structure flag:              default     # default; hawkesbury; canopy_vh
CABLE photosynthesis structure flag:      default     # default; hawkesbury
CABLE soil structure flag:                soilsnow    # soilsnow; sli
CABLE sli soils litter structure flag:    resistance  # default; on; off; resistance
CABLE sli soils isotope structure flag:   off         # default; off; HDO; H218O; spatial
CABLE sli soils coupled structure flag:   coupled     # coupled; uncoupled
CABLE soil parameter table:               ./inpul/cable_parms/def_soil_params.txt
CABLE fixed vegetation type:              0
CABLE fixed soil type:                    0
CABLE fixed snow-free soil albedo:        0.1
CABLE fixed CO2 concentration:            350.0    # in ppmv
CABLE reference height:                   40.0     # in meters
CABLE maximum verbosity:                  .true.   # write detail of every grid cell init and params to log?
CABLE tile to print:                      26784    # tile number to print (0 = print all tiles)
....


[[sssec_lsm_rdhm356,RDHM 3.5.6]]
==== RDHM 3.5.6

`RDHM356 model timestep:` specifies the timestep for the run.

See Section <<ssec_timeinterval>> for a description
of how to specify a time interval.

`RDHM356 restart output interval:` defines the restart
writing interval for RDHM356.

See Section <<ssec_timeinterval>> for a description
of how to specify a time interval.

`RDHM356 TempHeight:` specifies the observation height of
the temperature and humidity fields, in meters.

`RDHM356 WindHeight:` specifies the observation height of
the wind field, in meters.

`RDHM356 DT_SAC_SNOW17:` specifies the timestep
of SAC-HTET and SNOW-17 in seconds.
This must be `RDHM356 model timestep:` specified in seconds.

`RDHM356 DT_FRZ:` specifies the timestep of the frozen
soil model, in seconds.

`RDHM356 FRZ_VER_OPT:` specifies the version number of
the frozen soil model.
Acceptable values are:

|====
|Value | Description

|1     | Old version
|2     | New version
|====

Note, if set to 1, zero snow depth causes problems.

`RDHM356 SNOW17_OPT:` SNOW-17 option.
Acceptable values are:

|====
|Value | Description

|1     | Use Snow-17
|else  | Do not use Snow-17
|====

`RDHM356 SACHTET_OPT:` SAC-HTET option.
Acceptable values are:

|====
|Value | Description

|1     | Use Sac-HTET
|else  | Do not use Sac-HTET
|====

`RDHM356 NSTYP:` specifies the number of soil types.

`RDHM356 NVTYP:` specifies the number of vegetation types.

`RDHM356 NDINTW:` specifies the number of desired soil
layers for total and liquid soil moisture.

`RDHM356 NDSINT:` specifies the number of desired soil
layers for soil temperature.

`RDHM356 NORMALIZE:` specifies whether to normalize total
and liquid soil moisture output.
Acceptable values are:

|====
|Value | Description

|0     | Do not normalize
|1     | Normalize
|====

`RDHM356 DSINTW:` specifies the thickness of the desired
soil layers for liquid and total soil moisture.

`RDHM356 DSINT:` specifies the thickness of the desired
soil layers for soil temperature.

`RDHM356 PETADJ_MON:` specifies the adjustment of
potential evapotranspiration for 12 months.

`RDHM356 CZIL:` specifies the Zilitinkevich parameter,
range: [0.0, 1.0].

`RDHM356 FXEXP:` specifies the bare soil evaporation
exponential non-linear parameter.

`RDHM356 vegRCMAX:` specifies the maximum stomatal
resistance, in s/m.

`RDHM356 PC:` specifies the plant coefficient.

`RDHM356 PET_OPT:` specifies the potential
evapotranspiration scheme.
Acceptable values are:

|====
|Value | Description

|stem:[<0]  | Use energy-based Penman
|stem:[0]   | Use non-Penman-based ETP
|stem:[>0]  | Use empirical Penman equation
|====

`RDHM356 TOPT:` specifies the optimum air temperature,
in Kelvin.

`RDHM356 RDST:` specifies the tension water redistribution
scheme.
Acceptable values are:

|====
|Value | Description

|0     | Use OHD version of SRT (uses reference gradient instead of actual)
|1     | Use Noah version of SRT
|====

`RDHM356 thresholdRCMIN:` constant for alternating
RCMIN (0.5) (s/m).

`RDHM356 SFCREF:` specifies the reference wind speed
for potential evapotranspiration adjustment, in m/s.

`RDHM356 BAREADJ:` specifies the Ek-Chen evaporation
threshold switch.

`RDHM356 SNOW17_SWITCH:` specifies liquid water freezing
version.
Acceptable values are:

|====
|Value | Description

|0     | Victor`'s version
|1     | Eric`'s version
|====

`RDHM356 restart file:` specifies the RDHM 3.5.6 active
restart file.

`RDHM356 restart file format:` specifies the format of
the RDHM 3.5.6 restart file.
Acceptable values are:

|====
|Value  | Description

|binary | read/write binary restart files
|netcdf | read/write netCDF restart files
|====


`RDHM356 tmxmn directory:` specifies the directory containing the NetCDF file
of daily maximum and minimum temperature (F).

`RDHM356 initial UZTWC (ratio):` specifies the initial
upper zone tension water storage content.

`RDHM356 initial UZFWC (ratio):` specifies the initial
upper zone free water storage content.

`RDHM356 initial LZTWC (ratio):` specifies the initial
lower zone tension water storage content.

`RDHM356 initial LZFSC (ratio):` specifies the initial
lower zone supplemental free water storage content.

`RDHM356 initial LZFPC (ratio):` specifies the initial
lower zone primary free water storage content.

`RDHM356 initial ADIMC (ratio):` specifies the initial
additional impervious area content.

`RDHM356 initial TS0:` specifies the initial first soil
layer temperature, in Celsius.

`RDHM356 initial UZTWH (ratio):` specifies the initial
unfrozen upper zone tension water.

`RDHM356 initial UZFWH (ratio):` specifies the initial
unfrozen upper zone free water.

`RDHM356 initial LZTWH (ratio):` specifies the initial
unfrozen lower zone tension water.

`RDHM356 initial LZFSH (ratio):` specifies the initial
unfrozen lower zone supplemental free water.

`RDHM356 initial LZFPH (ratio):` specifies the initial
unfrozen lower zone primary free water.

`RDHM356 initial SMC:` specifies the initial volumetric
content of total soil moisture for each layer.

`RDHM356 initial SH2O:` specifies the initial volumetric
content of liquid soil moisture for each layer.

`RDHM356 initial WE:` specifies the initial snow water
equivalent without liquid water, in mm.

`RDHM356 initial LIQW:` specifies the initial liquid water
in snow.

`RDHM356 initial NEGHS:` specifies the initial negative
snow heat, in mm.

`RDHM356 initial TINDEX:` specifies the initial antecedent
temperature index.

`RDHM356 initial ACCMAX:` specifies the initial accumulated
snow water temperature, including liquid, in Celsius.

`RDHM356 initial SNDPT:` specifies the initial snow depth,
in cm.

`RDHM356 initial SNTMP:` specifies the initial average
snow temperature.

`RDHM356 initial SB:` specifies the last highest snow
water equivalent before any snow fall, in mm.

`RDHM356 initial SBAESC:` specifies the initial extent
of snow cover during melt and new snow fall.

`RDHM356 initial SBWS:` specifies the initial snow water
storage during melt and new snow fall, in mm.

`RDHM356 initial STORAGE:` specifies the initial snow
liquid water attenuation storage, in mm.

`RDHM356 initial AEADJ:` specifies the initial adjusted
areal snow cover fraction [0, 1].

`RDHM356 initial EXLAG:` specifies the initial array of
lagged liquid water values.

`RDHM356 initial NEXLAG:` specifies the number of
coordinates in the lagged liquid water array.

`RDHM356 initial TA_PREV:` specifies the air temperature
of previous timestep, in Celsius.

.Example _lis.config_ entry
....
RDHM356 model timestep:          "1hr"
RDHM356 restart output interval: "1hr"
RDHM356 TempHeight:               2.0
RDHM356 WindHeight:              10.0
RDHM356 DT_SAC_SNOW17:           3600
RDHM356 DT_FRZ:                  1800
RDHM356 FRZ_VER_OPT:             1
RDHM356 SNOW17_OPT:              1
RDHM356 SACHTET_OPT:             1
RDHM356 NSTYP:                   12
RDHM356 NVTYP:                   14
RDHM356 NDINTW:                  5
RDHM356 NDSINT:                  5
RDHM356 NORMALIZE:               1
RDHM356 DSINTW:                  0.05 0.25 0.60 0.75 1.00
RDHM356 DSINT:                   0.05 0.25 0.60 0.75 1.00
RDHM356 PETADJ_MON:              1.0 1.0 1.0 1.0 1.0 1.0 1.0 1.0 1.0 1.0 1.0 1.0
RDHM356 CZIL:                    0.12
RDHM356 FXEXP:                   2.0
RDHM356 vegRCMAX:                5000
RDHM356 PC:                      -1
RDHM356 PET_OPT:                 -1
RDHM356 TOPT:                    298
RDHM356 RDST:                    1
RDHM356 thresholdRCMIN:          0.5
RDHM356 SFCREF:                  4.0
RDHM356 BAREADJ:                 0.230000004
RDHM356 SNOW17_SWITCH:           1
RDHM356 restart file:            "none"
RDHM356 restart file format:     "netcdf"
RDHM356 tmxmn directory:         "none"
RDHM356 initial UZTWC (ratio):   0.55
RDHM356 initial UZFWC (ratio):   0.14
RDHM356 initial LZTWC (ratio):   0.56
RDHM356 initial LZFSC (ratio):   0.11
RDHM356 initial LZFPC (ratio):   0.46
RDHM356 initial ADIMC (ratio):   1.0
RDHM356 initial TS0:             4.0
RDHM356 initial UZTWH (ratio):   0.1
RDHM356 initial UZFWH (ratio):   0.1
RDHM356 initial LZTWH (ratio):   0.1
RDHM356 initial LZFSH (ratio):   0.1
RDHM356 initial LZFPH (ratio):   0.1
RDHM356 initial SMC:             0.35 0.35 0.35 0.35 0.35 0.35
RDHM356 initial SH2O:            0.35 0.35 0.35 0.35 0.35 0.35
RDHM356 initial WE:              0
RDHM356 initial LIQW:            0
RDHM356 initial NEGHS:           0
RDHM356 initial TINDEX:          0
RDHM356 initial ACCMAX:          0
RDHM356 initial SNDPT:           0
RDHM356 initial SNTMP:           0
RDHM356 initial SB:              0
RDHM356 initial SBAESC:          0
RDHM356 initial SBWS:            0
RDHM356 initial STORAGE:         0
RDHM356 initial AEADJ:           0
RDHM356 initial EXLAG:           0 0 0 0 0 0 0
RDHM356 initial NEXLAG:          7
RDHM356 initial TA_PREV:         0
....


ifdef::devonly[]
[[sssec_lsm_summa.1.0,SUMMA 1.0]]
==== SUMMA 1.0

`SUMMA.1.0 model timestep:` specifies the timestep for the run.

See Section <<ssec_timeinterval>> for a description
of how to specify a time interval.

.Example _lis.config_ entry
....
SUMMA.1.0 model timestep:
....
endif::devonly[]

==== AWRA-L 6.0.0

`AWRAL600 model timestep:` specifies the model timestep for the AWRA-L 6.0.0 LSM.

See Section <<ssec_timeinterval>> for a description
of how to specify a time interval.

`AWRAL600 restart output interval:` specifies the model timestep for the AWRA-L 6.0.0 LSM.

See Section <<ssec_timeinterval>> for a description
of how to specify a time interval.

`AWRAL600 restart file:` specifies the AWRA-L 6.0.0 restart file.

`AWRAL600 restart file format:` specifies the AWRA-L 6.0.0 restart file format, netcdf or binary (default=netcdf).

`AWRAL600 nhru:` specifies the number of hydrological response units (HRUs).

`AWRAL600 nhypsbins:` specifies the number of hypsometric curve distribution percentile bins.

`AWRAL600 slope_coeff:` specifies the scaling factor for slope.

`AWRAL600 pair:` specifies the air pressure.

`AWRAL600 kr_coeff:` specifies the scaling factor for ratio of saturated hydraulic conductivity.

`AWRAL600 hypsperc:` specifies the hypsometric curve distribution percentile bins.

The following constant parameter options accept values for each HRU specified in `AWRAL600 nhru` above, from shallow to deep.

`AWRAL600 alb_dry:` specifies the dry soil albedo for each HRU.

`AWRAL600 alb_wet:` specifies the wet soil albedo for each HRU.

`AWRAL600 cgsmax:` specifies the coefficient relating vegetation photosynthetic capacity to maximum stomatal conductance for each HRU.

`AWRAL600 er_frac_ref:` specifies the specific ratio of the mean evaporation rate and the mean rainfall intensity during storms for each HRU.

`AWRAL600 fsoilemax:` specifies the soil evaporation scaling factor corresponding to unlimited soil water supply for each HRU.

`AWRAL600 lairef:` specifies the reference leaf area index (at which fv = 0.63) for each HRU.

`AWRAL600 rd:` specifies the rooting depth for each HRU.

`AWRAL600 s_sls:` specifies the specific canopy rainfall storage per unit leaf area for each HRU.

`AWRAL600 sla:` specifies the specific leaf area for each HRU.

`AWRAL600 tgrow:` specifies the characteristic time scale for vegetation growth towards equilibrium for each HRU.

`AWRAL600 tsenc:` specifies the characteristic time scale for vegetation senescence towards equilibrium for each HRU.

`AWRAL600 ud0:` specifies the maximum possible root water uptake from the deep soil store for each HRU.

`AWRAL600 us0:` specifies the maximum possible root water uptake from the shallow soil store for each HRU.

`AWRAL600 vc:` specifies the vegetation photosynthetic capacity index per unit canopy cover for each HRU.

`AWRAL600 w0lime:` specifies the limiting the value of the relative soil moisture content of the top soil layer at which evaporation is reduced for each HRU.

`AWRAL600 w0ref_alb:` specifies the reference value of w0 that determines the rate of albedo decrease with wetness for each HRU.

`AWRAL600 wdlimu:` specifies the water-limiting relative water content of the deep soil store for each HRU.

`AWRAL600 wslimu:` specifies the water-limiting relative water content of the shallow soil store for each HRU.

`AWRAL600 timesteps:` specifies the number of daily timesteps.

`AWRAL600 initial sr:` specifies the volume of water in the surface water store.

`AWRAL600 initial sg:` specifies the  groundwater storage in the unconfined aquifer.

`AWRAL600 initial s0:` specifies the water storage in the surface soil layer for each HRU.

`AWRAL600 initial ss:` specifies the water content of the shallow soil store for each HRU.

`AWRAL600 initial sd:` specifies the water content of the deep soil store for each HRU.

`AWRAL600 initial mleaf:` specifies the leaf biomass.

.Example _lis.config_ entry:
....
AWRAL600 model timestep:          1da
AWRAL600 restart output interval: 1mo
AWRAL600 restart file:            none
AWRAL600 restart file format: "netcdf"

AWRAL600 nhru:          2
AWRAL600 nhypsbins:     20
AWRAL600 slope_coeff:   0.43879647
AWRAL600 pair:          97500.0
AWRAL600 kr_coeff:      0.66159026
AWRAL600 hypsperc:      0.0 0.01 0.02 0.03 0.04 0.05 0.06 0.07 0.08 0.09 0.1 0.15 0.2 0.3 0.4 0.5 0.6 0.75 0.9 1.0

# hru params (1st = shallow, 2nd = deep)
AWRAL600 alb_dry:       0.26 0.26
AWRAL600 alb_wet:       0.16 0.16
AWRAL600 cgsmax:        0.03209419 0.02124781
AWRAL600 er_frac_ref:   0.032129 0.06425805
AWRAL600 fsoilemax:     0.58500527 0.99960822
AWRAL600 lairef:        1.4 2.5
AWRAL600 rd:            1.0 6.0
AWRAL600 s_sls:         0.29277 0.067438
AWRAL600 sla:           10.0 3.0
AWRAL600 tgrow:         150.0 1000.0
AWRAL600 tsenc:         10.0 60.0
AWRAL600 ud0:           0.0 11.56989
AWRAL600 us0:           6.0 6.0
AWRAL600 vc:            0.65 0.35
AWRAL600 w0lime:        0.85 0.85
AWRAL600 w0ref_alb:     0.3 0.3
AWRAL600 wdlimu:        0.3 0.3
AWRAL600 wslimu:        0.3 0.3
AWRAL600 timesteps:     1

# hru params (1st = shallow, 2nd = deep)
AWRAL600 initial sr: 0.0
AWRAL600 initial sg: 100.0
AWRAL600 initial s0: 0.5 0.5
AWRAL600 initial ss: 0.5 0.5
AWRAL600 initial sd: 0.5 0.5
### 2/sla
AWRAL600 initial mleaf: 0.67 0.2
....

ifdef::devonly[]

[[ssec_lakes,Lake models]]
=== Lake models


[[sssec_flake.1.0,FLAKE.1.0]]
==== FLAKE.1.0

`FLAKE1 model timestep:` specifies the timestep for FLAKE1.

See Section <<ssec_timeinterval>> for a description
of how to specify a time interval.

`FLAKE1 restart interval:` specifies the restart output
interval for FLAKE1.

See Section <<ssec_timeinterval>> for a description
of how to specify a time interval.

`FLAKE1 height where wind speed is measured:` specifies the height
where wind speed is measured. [m]

`FLAKE1 height where temperature and humidity are measured:`
specifies the height where temperature and humidity are measured. [m]

`FLAKE1 restart file:` specifies the FLAKE1 active restart file.

`FLAKE1 initial temperature at the air-snow interface:` specifies
the initial temperature at the air-snow interface. [K]

`FLAKE1 initial temperature at the snow-ice interface:` specifies
the initial temperature at the snow-ice interface. [K]

`FLAKE1 initial mean temperature of the water column:` specifies
the initial mean temperature of the water column. [K]

`FLAKE1 initial temperature of mixed layer:` specifies the
initial temperature of the mixed layer. [K]

`FLAKE1 initial temperature at the water-bottom sediment interface:`
specifies the initial temperature at the water-bottom sediment
interface. [K]

`FLAKE1 initial temperature at the bottom of the upper layer of the sediments:`
specifies the initial temperature at the bottom of the upper layer
of the sediments. [K]

`FLAKE1 initial thermocline shape factor:` specifies the
initial thermocline shape factor. [fraction]

`FLAKE1 initial snow thickness:` specifies the
initial snow thickness. [m]

`FLAKE1 initial ice thickness:` specifies the
initial ice thickness. [m]

`FLAKE1 initial thickness of mixed layer:` specifies the
initial thickness of the mixed layer. [m]

`FLAKE1 initial thickness of the upper layer of bottom sediments:`
specifies the initial thickness of the upper layer of bottom sediments.

`FLAKE1 initial surface temperature:` specifies the
initial surface temperature. [K]

`FLAKE1 initial water surface albedo with respect to solar radiation:`
specifies the initial water surface albedo with respect to solar
radiation. [fraction]

`FLAKE1 initial ice surface albedo with respect to the solar radiation:`
specifies the initial ice surface albedo with respect to the solar
radiation. [fraction]

`FLAKE1 initial snow surface albedo with respect to the solar radiation:`
specifies the initial snow surface albedo with respect to the solar
radiation. [fraction]

.Example _lis.config_ entry
....
FLAKE1 model timestep:
FLAKE1 restart interval:
FLAKE1 height where wind speed is measured:
FLAKE1 height where temperature and humidity are measured:
FLAKE1 restart file:
FLAKE1 initial temperature at the air-snow interface:
FLAKE1 initial temperature at the snow-ice interface:
FLAKE1 initial mean temperature of the water column:
FLAKE1 initial temperature of mixed layer:
FLAKE1 initial temperature at the water-bottom sediment interface:
FLAKE1 initial temperature at the bottom of the upper layer of the sediments:
FLAKE1 initial thermocline shape factor:
FLAKE1 initial snow thickness:
FLAKE1 initial ice thickness:
FLAKE1 initial thickness of mixed layer:
FLAKE1 initial thickness of the upper layer of bottom sediments:
FLAKE1 initial surface temperature:
FLAKE1 initial water surface albedo with respect to solar radiation:
FLAKE1 initial ice surface albedo with respect to the solar radiation:
FLAKE1 initial snow surface albedo with respect to the solar radiation:
....
endif::devonly[]


[[ssec_openwater,Open water models]]
=== Open water models


[[sssec_templateopenwater,template open water]]
==== template open water

`Template open water timestep:` specifies the timestep for the run.

See Section <<ssec_timeinterval>> for a description
of how to specify a time interval.

.Example _lis.config_ entry
....
Template open water timestep:
....


ifdef::devonly[]

[[ssec_landslides,Land slide models]]
=== Land slide models


[[sssec_gls,GLS]]
==== GLS

`GLS susceptibility index map:` [red]#specifies what?#

`GLS susceptibility index threshold:` [red]#specifies what?#

`GLS slope value:` [red]#specifies what?#

`GLS y-intercept value:` [red]#specifies what?#

`GLS rainfall accumulation interval1:` [red]#specifies what?#

`GLS rainfall accumulation interval2:` [red]#specifies what?#

`GLS rainfall accumulation interval3:` [red]#specifies what?#

`GLS rainfall threshold for interval1:` [red]#specifies what?#

`GLS rainfall threshold for interval2:` [red]#specifies what?#

`GLS rainfall threshold for interval3:` [red]#specifies what?#

`GLS model timestep:` [red]#specifies what?#

`GLS output format:` [red]#specifies what?#

`GLS output interval:` [red]#specifies what?#

.Example _lis.config_ entry
....
GLS susceptibility index map:
GLS susceptibility index threshold:
GLS slope value:
GLS y-intercept value:
GLS rainfall accumulation interval1:
GLS rainfall accumulation interval2:
GLS rainfall accumulation interval3:
GLS rainfall threshold for interval1:
GLS rainfall threshold for interval2:
GLS rainfall threshold for interval3:
GLS model timestep:
GLS output format:
GLS output interval:
....


[[sssec_trigrs,TRIGRS]]
==== TRIGRS

`TRIGRS initialization file:` [red]#specifies what?#

`TRIGRS app timestep:` [red]#specifies what?#

`TRIGRS rain input source style:` [red]#specifies what?#

.Example _lis.config_ entry
....
TRIGRS initialization file:
TRIGRS app timestep:
TRIGRS rain input source style:
....
endif::devonly[]


[[ssec_irrigation,Irrigation]]
=== Irrigation

`Irrigation scheme:` specifies the name of the irrigation
scheme to use.
Acceptable values are:

|====
|Value     | Description

|none      | No irrigation scheme
|Sprinkler | Demand sprinkler scheme
|Flood     | Demand flood scheme
|====

`Irrigation output interval:` defines the output writing
interval for irrigation.

See Section <<ssec_timeinterval>> for a description
of how to specify a time interval.

`Irrigation threshold:` defines the irrigation trigger
threshold for the flood and sprinkler irrigation schemes.

`Irrigation max soil layer depth:` specifies the maximum soil layer depth. [red]#specifies what?#

`Sprinkler irrigation max root depth file:` specifies the
location of the max root depth file for sprinkler irrigation.

`Flood irrigation max root depth file:` specifies the
location of the max root depth file for flood irrigation.

`Drip irrigation max root depth file:` specifies the
location of the max root depth file for drip irrigation.

`Irrigation GVF parameter 1:` specifies growing season for
irrigation in Noah-MP [set to 0.40 for Ozdogan et al. (2010)
irrigation]

`Irrigation GVF parameter 2:` specifies growing season for
irrigation in Noah-MP [set to 0.00 for Ozdogan et al. (2010) 
irrigation]

In the original GVF threshold in the sprinkler irrigation scheme by Ozdogan et al. (2010), 
a fraction of 0.4 was applied as part of the max-min seasonality in GVF. Nie et al. (2018) 
added a dyanmic option. These two parameters and the GVF range allow the user to adjust
the percentage of the irrigation cut-off so that areas of greater GVF range will have a 
higher percentage cut-off and areas of lower GVF range will have a lower cut-off. In the 
code, the irrigation threhold contains the term 
(GVFparam1 + GVFparam2*(shdmax-shdmin))
instead of a static value of 0.4. By using this equation, the user may adjust the cut-off 
percentage as a function of GVF range (shdmax-shdmin).

`Groundwater abstraction for irrigation:` specifies whether
to withdraw water used for irrigation from the groundwater
in Noah-MP
1=Yes 0=No (default=0)

.Example _lis.config_ entry
....
Irrigation scheme:            "none"
Irrigation output interval:   "1da"
Irrigation threshold:          0.50
Sprinkler irrigation max root depth file:
Flood irrigation max root depth file:
Drip irrigation max root depth file:
....


[[ssec_routing,Routing]]
=== Routing


[[sssec_hymaprouting,HYMAP routing]]
==== HYMAP routing

`HYMAP routing model time step:` specifies the timestep for
the HyMAP router.

See Section <<ssec_timeinterval>> for a description
of how to specify a time interval.

`HYMAP routing model output interval:` defines the output
writing interval for the HyMAP router.

See Section <<ssec_timeinterval>> for a description
of how to specify a time interval.

`HYMAP run in ensemble mode:` specifies whether to run the
HyMAP router in ensemble mode.
Acceptable values are:

|====
|Value | Description

|0     | Do not run in ensemble mode
|1     | Run in ensemble mode
|====

`HYMAP routing method:` specifies the HyMAP routing method
to use.
Acceptable values are:

|====
|Value     | Description

|kinematic | use kinematic method
|diffusive | use diffusive method
|====

`HYMAP routing model linear reservoir flag:` specifies whether to
use linear reservoirs in the HyMAP router.
Acceptable values are:

|====
|Value | Description

|1     | Use
|2     | Do not use
|====

`HYMAP routing model evaporation option:` specifies whether
to compute evaporation in flood plains in the HyMAP router.
Note that the ability to calculate this evaporation is
currently disabled in the HyMAP router code.
Acceptable values are:

|====
|Value | Description

|1     | Compute evaporation in flood plains
|2     | Do not compute evaporation in flood plains
|====

`HYMAP routing model start mode:` specifies the restart mode
to be used for the HyMAP router.
Acceptable values are:

|====
|Value     | Description

|restart   | A restart mode is being used; read a HyMAP restart file
|coldstart | A cold start mode is being used; no restart file read
|====

`HYMAP routing model restart interval:` defines the restart writing
interval for the HyMAP router.

See Section <<ssec_timeinterval>> for a description
of how to specify a time interval.

`HYMAP routing model restart file:` specifies the HyMAP router
active restart file.

.Example _lis.config_ entry
....
HYMAP routing model time step: "30mn"
HYMAP routing model output interval: "1da"
HYMAP run in ensemble mode: 0
HYMAP routing method: "kinematic"
HYMAP routing model linear reservoir flag: 1
HYMAP routing model evaporation option: 2
HYMAP routing model start mode: "coldstart"
HYMAP routing model restart interval: "1mo"
HYMAP routing model restart file: "./OL/ROUTING/200001/LIS_RST_HYMAP_router_200001312345.d01.bin"
....


[[sssec_hymap2routing,HYMAP2 routing]]
==== HYMAP2 routing

`HYMAP2 routing model time step:` specifies the timestep for
the HyMAP2 router.

See Section <<ssec_timeinterval>> for a description
of how to specify a time interval.

`HYMAP2 routing model output interval:` defines the output
writing interval for the HyMAP2 router.

See Section <<ssec_timeinterval>> for a description
of how to specify a time interval.

`HYMAP2 run in ensemble mode:` specifies whether to run the
HyMAP2 router in ensemble mode.
Acceptable values are:

|====
|Value | Description

|0     | Do not run in ensemble mode
|1     | Run in ensemble mode
|====

`HYMAP2 routing method:` specifies the HyMAP2 routing method
to use.
Acceptable values are:

|====
|Value              | Description

|kinematic          | use kinematic method
|diffusive          | use diffusive method
|"`local intertia`" | use local intertia method
|hybrid             | use hybrid method (requires a river flow map from LDT)
|====

`HYMAP2 routing model time step method:` specifies the HyMAP2
routing model time step method to use.
Acceptable values are:

|====
|Value     | Description

|constant  | use constant timestep
|adaptive  | use adaptive (time-varying) timesteps (must provide an alfa coefficient value)
|====

`HYMAP2 routing model adaptive time step alfa coefficient:`
specifies the adaptive time step alfa coefficent (a real number)
for the HyMAP2 router.  This coefficient is not needed if using
the `constant` time step method.

`HYMAP2 floodplain dynamics:` specifies whether simulate
floodplain dynamics in the HyMAP2 router.
Acceptable values are:

|====
|Value | Description

|0     | Do not use
|1     | Use
|====

`HYMAP2 reservoir operation option:` specifies whether to use
reservoir operations in the HyMAP2 router.  This option is still
in development in the HyMAP2 router within LIS.
Acceptable values are:

|====
|Value | Description

|0     | Do not use
|1     | Use (additional _lis.config_ entries required)
|====

`HYMAP2 number of reservoirs:` specifies the number of reservoirs
to use with the HyMAP2 router.  This config entry is only used
when `HYMAP2 reservoir operation option:` is set to 1.  The number
of reservoirs should be an integer.

`HYMAP2 reservoir operation input time series size:` specifies the
time series length (or number of time steps in the inputs files)
when using reservoir operations with the HyMAP2 router.  This config
entry is only used when `HYMAP2 reservoir operation option:` is set
to 1.  The time series size should be an integer.

`HYMAP2 reservoir operation input directory:` specifies the input
directory for the reservoir operation files to be used when using
reservoir operations with the HyMAP2 router.  This config entry is
only used when `HYMAP2 reservoir operation option:` is set to 1.

`HYMAP2 reservoir operation header filename:` specifies the filename
header for the reservoir operation files to be used when using
reservoir operations with the HyMAP2 router.  This config entry is
only used when `HYMAP2 reservoir operation option:` is set to 1.

`HYMAP2 reservoir operation input data type:` specifies the input
data type for the reservoir operation files to be used when using
reservoir operations with the HyMAP2 router.  This config entry is
only used when `HYMAP2 reservoir operation option:` is set to 1.  

|====
|Value            | Description

|"`water level`"  | Use water level data
|streamflow       | Use streamflow data
|====

`HYMAP2 routing model linear reservoir flag:` specifies whether to
use linear reservoirs in the HyMAP2 router.
Acceptable values are:

|====
|Value | Description

|0     | Do not use
|1     | Use
|====

`HYMAP2 routing model evaporation option:` specifies whether
to compute evaporation in flood plains in the HyMAP2 router.
Acceptable values are:

|====
|Value   | Description

|none    | Do not compute evaporation in flood plains
|penman  | Compute evaporation in flood plains using Penman method
|====

`HYMAP2 routing model dwi flag:` specifies whether
to use DWI maps from LDT in the HyMAP2 router.
Acceptable values are:

|====
|Value   | Description
|0       | Do not use DWI maps
|1       | Use DWI maps (requires two DWI fields from LDT)

|====

`HYMAP2 routing model start mode:` specifies the restart mode
to be used for the HyMAP2 router.
Acceptable values are:

|====
|Value     | Description

|restart   | A restart mode is being used; read a HyMAP2 restart file
|coldstart | A cold start mode is being used; no restart file read
|====

`HYMAP2 routing model restart interval:` defines the restart writing
interval for the HyMAP2 router.

See Section <<ssec_timeinterval>> for a description
of how to specify a time interval.

`HYMAP2 routing model restart file:` specifies the HyMAP2 router
active restart file.

.Example _lis.config_ entry
....
HYMAP2 routing model time step: "30mn"
HYMAP2 routing model output interval: "1da"
HYMAP2 run in ensemble mode: 0
HYMAP2 routing method: "kinematic"
HYMAP2 routing model time step method: "constant"
HYMAP2 routing model adaptive time step alfa coefficient: 0.7
HYMAP2 floodplain dynamics: 1
HYMAP2 reservoir operation option: 0
HYMAP2 number of reservoirs: 0
HYMAP2 reservoir operation input time series size: 1
HYMAP2 reservoir operation input directory: "./reservoir_data"
HYMAP2 reservoir operation header filename: "RESDATA"
HYMAP2 reservoir operation input data type: "streamflow"
HYMAP2 routing model linear reservoir flag: 1
HYMAP2 routing model evaporation option: "none"
HYMAP2 routing model dwi flag: 0
HYMAP2 routing model start mode: "coldstart"
HYMAP2 routing model restart interval: "1mo"
HYMAP2 routing model restart file: "./OL/ROUTING/197901/LIS_RST_HYMAP2_router_197901030000.d01.nc
....


[[sssec_nldasrouting,NLDAS routing]]
==== NLDAS routing

`NLDAS routing model output interval:` defines the output
writing interval for the NLDAS router.

See Section <<ssec_timeinterval>> for a description
of how to specify a time interval.

`NLDAS routing model restart interval:` defines the restart
writing interval for the NLDAS router.

See Section <<ssec_timeinterval>> for a description
of how to specify a time interval.

`NLDAS routing internal unit hydrograph file:` specifies the
internal unit hydrograph file.

`NLDAS routing transport unit hydrograph file:` specifies
the transport unit hydrograph file.

`NLDAS routing coordinates order file:` specifies the
coordinates order file.

`NLDAS routing initial condition for runoff:` specifies the
initial condition for runoff file.

`NLDAS routing initial condition for transport:` specifies
the initial condition for transport file.

`NLDAS routing model start mode:` specifies if a restart mode is
being used.
Acceptable values are:

|====
|Value     | Description

|restart   | A restart mode is being used
|coldstart | A cold start mode is being used, no restart file read
|====

`NLDAS routing model restart file:` specifies the NLDAS router
active restart file.

.Example _lis.config_ entry
....
NLDAS routing model output interval:
NLDAS routing model restart interval:
NLDAS routing internal unit hydrograph file:
NLDAS routing transport unit hydrograph file:
NLDAS routing coordinates order file:
NLDAS routing initial condition for runoff:
NLDAS routing initial condition for transport:
NLDAS routing model start mode:
NLDAS routing model restart file:
....


=== Runoff

[[sssec_erairunoff,ERA interim land runoff]]
==== ERA interim land runoff

`ERA interim land runoff data output directory:` specifies directory
where ERA interim outputs are located. 


`ERA interim land runoff data output interval:` specifies
ERA interim output time step

.Example _lis.config_ entry
....
ERA interim land runoff data output directory: ./ERAI_OUTPUT/
ERA interim land runoff data output interval: "1da"
....


[[sssec_gldas1runoff,GLDAS1 runoff]]
==== GLDAS1 runoff

`GLDAS1 runoff data output directory:` specifies directory
where GLDAS1 outputs are located.

`GLDAS1 runoff data model name:` specifies GLDAS1 land surface model name.

`GLDAS1 runoff data spatial resolution (degree):` specifies GLDAS1
output spatial resolution

`GLDAS1 runoff data output interval:` specifies 
GLDAS1 output time step

.Example _lis.config_ entry
....
GLDAS1 runoff data output directory: ./GLDAS1_OUTPUT/
GLDAS1 runoff data model name:  VIC
GLDAS1 runoff data spatial resolution (degree): 0.25
GLDAS1 runoff data output interval: "1da"
....


[[sssec_gldas2runoff,GLDAS2 runoff]]
==== GLDAS2 runoff

`GLDAS2 runoff data output directory:` specifies directory
where GLDAS2 outputs are located.

`GLDAS2 runoff data model name:` specifies GLDAS2 land surface model name.

`GLDAS2 runoff data spatial resolution (degree):` specifies GLDAS2
output spatial resolution

`GLDAS2 runoff data output interval:` specifies 
GLDAS2 output time step

.Example _lis.config_ entry
....
GLDAS2 runoff data output directory: ./GLDAS2_OUTPUT/
GLDAS2 runoff data model name:  VIC
GLDAS2 runoff data spatial resolution (degree): 0.25
GLDAS2 runoff data output interval: "1da"
....


[[sssec_gwbmiprunoff,GWBMIP runoff]]
==== GWBMIP runoff

`GWBMIP runoff data output directory:` specifies directory
where GWBMIP outputs are located.

`GWBMIP runoff data model name prefix:` specifies
 GWBMIP land surface model used.

`GWBMIP runoff data output interval:` specifies 
GWBMIP output time step

.Example _lis.config_ entry
....
GWBMIP runoff data output directory: ./GWBMIP_OUTPUT/
GWBMIP runoff data model name prefix: NOAH33
GWBMIP runoff data output interval: "1da"
....


[[sssec_lisrunoff,LIS runoff]]
==== LIS runoff

`LIS runoff output directory:` specifies directory
where LIS outputs are located.

`LIS runoff output interval:` specifies 
LIS output time step

.Example _lis.config_ entry
....
LIS runoff output directory: ./LIS_OUTPUT/
LIS runoff output interval: "1da"
....


[[sssec_merra2runoff,MERRA2 runoff]]
==== MERRA2 runoff

`MERRA2 runoff data output directory:` specifies directory
where MERRA2 outputs are located.

`MERRA2 runoff data output interval:` specifies 
MERRA2 output time step

.Example _lis.config_ entry
....
MERRA2 runoff data output directory: ./MERRA2_OUTPUT/
MERRA2 runoff data output interval: "1da"
....


[[sssec_nldas2runoff,NLDAS2 runoff]]
==== NLDAS2 runoff

`NLDAS2 runoff data output directory:` specifies directory
where NLDAS2 outputs are located.

`NLDAS2 runoff data model name:` specifies
 NLDAS2 land surface model used.

`NLDAS2 runoff data output interval:` specifies 
NLDAS2 output time step

.Example _lis.config_ entry
....
NLDAS2 runoff data output directory: ./NLDAS2_OUTPUT/
NLDAS2 runoff data model name:  NOAH
NLDAS2 runoff data output interval: "1da"
....


[[ssec_outputconfig,Model output configuration]]
=== Model output configuration

The output start time is used to define when to begin writing
model output.  Any value not defined will default to the corresponding
LIS start time.  The output start time does not affect restart writing.
Restart files are written according to the LIS start time and the model
restart output interval value.

The output start time is specified in the following format:

|====
|Variable | Value | Description

|`Output start year:`    | integer 2001 {endash} present | specifying output start year
|`Output start month:`   | integer 1 {endash} 12 | specifying output start month
|`Output start day:`     | integer 1 {endash} 31 | specifying output start day
|`Output start hour:`    | integer 0 {endash} 23 | specifying output start hour
|`Output start minutes:` | integer 0 {endash} 59 | specifying output start minute
|`Output start seconds:` | integer 0 {endash} 59 | specifying output start second
|====

Writing output may be restricted to a specified time with
respect to any year.  To restrict output to a specified time,
you must set
`Output at specific time only:` to 1, and then you must specify the
specific output writing time.  If you choose not to restrict output
writing to a specified time, then you do not have to set the
specific output writing time variables.

`Output at specific time only:` specifies whether to write
output only at a specified time.  Defaults to 0.
Acceptable values are:

|====
|Value | Description

|0     | Do not restrict output to a specified time
|1     | Restrict output to a specified time
|====

The specific output writing time is specified in the following format:

|====
|Variable | Value | Description

|`Specific output writing time (month):`  | integer 1 {endash} 12 | specifying output month
|`Specific output writing time (day):`    | integer 1 {endash} 31 | specifying output day
|`Specific output writing time (hour):`   | integer 0 {endash} 23 | specifying output hour
|`Specific output writing time (minute):` | integer 0 {endash} 59 | specifying output minute
|`Specific output writing time (second):` | integer 0 {endash} 59 | specifying output second
|====

.Example _lis.config_ entry
....
Output start year:
Output start month:
Output start day:
Output start hour:
Output start minutes:
Output start seconds:
Output at specific time only:
Specific output writing time (month):
Specific output writing time (day):
Specific output writing time (hour):
Specific output writing time (minute):
Specific output writing time (second):
....


`Model output attributes file:` specifies the attributes to be
used for a customizable model output. Please refer to the
sample MODEL_OUTPUT_LIST.TBL file for the complete specification.

.Example _lis.config_ entry
....
Model output attributes file: './MODEL_OUTPUT_LIST.TBL'
....


[[ssec_timeinterval,Defining a time interval]]
=== Defining a time interval

Time interval values must be entered in a format where the timestep
value is followed by 2 character string indicating the
time units.

Examples include: 60ss, 30mn, 2hr, 0.5da

Acceptable values for the timestep units are:

|====
|Value | Description

|ss    | seconds
|mn    | minutes
|hr    | hours
|da    | days
|mo    | months
|yr    | years
|====

Units of months assumes a 30-day month.

Units of years assumes a 365-day year.
<|MERGE_RESOLUTION|>--- conflicted
+++ resolved
@@ -8390,16 +8390,11 @@
 and in the saturated soil (mm).
  
 `Noah-MP.4.0.1 snow depth glacier model option:` specifies the
-<<<<<<< HEAD
-maximum snow depth that is used in the Noah-MP-4.0.1 glacier model (mm).
-The default is set to 2000 mm.
-=======
 maximum snow water equivalent that is used in the Noah-MP-4.0.1
 glacier model (mm).  This config entry is optional; if is not in
 the _lis.config_ file, the default value of 2000.0 mm is used.
 This maximum only applies to tiles identified as glacier in the
 landcover classification.
->>>>>>> f336ac40
 
 .Example _lis.config_ entry
 ....
