// This is the full lis.config file.  It contains all the user-configurable
// options plus documentation.
//
// Please add any updates to the LIS code regarding configuration options
// to this file --- including documentation.
//
// Lines in the lis.config file must be placed in between
//    ....
//    ....
// markers.
//
// Documentation for development-only configuration options should be placed
// in between
//    ifdef::devonly[]
//    endif::devonly[]
// markers.
//
// To include this file in the Users' Guide:
// 1) Checkout the latest copy of this file from the repository.
// 2) Place it with the source for the Users' Guide.
// 3) Rename it lis.config.adoc

//:sectnums:
//:math:
//:mathematical-format: svg
//:imagesoutdir: images
//:stem: latexmath
//:emdash: —
//:endash: –
//:devonly!:

[[sec_lisconfigfile,LIS config File]]
== LIS config File

This section describes the options in the _lis.config_ file.

ifdef::devonly[]
Not all options described here are available in the public
version of LIS.
endif::devonly[]



[[ssec_driveropts,Overall driver options]]
=== Overall driver options


`Running mode:` specifies the running mode used in LIS.
Acceptable values are:
|====
|Value                    | Description

|"`retrospective`"        | Retrospective mode
|"`RTM forward`"          | RTM forward mode
|"`AGRMET ops`"           | AFWA AGRMET mode
|"`WRF coupling`"         | Coupled WRF mode
|"`GCE coupling`"         | Coupled GCE mode
ifdef::devonly[]
|"`GFS coupling`"         | Coupled GFS mode
endif::devonly[]
|"`parameter estimation`" | Parameter estimation mode
|"`ensemble smoother`"    | Ensemble smoother mode
|"`forecast`"             | Forecast simulation mode
|====

.Example _lis.config_ entry
....
Running mode: retrospective
....


ifdef::devonly[]

`Map projection of the LIS domain:` specifies the
map projection of the LIS domain used for the run.
Acceptable values are:

|====
|Value    | Description

|latlon   | Lat/Lon projection with SW to NE data ordering
|mercator | Mercator projection with SW to NE data ordering
|lambert  | Lambert conformal projection with SW to NE data ordering
|gaussian | Gaussian domain
|polar    | Polar stereographic projection with SW to NE data ordering
|UTM      | UTM domain
|hrap     | Hydrologic Rainfall Analysis Project (HRAP) grid
|           coordinate system
|====

.Example _lis.config_ entry
....
Map projection of the LIS domain: latlon
....
endif::devonly[]


`Number of nests:` specifies the number of nests used for the run.
Values 1 or higher are acceptable. The maximum number of nests is
limited by the amount of available memory on the system.
The specifications for different nests are done using white spaces
as the delimiter. Please see below for further explanations. Note
that all nested domains should run on the same projection and same
land surface model.

.Example _lis.config_ entry
....
Number of nests: 1
....


`Number of surface model types:` specifies the number of surface
model types used for the run.
Values of 1 through `LIS_rc%max_model_types`
(currently equal to 3)
are acceptable.

.Example _lis.config_ entry
....
Number of surface model types: 1
....


`Surface model types:` specifies the surface model types
used for the run.
Acceptable values are:

|====
|Value   |  Description

|LSM     | land surface model
|Lake    | lake model
|Glacier | glacier model
|====

.Example _lis.config_ entry
....
Surface model types: LSM
....


`Surface model output interval:` specifies the surface model
output interval.

See Section <<ssec_timeinterval>> for a description
of how to specify a time interval.

.Example _lis.config_ entry
....
Surface model output interval: 3hr
....


`Land surface model:` specifies the land surface model to run.
Acceptable values are:

|====
|Value       | Description

|none        | template lsm
|Noah.2.7.1  | Noah version 2.7.1
|Noah.3.2    | Noah version 3.2
|Noah.3.3    | Noah version 3.3
|Noah.3.6    | Noah version 3.6
|Noah.3.9    | Noah version 3.9
|Noah-MP.3.6 | Noah-MP version 3.6
|Noah-MP.4.0.1 | Noah-MP version 4.0.1
|RUC.3.7     | RUC version 3.7
|CLM.2       | CLM version 2.0
|VIC.4.1.1   | VIC version 4.1.1
|VIC.4.1.2   | VIC version 4.1.2.l
|Mosaic      | Mosaic
|HySSiB      | Hy-SSiB
|GeoWRSI.2   | GeoWRSI version 2.0
|JULES.5.0   | JULES version 5.0
|CABLE.1.4b  | CABLE version 1.4b
ifdef::devonly[]
|FASST       | FASST
endif::devonly[]
|"`CLSM F2.5`"  | Catchment Fortuna-2_5
|RDHM.3.5.6  | RDHM 3.5.6 (SAC-HTET and SNOW-17)
|AWRAL.6.0.0 | AWRA-L version 6.0.0
|====

.Example _lis.config_ entry
....
Land surface model: Noah.2.7.1
....


`Lake model:` specifies the lake model to run.
Acceptable values are:

|====
|Value     | Description

|FLAKE.1.0 | FLAKE version 1.0
|====

.Example _lis.config_ entry
....
Lake model:
....


`Open water model:` specifies the open water model to run.
Acceptable values are:

|====
|Value                   | Description

|"`template open water`" | template open water model
|====

.Example _lis.config_ entry
....
Open water model:
....


`land slide model:` specifies the land slide model to run.
Acceptable values are:

|====
|Value      | Description

|"`GLS`"    | GLS model
|"`TRIGRS`" | TRIGRS model
|====

.Example _lis.config_ entry
....
land slide model:
....


`Number of met forcing sources:` specifies the
number of met forcing datasets to be used. Acceptable
values are 0 or higher.

.Example _lis.config_ entry
....
Number of met forcing sources: 1
....


`Met forcing chosen ensemble member:` specifies the desired
ensemble member from a given forcing data source to be assigned
across all LIS ensemble members.  This option is enabled only if
the met forcing data source contains its own ensembles.

.Example _lis.config_ entry
....
Met forcing chosen ensemble member:
....


`Blending method for forcings:` specifies the
blending method to combine forcings when one or more forcing datasets are used.
Acceptable values are:

|====
|Value    | Description

|overlay  | Datasets are overlaid on top of each other in the order they are specified.
            For example, the forcing dataset in the second column is overlaid on top of
            the forcing dataset in the first column.  In other words, the forcing data
            specified in the second column will be used in place of forcing data that
            is specified in the first column, for locations within the spatial extent
            of the second column`'s forcing data.  As an example, a user could specify
            a forcing dataset with a global extent in the first column and a forcing
            dataset with a regional extent in the second column.  All locations within
            the regional extent of the second column`'s forcing data will use that data
            as forcing, while locations outside of this regional extent will use data
            from the global extent of the first column`'s forcing data.  This continues
            for the number of met forcing sources specified, with the right-most column
            having the higher priority to be used as forcing, given its spatial extent.
            #Choose this method when using just one forcing dataset.#

|ensemble | Each forcing dataset is assigned to a separate ensemble member.
|====

.Example _lis.config_ entry
....
Blending method for forcings: overlay
....


`Met forcing sources:` specifies the met forcing
data sources for the run. The values should be specified in a column
format.
Acceptable values for the sources are:

|====
|Value                         | Description

|"`none`"                      | None
|"`GDAS`"                      | GDAS
|"`GEOS5 forecast`"            | GEOS5 Forecast
|"`GEFS forecast`"             | GEFS Forecast
|"`ECMWF`"                     | ECMWF
|"`GSWP1`"                     | GSWP1
|"`GSWP2`"                     | GSWP2
|"`AGRMET`"                    | AGRMET
|"`PRINCETON`"                 | Princeton
|"`NLDAS2`"                    | NLDAS2
|"`GLDAS`"                     | GLDAS
|"`GFS`"                       | GFS
|"`MERRA2`"                    | MERRA2
|"`CMAP`"                      | CMAP
|"`TRMM 3B42RT`"               | TRMM 3B42RT
|"`TRMM 3B42RTV7`"             | TRMM 3B42RTV7
|"`TRMM 3B42V6`"               | TRMM 3B42V6
|"`TRMM 3B42V7`"               | TRMM 3B42V7
|"`CPC CMORPH`"                | CMORPH from CPC
|"`GPM IMERG`"                 | GPM IMERG data from NASA
|"`CPC STAGEII`"               | STAGEII from CPC
|"`CPC STAGEIV`"               | STAGEIV from CPC
|"`NARR`"                      | North American Regional Reanalysis
|"`RFE2(daily)`"               | Daily rainfall estimator
|"`RFE2(GDAS bias-corrected)`" | RFE2 data bias corrected to GDAS
|"`CHIRPS2`"                   | UCSB CHIRPS v2.0 precipitation dataset
|"`SCAN`"                      | SCAN
ifdef::devonly[]
|"`D2PCPOKL`"                  | D2PCPOKL
endif::devonly[]
|"`AGRMET radiation`"          | AGRMET radiation
|"`Bondville`"                 | Bondville site data
ifdef::devonly[]
|"`TRIGRS test`"               | test data for TRIGRS model
endif::devonly[]
|"`SNOTEL`"                    | SNOTEL data
|"`VIC processed forcing`"     | VIC processed forcing
|"`PALS station forcing`"      | PALS station forcing
|"`PET USGS`"                  | USGS PET 1.0 deg
|"`NAM242`"                    | NAM 242 AWIPS Grid \-- Over Alaska
|"`WRFout`"                    | WRF output
<<<<<<< HEAD
=======
|"`WRFoutv2`"                  | NCAR-WRF 4km output
|"`RDHM.3.5.6`"                | RDHM 3.5.6 (SAC-HTET and SNOW-17)
>>>>>>> aa7b5fa3
|"`LDT-generated`"             | LDT-generated forcing files
|"`CLIM-Standard`"             | Forcing climatologies (LDT-generated)
|"`GenEnsFcst`"                | Generic ensemble forecast
|"`AWAP`"                      | AWAP precipitation data
|"`GDAS T1534`"                | NCEP-specific GDAS T1534 forcing data
|"`ERA5`"                      | ERA5 reanalysis meteorology
|"`AWRAL processed forcing`"   | AWRA-L processed forcing
|====

.Example _lis.config_ entry
....
Met forcing sources: GDAS
....


`Topographic correction method (met forcing):` specifies whether
to use elevation correction for base forcing.
Acceptable values are:

|====
|Value          | Description

|"`none`"         | Do not apply topographic correction for forcing
|"`lapse-rate`"   | Use lapse rate correction for forcing
|"`slope-aspect`" | Apply slope-aspect correction for forcing
|====

.Example _lis.config_ entry
....
Topographic correction method (met forcing):  "lapse-rate"
....


`Enable spatial downscaling of precipitation:` specifies whether
to use spatial downscaling of precipitation.
Acceptable values are:

|====
|Value | Description

|0     | Do not enable spatial downscaling
|1     | Enable spatial downscaling
|====

.Example _lis.config_ entry
....
Enable spatial downscaling of precipitation: 0
....


`Spatial interpolation method (met forcing):`
specifies the type of interpolation scheme to
apply to the met forcing data.
Acceptable values are:

|====
|Value               | Description

|"`bilinear`"        | bilinear scheme
|"`budget-bilinear`" | conservative scheme
|"`neighbor`"        | neighbour scheme
|====

Bilinear interpolation uses 4 neighboring points to compute the
interpolation weights. The conservative approach uses 25 neighboring
points. If the conservative option is turned on, it is used to
interpolate the precipitation field only (to conserve water).
Other fields will still be interpolated with the bilinear option.

.Example _lis.config_ entry
....
Spatial interpolation method (met forcing): bilinear
....


`Spatial upscaling method (met forcing):`
specifies the type of upscaling scheme to
apply to the met forcing data.
Acceptable values are:

|====
|Value               | Description

|"`average`"         | averaging scheme
|====

Please note that not all met forcing readers support upscaling
of the met forcing data.

.Example _lis.config_ entry
....
Spatial upscaling method (met forcing): average
....


`Temporal interpolation method (met forcing):`
specifies the type of temporal interpolation scheme to
apply to the met forcing data.
Acceptable values are:

|====
|Value     | Description

|linear    | linear scheme
|trilinear | uber next scheme
|====

The linear temporal interpolation method computes the temporal weights
based on two points. Ubernext computes weights based on three points.
Currently the ubernext option is implemented only for the GSWP forcing.

.Example _lis.config_ entry
....
Temporal interpolation method (met forcing): linear
....


`Enable new zterp correction (met forcing):`
specifies whether to enable the new zterp correction.
Acceptable values are:

|====
|Value         | Description

|.false. | do not enable
|.true.  | enable
|====

Defaults to `.false.`.

This is a scalar option, not per nest.

This new zterp correction addresses an issue that potentially can occur
at sunrise/sunset for some forcing datasets when running at small time
steps (like 15mn).  In some isolated cases, SWdown may have a large
unrealistic spike.  This correction removes the spike.  It also can
affect SWdown around sunrise/sunset by up 200 W/m2.  Users are advised
to run their own tests and review SWdown to determine which setting is
best for them.

For comparison against older LIS runs, set this option
to `.false.`.

.Example _lis.config_ entry
....
Enable new zterp correction (met forcing): .false.
....


[[ssec_runtimeopts,Runtime options]]
=== Runtime options

`Forcing variables list file:` specifies the file containing
the list of forcing variables to be used. Please refer to the
sample forcing_variables.txt (Section <<sec_forcingvars>>)
file for a complete specification description.

.Example _lis.config_ entry
....
Forcing variables list file:     ./input/forcing_variables.txt
....


`Output methodology:` specifies whether to write output as a
1-D array containing only land points or as a 2-D array containing
both land and water points. 1-d tile space includes the subgrid
tiles and ensembles. 1-d grid space includes a vectorized, land-only
grid-averaged set of values.
Acceptable values are:

|====
|Value          | Description

|"`none`"         | Do not write output
|"`1d tilespace`" | Write output in a 1-D tile domain
|"`2d gridspace`" | Write output in a 2-D grid domain
|"`1d gridspace`" | Write output in a 1-D grid domain
|"`2d ensemble gridspace`" | Write individual ensemble member output
|                            in a 2-D grid domain
|====

When writing output using the "`2d gridspace`" setting with ensembles enabled,
LIS will average the ensemble members into one field to write into the
output file; when using the "`2d ensemble gridspace`" option, LIS will
write each ensemble member into the output file.

Note that the "`2d ensemble gridspace`" setting requires setting
the `Output data format:` option to "`netcdf`".

.Example _lis.config_ entry
....
Output methodology: "2d gridspace"
....


`Output model restart files:` specifies whether to write
model restart files.
Acceptable values are:

|====
|Value | Description

|0     | Do not write restart files
|1     | Write restart files
|====

.Example _lis.config_ entry
....
Output model restart files:   1
....


`Output data format:` specifies the format of the model output data.
Acceptable values are:

|====
|Value      | Description

|"`binary`" | Write output in binary format
|"`grib1`"  | Write output in GRIB-1 format
|"`grib2`"  | Write output in GRIB-2 format
|"`netcdf`" | Write output in netCDF format
|====

.Example _lis.config_ entry
....
Output data format: netcdf
....


`Output naming style:` specifies the style of the model output
names and their organization.
Acceptable values are:

|====
|Value                 | Description

|"`2 level hierarchy`" | 2 levels of hierarchy
|"`3 level hierarchy`" | 3 levels of hierarchy
|"`4 level hierarchy`" | 4 levels of hierarchy
|"`WMO convention`"    | WMO convention for weather codes
|====

.Example _lis.config_ entry
....
Output naming style: "3 level hierarchy"
....

`Enable output statistics:` specifies whether to write the ASCII
statistics file for the output data.
Acceptable values are:

|====
|Value                 | Description

|.true.  | Enable writing of the statistics file
|.false. | Disable writing of the statistics file
|====

Defaults to `.false.`.

.Example _lis.config_ entry
....
Enable output statistics: .true.
....

`Output GRIB Table Version:` specifies GRIB table version.

`Output GRIB Center Id:` specifies GRIB center id.

`Output GRIB Subcenter Id:` specifies GRIB sub-center id.

`Output GRIB Grid Id:` specifies GRIB grid id.

`Output GRIB Process Id:` specifies GRIB process id.

`Output GRIB Packing Type:` specifies the algorithm
used to pack data into the GRIB message.
Acceptable values are:

|====
|grid_simple | grid_simple
|grid_jpeg   | grid_jpeg (GRIB-2 only) [red]#Do not use.# +
               There is an open issue regarding
               packing constant data with grid_jpeg.
|====

Though untested, there are more packingType available as listed at
https://confluence.ecmwf.int/display/ECC/GRIB+Keys

.Example _lis.config_ entry
....
Output GRIB Table Version: 130
Output GRIB Center Id:     173
Output GRIB Subcenter Id:    4
Output GRIB Grid Id:        11
Output GRIB Process Id:      1
Output GRIB Packing Type:  grid_simple
....


For GRIB-2 try:

.Example _lis.config_ entry
....
Output GRIB Table Version:  13
Output GRIB Center Id:     173
Output GRIB Subcenter Id:    4
Output GRIB Grid Id:         0
Output GRIB Process Id:      1
Output GRIB Packing Type:  grid_simple
....


`Start mode:` specifies if a restart mode is being used.
Acceptable values are:

|====
|Value     | Description

|restart   | A restart mode is being used
|coldstart | A cold start mode is being used, no restart file read
|====

When the cold start option is specified, the program is initialized
using the LSM-specific initial conditions (typically assumed uniform
for all tiles). When a restart mode is used, it is assumed that a
corresponding restart file is provided depending upon which LSM is
used. The user also needs to make sure that the ending time of the
simulation is greater than model time when the restart file was
written.

.Example _lis.config_ entry
....
Start mode: coldstart
....


The start time is specified in the following format:

|====
|Variable | Value | Description

| `Starting year:`   | integer 2001 {endash} present | specifying starting year
| `Starting month:`  | integer 1 {endash} 12       | specifying starting month
| `Starting day:`    | integer 1 {endash} 31       | specifying starting day
| `Starting hour:`   | integer 0 {endash} 23       | specifying starting hour
| `Starting minute:` | integer 0 {endash} 59       | specifying starting minute
| `Starting second:` | integer 0 {endash} 59       | specifying starting second
|====

.Example _lis.config_ entry
....
Starting year:                             2002
Starting month:                            10
Starting day:                              29
Starting hour:                             1
Starting minute:                           0
Starting second:                           0
....


The end time is specified in the following format:

|====
|Variable | Value | Description

| `Ending year:`   | integer 2001 {endash} present | specifying ending year
| `Ending month:`  | integer 1 {endash} 12         | specifying ending month
| `Ending day:`    | integer 1 {endash} 31         | specifying ending day
| `Ending hour:`   | integer 0 {endash} 23         | specifying ending hour
| `Ending minute:` | integer 0 {endash} 59         | specifying ending minute
| `Ending second:` | integer 0 {endash} 59         | specifying ending second
|====

.Example _lis.config_ entry
....
Ending year:                               2002
Ending month:                              10
Ending day:                                31
Ending hour:                               1
Ending minute:                             0
Ending second:                             0
....


`LIS time window interval:` specifies the interval at which the
LIS run loop cycles, used in the "`ensemble smoother`" running mode.

.Example _lis.config_ entry
....
LIS time window interval:
....


`Undefined value:` specifies the undefined value.
The default is set to -9999.

.Example _lis.config_ entry
....
Undefined value: -9999
....


`Output directory:` specifies the name of the top-level output
directory.
Acceptable values are any 40 character string.
The default value is set to OUTPUT.
For simplicity, throughout the rest of this document, this top-level
output directory shall be referred to by its default name,
_$WORKING/LIS/OUTPUT_.

.Example _lis.config_ entry
....
Output directory: OUTPUT
....


`Diagnostic output file:` specifies the name of run time
diagnostic file.
Acceptable values are any 40 character string.

.Example _lis.config_ entry
....
Diagnostic output file: lislog
....


`Number of ensembles per tile:` specifies the number of
ensembles of tiles to be used. The value should be greater than
or equal to 1.

.Example _lis.config_ entry
....
Number of ensembles per tile: 1
....


The following options are used for subgrid tiling based on vegetation

`Maximum number of surface type tiles per grid:` defines the
maximum surface type tiles per grid (this can be as many as the total
number of vegetation types).

.Example _lis.config_ entry
....
Maximum number of surface type tiles per grid: 1
....


`Minimum cutoff percentage (surface type tiles):` defines the
smallest percentage of a cell for which to create a tile.
The percentage value is expressed as a fraction.

.Example _lis.config_ entry
....
Minimum cutoff percentage (surface type tiles): 0.05
....


`Maximum number of soil texture tiles per grid:` defines the
maximum soil texture tiles per grid (this can be as many as the total
number of soil texture types).

.Example _lis.config_ entry
....
Maximum number of soil texture tiles per grid: 1
....


`Minimum cutoff percentage (soil texture tiles):` defines the
smallest percentage of a cell for which to create a tile.
The percentage value is expressed as a fraction.

.Example _lis.config_ entry
....
Minimum cutoff percentage (soil texture tiles): 0.05
....


`Maximum number of soil fraction tiles per grid:` defines the
maximum soil fraction tiles per grid (this can be as many as the total
number of soil fraction types).

.Example _lis.config_ entry
....
Maximum number of soil fraction tiles per grid: 1
....


`Minimum cutoff percentage (soil fraction tiles):` defines the
smallest percentage of a cell for which to create a tile.
The percentage value is expressed as a fraction.

.Example _lis.config_ entry
....
Minimum cutoff percentage (soil fraction tiles): 0.05
....


`Maximum number of elevation bands per grid:` defines the
maximum elevation bands per grid (this can be as many as the total
number of elevation band types).

.Example _lis.config_ entry
....
Maximum number of elevation bands per grid: 1
....


`Minimum cutoff percentage (elevation bands):` defines the
smallest percentage of a cell for which to create a tile.
The percentage value is expressed as a fraction.

.Example _lis.config_ entry
....
Minimum cutoff percentage (elevation bands): 0.05
....


`Maximum number of slope bands per grid:` defines the
maximum slope bands per grid (this can be as many as the total
number of slope band types).

.Example _lis.config_ entry
....
Maximum number of slope bands per grid: 1
....


`Minimum cutoff percentage (slope bands):` defines the
smallest percentage of a cell for which to create a tile.
The percentage value is expressed as a fraction.

.Example _lis.config_ entry
....
Minimum cutoff percentage (slope bands): 0.05
....


`Maximum number of aspect bands per grid:` defines the
maximum aspect bands per grid (this can be as many as the total
number of aspect band types).

.Example _lis.config_ entry
....
Maximum number of aspect bands per grid: 1
....


`Minimum cutoff percentage (aspect bands):` defines the
smallest percentage of a cell for which to create a tile.
The percentage value is expressed as a fraction.

.Example _lis.config_ entry
....
Minimum cutoff percentage (aspect bands): 0.05
....


This section specifies the 2-d layout of the processors in a
parallel processing environment. There are two ways that the user
can specify the 2-d layout.

One way is the user can specify the number of
processors along the east-west dimension and north-south dimension
using `Number of processors along x:` and `Number of processors
along y:`, respectively. Note that the layout of processors should
match the total number of processors used. For example, if 8
processors are used, the layout can be specified as 1x8, 2x4, 4x2, or
8x1.  *When choosing this way, the option
`Decompose by processes:` must be set to `.false.`.*
This way is useful when you must match a specific layout.

The other way is the user can allow LIS to create a load-balanced
layout based on the number of processes.  For example, if 8
processors are used, LIS will create a 4x2 layout where each
process contains roughly the same amount of land-based grid-cells.
When this way is chosen, LIS ignores both the
`Number of processors along x:` and the
`Number of processors along y:` options.
This way is useful when your running domain contains a large
number of ocean-based grid-cells, which would result in many
under-utilized processes when using a specified layout.

Acceptable values for `Decompose by processes` are:

|====
|Value   | Description
|.false. | Do not decompose by processes.
           Use `Number of processors along x:` and
           `Number of processors along y:` to create
           the specified layout.
|.true.  | Do decompose by processes.
|====

Defaults to `.false.`.

Further, this section also allows the specification of halos
around the domains on each processor using `Halo size along x:`
and `Halo size along y:`.

.Example _lis.config_ entry
....
Decompose by processes:          .false.
Number of processors along x:    2
Number of processors along y:    2
Halo size along x: 0
Halo size along y: 0
....


`Routing model:` specifies the routing model to run.
Acceptable values are:

|====
|Value             | Description

|none              | do not use a routing model
|"`NLDAS router`"  | use the NLDAS router
|"`HYMAP router`"  | use the HyMAP router
|"`HYMAP2 router`" | use the HyMAP2 router
|====


`External runoff data source:` Specifices the data source to be 
used for reading the surface runoff and baseflow fields for 
offline routing. 

Acceptable values are:

|====
|Value                            | Description

|"`LIS runoff output`"            | Use LIS outputs
|"`GLDAS1 runoff data`"           | Use the GLDAS1 outputs
|"`GLDAS2 runoff data`"           | Use the GLDAS2 outputs
|"`NLDAS2 runoff data`"           | Use the NLDAS2 outputs
|"`MERRA2 runoff data`"           | Use the MERR2 outputs
|"`ERA interim land runoff data`" | Use ERA-Interim-Land outputs
|"`GWB MIP runoff data`"          | Use the Global Water Budget (GWB) model intercomparison project outputs
|====


`Number of application models:` specifies the number
of application models to run.

.Example _lis.config_ entry
....
Routing model: none
External runoff data source: "LIS runoff output"
Radiative transfer model: none
Number of application models: 0
....


[[ssec_fcst,Forecast runmode]]
=== Forecast runmode

This section specifies the choice of forecast options.

`Forecast forcing source mode:` specifies the
forecast run-mode and source option (e.g., ensemble
streamflow prediction, or ESP), and
depends on the number of forcing datasets selected.
Acceptable values are:

|====
|Value                | Description

|"`ESP conventional`" | ESP conventional method
|"`ESP boot`"         | ESP bootstrapping method
|====

.Example _lis.config_ entry
....
Forecast forcing source mode:      "ESP conventional"
....


`ESP conventional start time of the forcing archive:` specifies the
ESP conventional forcing start date (YYYY MM DD).

`ESP conventional end time of the forcing archive:` specifies the
ESP conventional forcing end date (YYYY MM DD).

`ESP conventional include targeted forecast year:` is an option
if the user wants to include the year from the historical archive
that is the same target year being forecasted.  This is to 
provide a check of the climatology, but it is not recommended
for hindcast evaluations.

.Example _lis.config_ entry
....
ESP conventional start time of the forcing archive: 1982 1 1
ESP conventional end time of the forcing archive:   2010 1 1
ESP conventional include targeted forecast year:     1 1
....


`ESP boot sampling time window interval:` specifies the ESP
bootstrapping ("`boot`") temporal sampling window.

`ESP boot start time of the forcing archive:` specifies the
ESP bootstrapping ("`boot`") forcing start date (YYYY MM DD).

`ESP boot end time of the forcing archive:` specifies the
ESP bootstrapping ("`boot`") forcing end date (YYYY MM DD).
  

.Example _lis.config_ entry
....
ESP boot sampling time window interval:      "10da"
ESP boot start time of the forcing archive:  1982  1 1
ESP boot end time of the forcing archive:    2010  1 1
....


`Forecast forcing start mode:` specifies the
type of forecast start mode, either coldstart or
restart.  If restart is specified, a restart file
name needs to be supplied.

.Example _lis.config_ entry
....
Forecast forcing start mode:           "coldstart"
....


`Forecast forcing restart filename:` specifies the
restart filename.

.Example _lis.config_ entry
....
Forecast forcing restart filename:     "LIS_RST_CLSMF25_201005050000.d01.nc"
....


[[ssec_dataassim,Data assimilation]]
=== Data assimilation

This section specifies the choice of data assimilation options.

`Number of data assimilation instances:` specifies the
number of data assimilation instances. Valid values are
0 (no assimilation) or higher.

.Example _lis.config_ entry
....
Number of data assimilation instances: 0
....


`Data assimilation algorithm:` specifies the choice of data
assimilation algorithms.
Acceptable values are:

|====
|Value                | Description

|"`none`"             | None
|"`Direct insertion`" | Direct Insertion
|"`EnKF`"             | GMAO EnKF data assimilation
|"`EnKS`"             | GRACE ensemble Kalman filter data assimilation
|====

.Example _lis.config_ entry
....
Data assimilation algorithm: none
....


`Data assimilation set:` specifies the "`assimilation set`",
which is the instance related to the assimilation
of a particular observation.
Acceptable values are:

|====
|Value                          | Description

|"`none`"                       | none
|"`Synthetic SM`"               | Synthetic soil moisture
|"`Synthetic SWE`"              | Synthetic SWE
|"`Synthetic LST`"              | Synthetic LST
|"`Synthetic(Multilayer) sm`"   | Synthetic multi-soil moisture observation types
|"`Synthetic L-band Tb`"        | Synthetic L-band brightness temperature observations
|"`ISCCP LST`"                  | ISCCP LST
|"`AMSR-E(NASA) soil moisture`" | AMSRE L3 soil moisture daily gridded data (HDF format)
|"`AMSR-E(LPRM) soil moisture`" | AMSRE L3 soil moisture daily gridded data (HDF format)
|"`ESA CCI soil moisture`"      | ESA CCI soil moisture
|"`Windsat`"                    | Windsat
|"`Windsat C-band`"             | Windsat C-band
|"`ANSA SWE`"                   | ANSA SWE
|"`ANSA SCF`"                   | ANSA SCF
|"`ANSA snow depth`"            | ANSA snow depth
|"`SMMR snow depth`"            | SMMR snow depth
|"`SMMI snow depth`"            | SMMI snow depth
|"`AMSR-E SWE`"                 | AMSR-E SWE
|"`PMW snow`"                   | PMW-based SWE or snow depth
|"`MODIS SCF`"                  | MODIS SCF
|"`GRACE TWS`"                  | GRACE TWS
|"`SMOPS-ASCAT soil moisture`"  | SMOPS-ASCAT soil moisture
|"`ASCAT (TUW) soil moisture`"  | ASCAT (TUW) soil moisture
|"`GCOMW AMSR2 L3 snow depth`"  | AMSR2 (GCOMW) L3 snow depth
|"`GCOMW AMSR2 L3 soil moisture`" | AMSR2 (GCOMW) soil moisture
|"`SMAP(NASA) soil moisture`"   | NASA SMAP soil moisture
|"`SMAP(NRT) soil moisture`"    | Near-real time SMAP soil moisture
|"`PILDAS SM`"                  | PILDAS soil moisture
|"`SMOS L2 soil moisture`"      | SMOS L2 soil moisture
|"`SMOS(NESDIS) soil moisture`" | NESDIS SMOS soil moisture
|"`SNODEP`"                     | AFWA SNODEP
|"`USAFSI`"                     | USAF Snow and Ice Analysis
|"`SMAP(NASA) vegetation optical depth`"  | NASA L-band vegetation optical depth 
|"`MCD15A2H LAI`"               | MODIS MCD15A2H v006 LAI product
|"`SMOS NRT NN soil moisture`"  | SMOS Level 2 Soil Moisture Near Real Time Neural Network
|====

.Example _lis.config_ entry
....
Data assimilation set: none
....


`Data assimilation exclude analysis increments:` specifies whether
the analysis increments
are to be skipped. This option is typically used along with the dynamic
bias estimation algorithm. The user can choose to apply only the bias
increments or both the bias increments and analysis increments.
Acceptable values are:

|====
|Value | Description

|0     |  Apply analysis increments
|1     |  Do not apply analysis increments
|====

.Example _lis.config_ entry
....
Data assimilation exclude analysis increments:     0
....


`Data assimilation output interval for diagnostics:` specifies
the output diagnostics interval.

See Section <<ssec_timeinterval>> for a description
of how to specify a time interval.

.Example _lis.config_ entry
....
Data assimilation output interval for diagnostics: 1da
....


`Data assimilation number of observation types:` specifies the
number of observation species/types used in the assimilation.

.Example _lis.config_ entry
....
Data assimilation number of observation types: 0
....


`Data assimilation output ensemble spread:` specifies whether to output
the ensemble spread.
Acceptable values are:

|====
|Value | Description

|0     |  Do not output the ensemble members
|1     |  Output the ensemble members
|====

.Example _lis.config_ entry
....
Data assimilation output ensemble spread: 0
....


`Data assimilation output processed observations:` specifies
whether the processed, quality-controlled
observations are to be written (Note that a corresponding observation
plugin routine needs to be implemented).
Acceptable values are:

|====
|Value | Description

|0     |  Do not output the processed observations
|1     |  Output the processed observations
|====

.Example _lis.config_ entry
....
Data assimilation output processed observations: 0
....


`Data assimilation output innovations:` specifies whether
a binary output of the normalized innovations is to be written.
Acceptable values are:

|====
|Value | Description

|0     |  Do not output the innovations
|1     |  Output the innovations
|====

.Example _lis.config_ entry
....
Data assimilation output innovations: 0
....


`Data assimilation use a trained forward model:` specifies whether
to use a trained forward model.
Acceptable values are:

|====
|Value | Description

|0     |  Do not use a trained forward model
|1     |  Use a trained forward model
|====

`Data assimilation trained forward model output file:` specifies
the name of the output file for the trained forward model.
The training is done by LDT, and thus, this file is produced by LDT.

.Example _lis.config_ entry
....
Data assimilation use a trained forward model: 0
Data assimilation trained forward model output file: none
....


`Data assimilation scaling strategy:` specifies the scaling strategy.
Acceptable values are:

|====
| Value              | Description

| none               | Do not use any scaling
| "`Linear scaling`" | Apply a linear scaling strategy
| "`CDF matching`"   | Scales observations using CDF matching
|====

.Example _lis.config_ entry
....
Data assimilation scaling strategy: none
....


`Data assimilation observation domain file:` specifies the observation
domain file, which will be used as the domain to compute the 
innovations. 

.Example _lis.config_ entry
....
Data assimilation observation domain file: ascat_cdf_domain.nc
....


=== Bias estimation

`Bias estimation algorithm:` specifies the dynamic bias estimation
algorithm to use.
Acceptable values are:

|====
|Value                        | Description

|"`none`"                     | No dynamic bias estimation
|"`Adaptive bias correction`" | NASA GMAO dynamic bias estimation
|====

.Example _lis.config_ entry
....
Bias estimation algorithm: none
....


`Bias estimation attributes file:` ASCII file that
specifies the attributes of the bias estimation. A
sample file is shown below, which lists the variable
name first. This is followed by the nparam value
(0-no bias correction, 1- constant bias correction without
diurnal cycle, 3- diurnal sine/cosine bias correction,
5 - semi-diurnal sine/cosine bias correction,
2-"`time of day`" bias correction with 2 separate bias
estimates per day, 4 - "`time of day`" bias correction with
4 separate estimates per day, 8 - "`time of day`" bias
correction with 8 separate bias estimates per day),
tconst (which describes the time scale relative to the
temporal spacing of the observations), and trelax
(which specifies temporal relaxation parameter, in seconds)

.Example bias estimation attributes file
[%hardbreaks]
#nparam  tconst trelax
Soil Temperature
1.0    0.05    86400.0

.Example _lis.config_ entry
....
Bias estimation attributes file:
....


`Bias estimation restart output frequency:` Specifies the frequency
of bias restart files.

See Section <<ssec_timeinterval>> for a description
of how to specify a time interval.

.Example _lis.config_ entry
....
Bias estimation restart output frequency: 1da
....


`Bias estimation start mode:` This option specifies whether the
bias parameters are to be read from a checkpoint file.
Acceptable values are:

|====
|Value | Description

|none  | Do not use a bias restart file
|read  | Use a bias restart file
|====

.Example _lis.config_ entry
....
Bias estimation start mode: none
....


`Bias estimation restart file:` Specifies the restart file to be
used for initializing bias parameters

.Example _lis.config_ entry
....
Bias estimation restart file: none
....


`Perturbations start mode:` specifies if the perturbations settings
should be read from a restart file.
Acceptable values are:

|====
|Value     | Description

|coldstart | None (cold start)
|restart   | Use restart file
|====

.Example _lis.config_ entry
....
Perturbations start mode: coldstart
....


`Apply perturbation bias correction:` specifies whether
to apply the Ryu et al. algorithm, (JHM 2009), to forcing and
model states to avoid undesirable biases resulting from perturbations.
Acceptable values are:

|====
|Value | Description

|0     | Do not apply
|1     | Apply
|====

.Example _lis.config_ entry
....
Apply perturbation bias correction:
....


`Perturbations restart output interval:` specifies the
perturbations restart output writing interval.

See Section <<ssec_timeinterval>> for a description
of how to specify a time interval.

.Example _lis.config_ entry
....
Perturbations restart output interval: 1da
....


`Perturbations restart filename:` specifies the name of the
restart file, which is used to initialize perturbation settings
if a cold start option is not employed.

.Example _lis.config_ entry
....
Perturbations restart filename: none
....


`Forcing perturbation algorithm:` specifies the algorithm for
perturbing the forcing variables.
Acceptable values are:

|====
|Value           | Description

|"`none`"        | None
|"`GMAO scheme`" | GMAO perturbation algorithm
|====

.Example _lis.config_ entry
....
Forcing perturbation algorithm: none
....


`Forcing perturbation frequency:` specifies the forcing
perturbation interval.

See Section <<ssec_timeinterval>> for a description
of how to specify a time interval.

.Example _lis.config_ entry
....
Forcing perturbation frequency: 1hr
....


`Forcing attributes file:` ASCII file that
specifies the attributes of the forcing (for perturbations)
A sample file is shown below, which lists 3 forcing
variables. For each variable, the name of the variable is
specified first, followed by the min and max values in the
next line. This is repeated for each additional variable.

.Example forcing attributes file
[%hardbreaks]
#varmin  varmax
Incident Shortwave Radiation Level 001
0.0      1300.0
Incident Longwave Radiation Level 001
-50.0    800.0
Rainfall Rate Level 001
0.0      0.001

.Example _lis.config_ entry
....
Forcing attributes file: none
....


`Forcing perturbation attributes file:` ASCII file that
specifies the attributes of the forcing perturbations.
A sample file is shown below, which lists 3 forcing
variables. There are three lines of specifications for
each variable. The first line specifies the name of the
variable. The second line specifies the perturbation type
(0-additive, 1-multiplicative) and the perturbation type
for standard deviation (0-additive, 1-multiplicative). The
third line specifies the following values in that order:
standard deviation of perturbations, coefficient of
standard deviation (if perturbation type for standard
deviation is 1),standard normal max, whether to enable
zero mean in perturbations, temporal correlation scale
(in seconds), x and y -correlations and finally the cross
correlations with other variables.

.Example forcing perturbation attributes file
[%hardbreaks]
#ptype   std    std_max   zeromean  tcorr  xcorr ycorr ccorr
Incident Shortwave Radiation Level 001
1  0
0.50     2.5     1     86400     0     0     1.0  -0.5  -0.8
Incident Longwave Radiation Level 001
0  1
50.0     0.2     2.5   1   86400  0    0    -0.5   1.0  0.5
Rainfall Rate Level 001
1  0
0.50     2.5     1       86400  0     0     0.8   0.5  1.0

.Example _lis.config_ entry
....
Forcing perturbation attributes file: none
....


`State perturbation algorithm:` specifies the algorithm for
perturbing the state prognostic variables.
Acceptable values are:

|====
|Value           | Description

|"`none`"        | None
|"`GMAO scheme`" | GMAO perturbation algorithm
|====

.Example _lis.config_ entry
....
State perturbation algorithm: none
....


`State perturbation frequency:` specifies the prognostic variable
perturbation interval.

See Section <<ssec_timeinterval>> for a description
of how to specify a time interval.

.Example _lis.config_ entry
....
State perturbation frequency: 1hr
....


`State attributes file:` ASCII file that specifies
the attributes of the prognostic variables.
A sample file is shown below, which lists 2 model state
variables. For each variable, the name of the variable is
specified first, followed by the min and max values in the
next line. This is repeated for each additional variable.

.Example state attributes file
[%hardbreaks]
#name  varmin  varmax
SWE
0.0   100.0
Snowdepth
0.0   100.0

.Example _lis.config_ entry
....
State attributes file: none
....


`State perturbation attributes file:` ASCII file that specifies
the attributes of the prognostic variable perturbations.
A sample file is provided below, which follows the same format
as that of the forcing perturbations attributes file:

.Example state perturbation attributes file
[%hardbreaks]
#perttype  std    std_max   zeromean  tcorr  xcorr ycorr ccorr
SWE
1    0
0.01   2.5       1        10800   0    0    1.0  0.9
Snowdepth
1    0
0.02    2.5       1        10800   0    0    0.9  1.0

.Example _lis.config_ entry
....
State perturbation attributes file: none
....


`Observation perturbation algorithm:` specifies the algorithm
for perturbing the observations.
Acceptable values are:

|====
|Value           | Description

|"`none`"        | None
|"`GMAO scheme`" | GMAO perturbation algorithm
|====

.Example _lis.config_ entry
....
Observation perturbation algorithm: none
....


`Observation perturbation frequency:` specifies the observation
perturbation interval.

See Section <<ssec_timeinterval>> for a description
of how to specify a time interval.

.Example _lis.config_ entry
....
Observation perturbation frequency: 1hr
....


`Observation attributes file:` ASCII file that
specifies the attributes of the observation variables.
A sample file is provided below, which follows the same format
as that of the forcing attributes file and state attributes file.

.Example observation attributes file
[%hardbreaks]
#error rate varmin  varmax
ANSA SWE
10.0   0.01   500

.Example _lis.config_ entry
....
Observation attributes file: none
....


`Observation perturbation attributes file:` ASCII file that
specifies the attributes of the observation variable perturbations.
A sample file is provided below, which follows the same format
as that of the forcing perturbations attributes file:

.Example observation perturbation attributes file
[%hardbreaks]
#perttype  std    std_max   zeromean  tcorr  xcorr ycorr ccorr
ANSA SWE
0     10      2.5        1        10800       0    0    1

.Example _lis.config_ entry
....
Observation perturbation attributes file: none
....


`IMS data directory:` specifies the location of the IMS data.

.Example _lis.config_ entry
....
IMS data directory:
....


[[sssec_syntheticsm,Synthetic Soil Moisture Assimilation]]
==== Synthetic Soil Moisture Assimilation

`Synthetic soil moisture data directory:` specifies the
directory for the synthetic soil moisture data.

`Synthetic soil moisture model CDF file:` specifies the name
of the model CDF file (observations will be scaled into this
climatology)

`Synthetic soil moisture observation CDF file:` specifies the name
of the observation CDF file.

`Synthetic soil moisture number of bins in the CDF:`
specifies the number of bins in the CDF.

.Example _lis.config_ entry
....
Synthetic soil moisture data directory:       ./input/dainput/SynSM/
Synthetic soil moisture model CDF file:       lsm.cdf.nc
Synthetic soil moisture observation CDF file: obs_cdf.nc
Synthetic soil moisture number of bins in the CDF:
....


[[sssec_pildassm,PILDAS Soil Moisture Assimilation]]
==== PILDAS Soil Moisture Assimilation

`PILDAS soil moisture data directory:` specifies the
directory for the PILDAS soil moisture data.

`PILDAS use scaled standard deviation model:` specifies
whether the observation error standard deviation is to be scaled using model
and observation standard deviation.

`PILDAS soil moisture model CDF file:` specifies the name
of the model CDF file (observations will be scaled into this
climatology)

`PILDAS soil moisture observation CDF file:` specifies the name
of the observation CDF file.

`PILDAS soil moisture number of bins in the CDF:`
specifies the number of bins in the CDF.

.Example _lis.config_ entry
....
PILDAS soil moisture data directory:       ./input/...
PILDAS use scaled standard deviation model: 1
PILDAS soil moisture model CDF file:       lsm.cdf.nc
PILDAS soil moisture observation CDF file: obs_cdf.nc
PILDAS soil moisture number of bins in the CDF:
....



[[sssec_syntheticmultism,Synthetic Soil Moisture (multiple observation types) Assimilation]]
==== Synthetic Soil Moisture (multiple observation types) Assimilation


`Synthetic multi-sm data directory:` specifies the
directory for the synthetic soil moisture data (multi-levels).

.Example _lis.config_ entry
....
Synthetic multi-sm data directory: ./input/dainput/SynSM/
....


[[sssec_syntheticswe,Synthetic SWE Assimilation]]
==== Synthetic SWE Assimilation

`Synthetic SWE data directory:` specifies the directory
for the synthetic snow water equivalent data.

.Example _lis.config_ entry
....
Synthetic SWE data directory:           ./input/dainput/SynSWE/
....


[[sssec_syntheticlst,Synthetic LST Assimilation]]
==== Synthetic LST Assimilation

`Synthetic LST data directory:` specifies the directory
for the synthetic land surface temperature data

.Example _lis.config_ entry
....
Synthetic LST data directory:           ./input/dainput/SynLST/
....


[[sssec_syntheticlbandtb,Synthetic L-band Tb Assimilation]]
==== Synthetic L-band Tb Assimilation

`Synthetic L-band Tb data directory:` specifies the directory
for the synthetic brightness temperature data

.Example _lis.config_ entry
....
Synthetic L-band Tb data directory:           ./input/dainput/SynTb/
....


[[sssec_syntheticsndda,Synthetic SND Assimilation]]
==== Synthetic SND Assimilation

`Synthetic SND data directory:` specifies the directory
for the synthetic snow depth data.

.Example _lis.config_ entry
....
Synthetic SND data directory:
....


[[sssec_isccptskinda,ISCCP Tskin Assimilation]]
==== ISCCP Tskin Assimilation

`ISCCP Tskin data directory:` specifies the directory for the
International Satellite Cloud Climatology Project (ISCCP) LST data.

`ISCCP Tskin scale data:` specifies if the LST observations
are to be scaled or not (0 {emdash} no scaling, 1 {emdash} scale data).

`ISCCP Tskin model mean data file:` specifies the name of the
file containing the monthly mean values from the LSM.

`ISCCP Tskin model std data file:` specifies the name of the
file containing the monthly standard deviation values from the LSM.

`ISCCP Tskin obs mean data file:` specifies the name of the
file containing the monthly mean values of the observations.

`ISCCP Tskin obs std data file:` specifies the name of the
file containing the monthly standard deviation values of the
observations.

.Example _lis.config_ entry
....
ISCCP Tskin data directory: '../ISCCP/'
ISCCP Tskin scale data:     0
ISCCP Tskin model mean data file: ../SND_Input/noah_mean
ISCCP Tskin model std data file: ../SND_Input/noah_std
ISCCP Tskin obs mean data file: ../SND_Input/isccp_obs_mean
ISCCP Tskin obs std data file: ../SND_Input/isccp_obs_std
....


[[sssec_nasaamsreda,AMSR-E (NASA) soil moisture assimilation]]
==== AMSR-E (NASA) soil moisture assimilation

`NASA AMSR-E soil moisture data directory:` specifies the directory
for the AMSR-E (NASA/NSIDC) soil moisture data.

`NASA AMSR-E soil moisture scale observations:` specifies if the
observations are to be rescaled (using CDF matching).

`NASA AMSR-E soil moisture model CDF file:` specifies the
name of the model CDF file (observations will be scaled into this
climatology).

`NASA AMSR-E soil moisture observation CDF file:` specifies the
name of the observation CDF file.

`NASA AMSR-E soil moisture number of bins in the CDF:` specifies the
number of bins in the CDF.

.Example _lis.config_ entry
....
NASA AMSR-E soil moisture data directory:       'input'
NASA AMSR-E soil moisture scale observations:   1
NASA AMSR-E soil moisture model CDF file:       lsm_cdf.nc
NASA AMSR-E soil moisture observation CDF file: obs_cdf.nc
NASA AMSR-E soil moisture number of bins in the CDF: 100
....


[[sssec_lprmamsreda,AMSR-E (LPRM) soil moisture assimilation]]
==== AMSR-E (LPRM) soil moisture assimilation

`AMSR-E(LPRM) soil moisture data directory:` specifies the
directory for the AMSR-E (LPRM) soil moisture data.

`AMSR-E(LPRM) soil moisture use raw data:` specifies if the
the raw fields (in wetness units) or scaled fields
(in volumetric units) are to be used.

`AMSR-E(LPRM) use scaled standard deviation model:` specifies if
the observation error standard deviation is to be scaled using
model and observation standard deviation.

`AMSR-E(LPRM) model CDF file:` specifies the
name of the model CDF file (observations will be scaled into this
climatology).

`AMSR-E(LPRM) observation CDF file:` specifies the
name of the observation CDF file.

`AMSR-E(LPRM) soil moisture number of bins in the CDF:`
specifies the number of bins in the CDF.

.Example _lis.config_ entry
....
AMSR-E(LPRM) soil moisture data directory:       'input'
AMSR-E(LPRM) soil moisture use raw data:          0
AMSR-E(LPRM) use scaled standard deviation model: 1
AMSR-E(LPRM) model CDF file:                      lsm_cdf.nc
AMSR-E(LPRM) observation CDF file:                obs_cdf.nc
AMSR-E(LPRM) soil moisture number of bins in the CDF: 100
....


[[sssec_windsatsmda,WindSat soil moisture assimilation]]
==== WindSat soil moisture assimilation

`WindSat soil moisture data directory:` specifies the directory
for the WindSat soil moisture data.

`WindSat scale observations:` specifies if the
observations are to be rescaled (using CDF matching).

`WindSat model CDF file:` specifies the
name of the model CDF file (observations will be scaled into this
climatology).

`WindSat observation CDF file:` specifies the
name of the observation CDF file.

`WindSat number of bins in the CDF:` specifies the
number of bins in the CDF.

.Example _lis.config_ entry
....
WindSat soil moisture data directory:       'input'
WindSat scale observations:                  1
WindSat model CDF file:                      lsm_cdf.nc
WindSat observation CDF file:                obs_cdf.nc
WindSat number of bins in the CDF:           100
....


[[sssec_windsatcbandsmda,WindSat C-band soil moisture assimilation]]
==== WindSat C-band soil moisture assimilation

`WindSat C-band soil moisture data directory:` specifies the
directory for the WindSat C-band soil moisture data.

`WindSat C-band scale observations:` specifies if the
observations are to be rescaled (using CDF matching).

`WindSat C-band model CDF file:` specifies the
name of the model CDF file (observations will be scaled into this
climatology).

`WindSat C-band observation CDF file:` specifies the
name of the observation CDF file.

`WindSat C-band number of bins in the CDF:`
specifies the number of bins in the CDF.

.Example _lis.config_ entry
....
WindSat C-band soil moisture data directory:       'input'
WindSat C-band scale observations:                  1
WindSat C-band model CDF file:                      lsm_cdf.nc
WindSat C-band observation CDF file:                obs_cdf.nc
WindSat C-band number of bins in the CDF: 100
....


[[sssec_snodepda,SNODEP Assimilation]]
==== SNODEP Assimilation

`SNODEP data directory:` specifies the directory for the
SNODEP data.

`SNODEP mesh resolution:` specifies the resolution of the
SNODEP mesh (8 or 16).

`SNODEP naming convention:` specifies the naming convention of the
SNODEP data.
Acceptable values are:

|====
|Value     | Description

|"`LIS`"   | YYYYMMDD/SNODEP/SNODEP_16_NH_YYYYMMDDHH.GR1
|"`other`" | SNODEP_16_NH_YYYYMMDDHH.GR1
|====

.Example _lis.config_ entry
....
SNODEP data directory:                  ./FORCING/AFWA1
SNODEP mesh resolution:                 8
SNODEP naming convention:               LIS
....


[[sssec_usafsida,USAFSI Assimilation]]
==== USAFSI Assimilation

`USAFSI data directory:` specifies the directory for the
USAFSI data.

`USAFSI netcdf filename prefix:` specifies the prefix of 
the USAFSI dataset. If prefix is "`usafsi`", file name will
be "`usafsi_yyyymmddhh.nc.`"

.Example _lis.config_ entry
....
USAFSI data directory:                  ./FORCING/USAFSI
USAFSI netcdf filename prefix:         usafsi
....

[[sssec_ansasweda,ANSA SWE Assimilation]]
==== ANSA SWE Assimilation

`ANSA SWE data directory:` specifies the directory for the
ANSA SWE data.

`ANSA SWE lower left lat:` specifies the lower left latitude
of the ANSA domain. (cylindrical latitude/longitude projection)

`ANSA SWE lower left lon:` specifies the lower left longitude
of the ANSA domain. (cylindrical latitude/longitude projection)

`ANSA SWE upper right lat:` specifies the upper right latitude
of the ANSA domain. (cylindrical latitude/longitude projection)

`ANSA SWE upper right lon:` specifies the upper right longitude
of the ANSA domain. (cylindrical latitude/longitude projection)

`ANSA SWE resolution (dx):` specifies the resolution of the
of the ANSA domain along the east-west direction.

`ANSA SWE resolution (dy):` specifies the resolution of the
of the ANSA domain along the north-south direction.

.Example _lis.config_ entry
....
ANSA SWE data directory:                  ./ANSASWE
ANSA SWE lower left lat:                  -89.875
ANSA SWE lower left lon:                  -179.875
ANSA SWE upper right lat:                  89.875
ANSA SWE upper right lon:                 179.875
ANSA SWE resolution (dx):                  0.25
ANSA SWE resolution (dy):                  0.25
....


[[sssec_ansascfda,ANSA Snow Covered Fraction (SCF) Assimilation]]
==== ANSA Snow Covered Fraction (SCF) Assimilation

`ANSA SCF data directory:` specifies the directory for the
ANSA SCA data.

`ANSA SCF lower left lat:` specifies the lower left latitude
of the ANSA domain. (cylindrical latitude/longitude projection)

`ANSA SCF lower left lon:` specifies the lower left longitude
of the ANSA domain. (cylindrical latitude/longitude projection)

`ANSA SCF upper right lat:` specifies the upper right latitude
of the ANSA domain. (cylindrical latitude/longitude projection)

`ANSA SCF upper right lon:` specifies the upper right longitude
of the ANSA domain. (cylindrical latitude/longitude projection)

`ANSA SCF resolution (dx):` specifies the resolution of the
of the ANSA domain along the east-west direction.

`ANSA SCF resolution (dy):` specifies the resolution of the
of the ANSA domain along the north-south direction.

`ANSA SCF local time for assimilation:` specifies the local time
for performing the ANSA SCF assimilation; LIS will find the closest
time depending on model timestep.

`ANSA SCF field name:` specifies the name of the SCF field to be
assimilated in the ANSA SCF data file.

`ANSA SCF file name convention:` specifies the name convention
of the ANSA SCF file; currently supported: _*YYYYMMDD*_, _*YYYYDOY*_.

`ANSA SCF use triangular-shaped observation error:` specifies
whether to use a triangular-shaped observation error as follows
(De Lannoy et al., 2012):
stem:[std = std*scf\_obs] if stem:[scf\_obs<=50];
stem:[std = std*(100-scf\_obs)] if stem:[scf\_obs>50];
otherwise, stem:[std] remains to be the same as read in from the observation
perturbation attributes file.

`ANSA SCF using EnKF with DI:` specifies whether to used rule-based
direct insertion approach to supplement EnKF when model predicts zero
or full snow cover for all ensemble members. The entries after this
are needed only if 1 is specified here.

`ANSA SCF direct insertion methodology:` specifies which
rule to use when model predicts snow and observation says no snow.
Acceptable values are:

|====
|Value           | Description

| "`standard`"   | use Rodell and Houser (2004)
| "`customized`" | use Liu et al. (2013)
|====

`ANSA SCF amount of SWE (mm) to add to model:` specifies how much
SWE to add to model when observation sees snow while model predicts
no snow.

`ANSA SCF maximum SWE melt rate (mm/day):` specifies the SWE melt rate
if "`customized`" is chosen for the direction insertion methodology.

`ANSA SCF threshold of model SWE to be removed at once:` specifies
the threshold of model SWE to be removed when observation says no snow.

`ANSA SCF length of snowmelt period in days:` specifies the length
of the typical snowmelt period in the region.

`ANSA SCF threshold of observed SCF for snow presence:` specifies
the threshold of observed SCF for indicating snow presence.

`ANSA SCF threshold of observed SCF for snow non-presence:`
specifies the threshold of observed SCF for indicating snow non-presence.

`ANSA SCF threshold of model SWE(mm) for snow non-presence:`
specifies the threshold of model SWE for indicating snow absence.

`ANSA SCF threshold of observed SCF for non-full snow cover:`
specifies the threshold of observed SCF which indicates non-full
snow cover.

.Example _lis.config_ entry
....
ANSA SCF data directory:           ./ANSA_SCF_UCO
ANSA SCF lower left lat:           35.025
ANSA SCF lower left lon:           -112.475
ANSA SCF upper right lat:          43.975
ANSA SCF upper right lon:          -105.525
ANSA SCF resolution (dx):          0.05
ANSA SCF resolution (dy):          0.05
ANSA SCF local time for assimilation:                      10.0
ANSA SCF field name:                                       "/ansa_interpsnow"
ANSA SCF file name convention:                             "ansa_all_YYYYMMDD.h5"
ANSA SCF use triangular-shaped observation error:          1
ANSA SCF using EnKF with DI:                               1
ANSA SCF direct insertion methodology:                     "customized"
ANSA SCF amount of SWE (mm) to add to model:               10
ANSA SCF maximum SWE melt rate (mm/day):                   50
ANSA SCF threshold of model SWE to be removed at once:     20
ANSA SCF length of snowmelt period in days:                15
ANSA SCF threshold of observed SCF for snow presence:      0.4
ANSA SCF threshold of observed SCF for snow non-presence:  0.1
ANSA SCF threshold of model SWE(mm) for snow non-presence: 5
ANSA SCF threshold of observed SCF for non-full snow cover: 0.7
....


[[sssec_ansasnowdepthda,ANSA snow depth Assimilation]]
==== ANSA snow depth Assimilation

`ANSA snow depth data directory:` specifies the directory for the
ANSA snow depth data.

`ANSA snow depth lower left lat:` specifies the lower left latitude
of the ANSA domain. (cylindrical latitude/longitude projection)

`ANSA snow depth lower left lon:` specifies the lower left
longitude of the ANSA domain. (cylindrical latitude/longitude
projection)

`ANSA snow depth upper right lat:` specifies the upper right
latitude of the ANSA domain. (cylindrical latitude/longitude
projection)

`ANSA snow depth upper right lon:` specifies the upper right
longitude of the ANSA domain. (cylindrical latitude/longitude
projection)

`ANSA snow depth resolution (dx):` specifies the resolution
of the ANSA domain along the east-west direction.

`ANSA snow depth resolution (dy):` specifies the resolution
of the ANSA domain along the north-south direction.

`ANSA snow depth use IMS data for snow detection:` specifies whether to use
IMS data for snow detection.
Acceptable values are:

|====
|Value | Description

| 0    | Do not use IMS data
| 1    | Use IMS data
|====

`ANSA snow depth IMS data directory:` specifies the location
of the IMS data directory.

`ANSA snow depth use MODIS (MOD10C1) data for snow detection:`
specifies whether to use MODIS (MOD10C1) data for snow detection.
Acceptable values are:

|====
|Value | Description

| 0    | Do not use MODIS (MOD10C1) data
| 1    | Use MODIS (MOD10C1) data
|====

`ANSA snow depth MOD10C1 data directory:` specifies the location
of MODIS (MOD10C1) data.

.Example _lis.config_ entry
....
ANSA snow depth data directory:                  ./ANSASNWD
ANSA snow depth lower left lat:                  -89.875
ANSA snow depth lower left lon:                  -179.875
ANSA snow depth upper right lat:                  89.875
ANSA snow depth upper right lon:                 179.875
ANSA snow depth resolution (dx):                  0.25
ANSA snow depth resolution (dy):                  0.25
ANSA snow depth use IMS data for snow detection:
ANSA snow depth IMS data directory:
ANSA snow depth use MODIS (MOD10C1) data for snow detection:
ANSA snow depth MOD10C1 data directory:
....


[[sssec_smmrsnowdepthda,SMMR snow depth Assimilation]]
==== SMMR snow depth Assimilation

`SMMR snow depth data directory:` specifies the directory for the
SMMR snow depth data.

.Example _lis.config_ entry
....
SMMR snow depth data directory:                  ./SMMR
....


[[sssec_ssmisnowdepthda,SSMI snow depth Assimilation]]
==== SSMI snow depth Assimilation

`SSMI snow depth data directory:` specifies the directory for the
SSMI snow depth data.

`SSMI snow depth use IMS data for snow detection:` specifies
whether to use IMS data for snow detection.
Acceptable values are:

|====
|Value | Description

| 0    | Do not use IMS data
| 1    | Use IMS data
|====

`SSMI snow depth IMS data directory:` specifies the location of
the IMS data.

`SSMI snow depth use MODIS (MOD10C1) data for snow detection:`
specifies whether to use MODIS (MOD10C1) data for snow detection.
Acceptable values are:

|====
|Value | Description

| 0    | Do not use MODIS (MOD10C1) data
| 1    | Use MODIS (MOD10C1) data
|====

`SSMI snow depth MOD10C1 data directory:` specifies the location
of the MODIS (MOD10C1) data.

.Example _lis.config_ entry
....
SSMI snow depth data directory:                  ./SSMI
SSMI snow depth use IMS data for snow detection:
SSMI snow depth IMS data directory:
SSMI snow depth use MODIS (MOD10C1) data for snow detection:
SSMI snow depth MOD10C1 data directory:
....


[[sssec_amsresweda,AMSR-E SWE Assimilation]]
==== AMSR-E SWE Assimilation

`AMSR-E SWE data directory:` specifies the directory for the
SSMI snow depth data.

.Example _lis.config_ entry
....
AMSR-E SWE data directory:                  ./AMSRE_SWE
....


[[sssec_modisscfda,MODIS snow cover fraction assimilation]]
==== MODIS snow cover fraction assimilation

`MODIS SCF data directory:` specifies the directory for
the MODIS snow cover fraction data.

`MODIS SCF use gap filled product:` specifies whether
the gap-filled product is to be used (1-use, 0-do not use).

`MODIS SCF cloud threshold:` Cloud cover threshold to be
used for screening observations (in percentage).

`MODIS SCF cloud persistence threshold:` Cloud cover persistence
threshold to be used for screening observations (in days).

.Example _lis.config_ entry
....
MODIS SCF data directory: ./MODIS
MODIS SCF use gap filled product: 1
MODIS SCF cloud threshold: 90
MODIS SCF cloud persistence threshold: 3
....


[[sssec_pmwsnowdepthda,PMW snow depth or SWE assimilation]]
==== PMW snow depth or SWE assimilation

`PMW snow data directory:` specifies the directory for the
PMW SWE or snow depth data.

`PMW snow data file format (HDF4, HDF-EOS, HDF5):` specifies
the file format of the PMW snow data. Currently, three options
are supported: HDF4, HDF-EOS, and HDF5

`PMW snow data coordinate system (EASE, LATLON):` specifies
the coordinate system of the PMW snow data. Currently two options
are supported: EASE and LATLON.

`PMW snow data variable (SWE, snow depth):` specifies which variable
to assimilate: SWE or snow depth

`PMW snow data unit (m, cm, mm, inch):` specifies the unit of
the snow data; currently only units of m, cm, mm, inch are supported

`PMW snow data use flag (1=yes, 0=no):` specifies whether to use
the data flags that come along with the PMW snow data in the same file

`PMW snow data flag - number of invalid values:` specifies
the number of invalid values in the flag field of the PMW snow data

`PMW snow data flag - invalid values:` specifies the invalid values
of the flag field of the PMW snow data

`PMW snow data - number of additional invalid values:` specifies
the number of additional invalid values in the actual data field of
the PMW snow data

`PMW snow data - additional invalid values:` specifies the invalid
values of the actual data field of the PMW snow data

`PMW snow data - apply min/max mask:` specifies whether to use
min/max data values for quality control of the PMW snow data

`PMW snow data minimum valid value:` specifies the minimum valid
value of the PMW snow data

`PMW snow data maximum valid value:` specifies the maximum valid
value of the PMW snow data

`PMW snow data scale factor:` specifies the scale factor of
the PMW snow data

`PMW snow data file name convention:` specifies the file name
convention of the PMW snow data; currently only the following two
formats are supported:
_*YYYYMMDD*_  and _*YYYYDOY*_
note that the PMW snow reader assumes that the data files are stored
in corresponding year directory as follows: datadir/YYYY/\*YYYMMDD*

`PMW snow data assimilation local time:` specifies the local time
in hours to apply the assimilation (usually corresponding to the overpass time)

`PMW snow data - apply mask with GVF (1=yes, 0=no):` specifies
whether to use greenness vegetation fraction as mask for assimilation;
1 is suggested unless confidence is high with the PMW snow data (e.g.,
those that are bias corrected against station data) in dense vegetation
area.  If "`1`" is chosen, LIS will not assimilate PMW snow data in
those areas with gvf \textgreater 0.7.

`PMW snow data - apply mask with landcover type (1=yes, 0=no):`
specifies whether to use landcover type as mask for assimilation.
If "`1`" is chosen, LIS will not assimilate PMW snow data in areas
with forest land cover.

`PMW snow data - apply mask with LSM temperature (1=yes, 0=no):`
specifies whether to use model-based temperatures as mask for
assimilation. if "`1`" is chosen, LIS will not assimilate PMW snow
data in areas with a skin temperature or surface soil temperature
higher than 5 degree C according to the LSM. This mask should be
used with care if the LSM temperatures are known to be biased.

The following 8 configuration lines are for HDF5+LANTON datasets only

`PMW snow data lower left lat:` specifies the lower left latitude
of the dataset.

`PMW snow data lower left lon:` specifies the lower left longitude
of the dataset.

`PMW snow data upper right lat:` specifies the upper right latitude
of the dataset.

`PMW snow data upper right lon:` specifies the upper right longitude
of the dataset.

`PMW snow data resolution (dx):` specifies horizontal resolution dx
of the dataset.

`PMW snow data resolution (dy):` specifies vertical resolution dy
of the dataset.

`PMW (HDF5) snow data field name:` specifies the name of the snow
data field in the dataset for assimilation.

`PMW (HDF5) snow data flag field name:` specifies the name of the
snow data
flag field to use as a mask for assimilation; this must be specified if
the `PMW snow data use flag (1=yes, 0=no):` option is set to 1.

The following 4 configuration lines are for HDF4+EASE datasets only

`PMW (HDF4) snow data NL SDS index (-1, 0, 1, 2, ...):`
specifies the index of the SDS of the NL grid in the PMW snow data;
valid index starts from 0; use -1 if no SDS for the NL grid is to be
assimilated.

`PMW (HDF4) snow data SL SDS index (-1, 0, 1, 2, ...):`
specifies the index of the SDS of the SL grid in the PMW snow data;
valid index starts from 0; use -1 if no SDS for the NL grid is to be
assimilated.

`PMW (HDF4) snow data flag NL SDS index (-1, 0, 1, 2, ...):`
specifies the index of the flag SDS of the NL grid in the PMW snow data;
this must be specified if
the `PMW snow data use flag (1=yes, 0=no):` option is set to 1.

`PMW (HDF4) snow data flag SL SDS index (-1, 0, 1, 2, ...):`
specifies the index of the flag SDS of the SL grid in the PMW snow data;
this must be specified if
the `PMW snow data use flag (1=yes, 0=no):` option is set to 1.

The following 6 configuration lines are for HDF-EOS+EASE datasets only

`PMW (HDF-EOS) NL grid name:` specifies the name of the NL grid.

`PMW (HDF-EOS) SL grid name:` specifies the name of the SL grid.

`PMW (HDF-EOS) NL SDS name:` specifies the name of the SDS in the
NL grid.

`PMW (HDF-EOS) SL SDS name:` specifies the name of the SDS in the
SL grid.

`PMW (HDF-EOS) NL snow data flag SDS name:` specifies the name of
the data
flag SDS in the NL grid; this must be specified if
the `PMW snow data use flag (1=yes, 0=no):` option is set to 1.

`PMW (HDF-EOS) SL snow data flag SDS name:` specifies the name of
the data
flag SDS in the SL grid; this must be specified if
the `PMW snow data use flag (1=yes, 0=no):` option is set to 1.

.Example _lis.config_ entry
....
# all datasets
PMW snow data directory:                          "./input/ANSA_OI"
PMW snow data file format (HDF4, HDF-EOS, HDF5):  "HDF5"
PMW snow data coordinate system (EASE, LATLON):   "LATLON"
PMW snow data variable (SWE, snow depth):         "snow depth"
PMW snow data unit (m, cm, mm, inch):             "mm"
PMW snow data use flag (1=yes, 0=no):                1
PMW snow data flag - number of invalid values:       2
PMW snow data flag - invalid values:                 -1  0
PMW snow data - number of additional invalid values: 0
PMW snow data - additional invalid values:           494 496 504 596 508 510
PMW snow data - apply min/max mask:                  1
PMW snow data minimum valid value:                   0
PMW snow data maximum valid value:                   5000
PMW snow data scale factor:                          1.0
PMW snow data file name convention:                  "ansa_all_YYYYMMDD.h5"
PMW snow data assimilation local time:               2.0
PMW snow data - apply mask with GVF (1=yes, 0=no):             0
PMW snow data - apply mask with landcover type (1=yes, 0=no):  0
PMW snow data - apply mask with LSM temperature (1=yes, 0=no): 0

# HDF5 & LATLON datasets only
PMW snow data lower left lat:                     50.025
PMW snow data lower left lon:                    -172.975
PMW snow data upper right lat:                    75.725
PMW snow data upper right lon:                   -130.025
PMW snow data resolution (dx):                   0.05
PMW snow data resolution (dy):                   0.05
PMW (HDF5) snow data field name:                 "ansa_swe_depth"
PMW (HDF5) snow data flag field name:            "ansa_swe_depth_flag"

# HDF4 & EASE datasets only
PMW (HDF4) snow data NL SDS index (-1, 0, 1, 2, ...):       0
PMW (HDF4) snow data SL SDS index (-1, 0, 1, 2, ...):       -1
PMW (HDF4) snow data flag NL SDS index (-1, 0, 1, 2, ...):  1
PMW (HDF4) snow data flag SL SDS index (-1, 0, 1, 2, ...):  -1

# HDF-EOS and EASE datasets only
PMW (HDF-EOS) NL grid name:                  "Northern Hemisphere"
PMW (HDF-EOS) SL grid name:                  "Southern Hemisphere"
PMW (HDF-EOS) NL SDS name:                   "SWE_NorthernDaily"
PMW (HDF-EOS) SL SDS name:                   "SWE_SouthernDaily"
PMW (HDF-EOS) NL snow data flag SDS name:    "Flags_NorthernDaily"
PMW (HDF-EOS) SL snow data flag SDS name:    "Flags_SouthernDaily"
....


[[sssec_gracetwsda,GRACE TWS Assimilation]]
==== GRACE TWS Assimilation

`GRACE data directory:` specifies the directory for the
GRACE TWS data (processed data from LDT).

`GRACE use reported measurement error values:` specifies
whether to use the spatially distributed reported measurement
errors in the GRACE data for specifying observation errors.
Acceptable values are:

|====
|Value | Description

|0     | Do not use
|1     | Use
|====

.Example _lis.config_ entry
....
GRACE data directory:                  ./GRACEOBS
GRACE use reported measurement error values:
....


[[sssec_smops_ascat_smda,SMOPS ASCAT soil moisture assimilation]]
==== SMOPS ASCAT soil moisture assimilation

`SMOPS ASCAT soil moisture data directory:` specifies the directory
for the SMOPS ASCAT soil moisture data.

`SMOPS ASCAT model CDF file:` specifies the
name of the model CDF file (observations will be scaled into this
climatology).

`SMOPS ASCAT observation CDF file:` specifies the
name of the observation CDF file.

`SMOPS ASCAT soil moisture number of bins in the CDF:` specifies the
number of bins in the CDF.

`SMOPS ASCAT CDF read option:` specifies whether to read all months of
or to read month by month from a monthly CDF file.

Acceptable values are:

|====
|Value    | Description

|0 | Read all months
|1 | Read month by month
|====

NOTE: Select 0 for yearly CDF data.

`SMOPS ASCAT use realtime data:` specifies whether to use
the 6 hour data feed instead of the daily data feed.
Acceptable values are:

|====
|Value | Description

|0     | Use daily data feed
|1     | Use 6 hour data feed
|====

`SMOPS ASCAT soil moisture use scaled standard deviation model:` specifies
whether to use scaled standard deviation.
This generates and uses spatially distributed observation
errors by scaling the specified observation error standard
deviation by a factor of the model standard deviation to the
observation standard deviation.
stem:[( e \mapsto e \times m_\sigma / o_\sigma )]

`SMOPS ASCAT naming convention:` specifies the naming convention of the
SMOPS soil moisture data.  Used when reading the 6-hour data feed.
Acceptable values are:

|====
|Value          | Description

|"`LIS`"        | YYYY/NPR_SMOPS_CMAP_DYYYYMMDDHH.gr2
|"`AGRMET ops`" | smops_dYYYYMMDD_sHH0000_cness.gr2 or 
                  NPR_SMOPS_CMAP_DYYYYMMDDHH.gr2, depending on date
|====

For "`AGRMET ops`", dates before 2017-10-05 use the
smops_dYYYYMMDD_sHH0000_cness.gr2 naming convention;
dates on or after 2017-10-05 use the NPR_SMOPS_CMAP_DYYYYMMDDHH.gr2 naming
convention.

NOTE: When reading the daily data feed, the naming convention is "`LIS`".

`SMOPS ASCAT version:` specifies the version of the SMOPS datasets.
Defaults to "`date-based`".
Acceptable values are:


|====
| Value          | Description

| "`date-based`" | Assume the version of the dataset based on date. (default)
| "`1.3`"        | Treat the dataset as version 1.3.
| "`2.0`"        | Treat the dataset as version 2.0.
| "`3.0`"        | Treat the dataset as version 3.0.
| "`NESDIS V3.0 REGEN`" | Assume the version of the dataset based on the
                        NESDIS version 3.0 regeneration date.
|====

There are three versions of the SMOPS datasets.  According to the
use by the 557th Weather Wing:

[%hardbreaks]
                         version_1.3 <  2016-10-31T12:00:00
  2016-10-31T12:00:00 <= version_2.0 <  2017-08-24T12:00:00
                         version_3.0 >= 2017-08-24T12:00:00

Also, NESDIS has regenerated SMOPS version 3.0 datasets starting
from 2012-08-01.

The value "`date-based`" will use the dates 2016-10-31 and 2017-08-24
to determine the version of the SMOPS datasets.

The value "`NESDIS V3.0 REGEN`" will use the date 2012-08-01
to determine the version of the SMOPS datasets.

Should you need to explicitly state the version of the SMOPS datasets,
then you may specify their version with either "`1.3`", "`2.0`", or "`3.0`".


.Example _lis.config_ entry
....
SMOPS ASCAT soil moisture data directory:       'input'
SMOPS ASCAT model CDF file:                      lsm_cdf.nc
SMOPS ASCAT observation CDF file:                obs_cdf.nc
SMOPS ASCAT CDF read option:                     0
SMOPS ASCAT soil moisture number of bins in the CDF: 100
SMOPS ASCAT use realtime data: 0
SMOPS ASCAT soil moisture use scaled standard deviation model: 1
SMOPS ASCAT naming convention: LIS
SMOPS ASCAT version: 'date-based'
....


[[sssec_smosl2smda,SMOS L2 soil moisture assimilation]]
==== SMOS L2 soil moisture assimilation

`SMOS L2 soil moisture data directory:` specifies the directory
for the SMOS LS soil moisture data.

`SMOS L2 scale observations:` specifies whether to scale
the observations.
Acceptable values are:

|====
|Value | Description

|0     | Do not scale
|1     | Scale
|====

`SMOS L2 use scaled standard deviation model:` specifies whether
the observation error standard deviation is to be scaled using
model and observation standard deviation.

`SMOS L2 model CDF file:` specifies the name of the model CDF
file (observations will be scaled into this climatology).

`SMOS L2 observation CDF file:` specifies the name of the
observation CDF file.

`SMOS L2 soil moisture number of bins in the CDF:` specifies
the number of bins in the CDF.

.Example _lis.config_ entry
....
SMOS L2 soil moisture data directory:
SMOS L2 scale observations:
SMOS L2 use scaled standard deviation model:
SMOS L2 model CDF file:
SMOS L2 observation CDF file:
SMOS L2 soil moisture number of bins in the CDF:
....


[[sssec_ascattuwsmda,ASCAT (TU Wein) soil moisture assimilation]]
==== ASCAT (TU Wein) soil moisture assimilation

`ASCAT (TUW) soil moisture data directory:` specifies the directory
for the ASCAT (TUW) soil moisture data.

`ASCAT (TUW) use scaled standard deviation model:` specifies if
the observation error standard deviation is to be scaled using
model and observation standard deviation.

`ASCAT (TUW) model CDF file:` specifies the
name of the model CDF file (observations will be scaled into this
climatology).

`ASCAT (TUW) observation CDF file:` specifies the
name of the observation CDF file.

`ASCAT (TUW) soil moisture number of bins in the CDF:` specifies
the number of bins in the CDF.

.Example _lis.config_ entry
....
ASCAT (TUW) soil moisture data directory:       'input'
ASCAT (TUW) use scaled standard deviation model: 1
ASCAT (TUW) model CDF file:                      lsm_cdf.nc
ASCAT (TUW) observation CDF file:                obs_cdf.nc
ASCAT (TUW) soil moisture number of bins in the CDF: 100
....

[[sssec_mcd15a2hlaida,MODIS MCD15A2H LAI assimilation]]
==== MODIS MCD15A2H LAI assimilation

`MCD15A2H LAI data directory:` specifies the location of the data directory containing the MODIS MCD15A2H LAI retrievals.

`MCD15A2H LAI data version:` specifies the version of the MCD15A2H LAI retrievals. The default version is "006".

`MCD15A2H LAI apply temporal smoother between 8-day intervals:` specifies whether to apply temporal smoother between 8-day intervals of the LAI product

`MCD15A2H LAI apply climatological fill values:` specifies whether to fill in climatological LAI values if there are missing values.

`MCD15A2H LAI apply QC flags:` specifies whether to apply quality control flags for LAI retrievals.

.Example _lis.config_ entry
....
MCD15A2H LAI data directory:                                  ./MCD15A2H.006
MCD15A2H LAI data version:                                    "006"
MCD15A2H LAI apply temporal smoother between 8-day intervals: 1
MCD15A2H LAI apply climatological fill values:                1
MCD15A2H LAI apply QC flags:                                  1
....

[[sssec_simgraceda,Simulated GRACE]]
==== Simulated GRACE

`Simulated GRACE data directory:` specifies the location
of the simulated GRACE data.

`Simulated GRACE configuration:` specifies the simulated GRACE
configuration.
Acceptable values are:

|====
|Value   | Description

|GRACE   | GRACE
|GRACEFO | GRACE follow-on
|GRACE-2 | GRACE 2
|====

`Simulated GRACE use reported measurement error values:` specifies
whether to use the simulated GRACE reported measurement error values.
Acceptable values are:

|====
|Value | Description

|0     | Do not use reported measurement error values
|1     | Use reported measurement error values
|====

.Example _lis.config_ entry
....
Simulated GRACE data directory:
Simulated GRACE configuration:
Simulated GRACE use reported measurement error values:
....


[[sssec_synsfda,Synthetic Streamflow]]
==== Synthetic Streamflow

`Synthetic streamflow data directory:` specifies the location
of the synthetic streamflow data.

.Example _lis.config_ entry
....
Synthetic streamflow data directory:
....


[[sssec_esaccismda,ESA CCI soil moisture data assimilation]]
==== ESA CCI soil moisture data assimilation

`ESA CCI soil moisture data directory:` specifies the location
of the ESA CCI soil moisture data.

`ESA CCI soil moisture data version:` specifies the version of the ESA CCI soil
moisture data.

`ESA CCI use scaled standard deviation model:` specifies if the observation
error standard deviation is to be scaled using model and observation standard
deviation.

`ESA CCI model CDF file:` specifies the name of the model CDF file
(observations will be scaled into this climatology).

`ESA CCI observation CDF file:` specifies the name of the observation CDF file.

`ESA CCI soil moisture number of bins in the CDF:` specifies the number of
bins in the CDF.

.Example _lis.config_ entry
....
ESA CCI soil moisture data directory:
ESA CCI soil moisture data version:
ESA CCI use scaled standard deviation model:
ESA CCI model CDF file:
ESA CCI observation CDF file:
ESA CCI soil moisture number of bins in the CDF:
....


[[sssec_amsr2gcomwsmda,AMSR2 (GCOMW) soil moisture data assimilation]]
==== AMSR2 (GCOMW) soil moisture data assimilation

`AMSR2(GCOMW) soil moisture data directory:` specifies the AMSR2(GCOMW) soil
moisture data directory.

`AMSR2(GCOMW) scale observations:` specifies whether to scale
the observations.
Acceptable values are:

|====
|Value | Description

|0     | Do not scale
|1     | Scale
|====

`AMSR2(GCOMW) use scaled standard deviation model:` specifies whether the
observation error standard deviation is to be scaled using model and
observation standard deviation.

`AMSR2(GCOMW) model CDF file:` specifies the name of the model CDF file
(observations will be scaled into this climatology).

`AMSR2(GCOMW) observation CDF file:` specifies the name of the observation
CDF file.

`AMSR2(GCOMW) soil moisture number of bins in the CDF:` specifies the number of
bins in the CDF.


.Example _lis.config_ entry
....
AMSR2(GCOMW) soil moisture data directory:
AMSR2(GCOMW) scale observations:
AMSR2(GCOMW) use scaled standard deviation model:
AMSR2(GCOMW) model CDF file:
AMSR2(GCOMW) observation CDF file:
AMSR2(GCOMW) soil moisture number of bins in the CDF:
....


[[sssec_amsr2gcomwsndda,AMSR2 (GCOMW) snow depth data assimilation]]
==== AMSR2 (GCOMW) snow depth data assimilation

`AMSR2(GCOMW) snow depth data directory:`
specifies the directory for the AMSR2(GCOMW) snow depth data.

`AMSR2(GCOMW) snow depth use IMS data for snow detection:`
specifies whether to use IMS data for snow detection.
Acceptable values are:

|====
|Value | Description

| 0    | Do not use IMS data
| 1    | Use IMS data
|====

`AMSR2(GCOMW) snow depth IMS data directory:` specifies the location of
the IMS data.

`AMSR2(GCOMW) snow depth use MODIS (MOD10C1) data for snow detection:`
specifies whether to use MODIS (MOD10C1) data for snow detection.
Acceptable values are:

|====
|Value | Description

| 0    | Do not use MODIS (MOD10C1) data
| 1    | Use MODIS (MOD10C1) data
|====

`AMSR2(GCOMW) snow depth MOD10C1 data directory:` specifies the location
of the MODIS (MOD10C1) data.

`AMSR2(GCOMW) snow depth use bias corrected version:` specifies whether to use
to bias corrected data.
Acceptable values are:

|====
|Value | Description

| 0    | Do not use bias corrected version
| 1    | Use bias corrected version
|====

`AMSR2(GCOMW) snow depth use input mask:` specifies whether to use an input
mask.
Acceptable values are:

|====
|Value | Description

| 0    | Do not use input mask
| 1    | Use input mask
|====

`AMSR2(GCOMW) snow depth input mask file:` specifies the input mask file.


.Example _lis.config_ entry
....
AMSR2(GCOMW) snow depth data directory:
AMSR2(GCOMW) snow depth use IMS data for snow detection:
AMSR2(GCOMW) snow depth IMS data directory:
AMSR2(GCOMW) snow depth use MODIS (MOD10C1) data for snow detection:
AMSR2(GCOMW) snow depth MOD10C1 data directory:
AMSR2(GCOMW) snow depth use bias corrected version:
AMSR2(GCOMW) snow depth use input mask:
AMSR2(GCOMW) snow depth input mask file:
....


[[sssec_smapnasasmda,SMAP (NASA) soil moisture assimilation]]
==== SMAP (NASA) soil moisture assimilation

`SMAP(NASA) soil moisture data directory:` specifies the SMAP(NASA) soil
moisture data directory.

`SMAP(NASA) soil moisture data designation:`  specifies the 
designation of the SMAP data.

Acceptable values are:

|====
|Value    | Description

|SPL3SMAP | Level 3 active passive SMAP data
|SPL3SMP  | Level 3 passive SMAP data 
|====

`SMAP(NASA) soil moisture Composite Release ID:` specifies the SMAP NASA
composite release ID included within the filename (e.g., R16).

`SMAP(NASA) soil moisture use scaled standard deviation model:` specifies
whether the observation error standard deviation is to be scaled using model
and observation standard deviation.

`SMAP(NASA) model CDF file:` specifies the name of the model CDF file
(observations will be scaled into this climatology).

`SMAP(NASA) observation CDF file:` specifies the name of the observation
CDF file.

`SMAP(NASA) soil moisture number of bins in the CDF:` specifies the number of
bins in the CDF.

`SMAP(NASA) CDF read option:` specifies whether to read all months of
or to read month by month from a monthly CDF file.

Acceptable values are:

|====
|Value    | Description

|0 | Read all months
|1 | Read month by month
|====

NOTE: Select 0 for yearly CDF data.

.Example _lis.config_ entry
....
SMAP(NASA) soil moisture data directory:
SMAP(NASA) soil moisture data designation:
SMAP(NASA) soil moisture Composite Release ID:
SMAP(NASA) soil moisture use scaled standard deviation model:
SMAP(NASA) model CDF file:
SMAP(NASA) observation CDF file:
SMAP(NASA) soil moisture number of bins in the CDF:
SMAP(NASA) CDF read option:
....


[[sssec_smapnrtsmda,SMAP (NRT) soil moisture assimilation]]
==== SMAP (NRT) soil moisture assimilation

`SMAP(NRT) soil moisture data directory:` specifies the SMAP(NRT) soil
moisture data directory

`SMAP(NRT) soil moisture use scaled standard deviation model:` specifies
whether the observation error standard deviation is to be scaled using model
and observation standard deviation.

`SMAP(NRT) model CDF file:` specifies the name of the model CDF file
(observations will be scaled into this climatology).

`SMAP(NRT) observation CDF file:` specifies the name of the observation
CDF file.

`SMAP(NRT) soil moisture number of bins in the CDF:` specifies the number of
bins in the CDF.

`SMAP(NRT) CDF read option:` specifies whether to read all months of
or to read month by month from a monthly CDF file.

Acceptable values are:

|====
|Value    | Description

|0 | Read all months
|1 | Read month by month
|====

NOTE: Select 0 for yearly CDF data.

.Example _lis.config_ entry
....
SMAP(NRT) soil moisture data directory:
SMAP(NRT) soil moisture use scaled standard deviation model:
SMAP(NRT) model CDF file:
SMAP(NRT) observation CDF file:
SMAP(NRT) soil moisture number of bins in the CDF:
SMAP(NRT) CDF read option:
....


[[sssec_smapnasavodda,SMAP (NASA) vegetation optical depth assimilation]]
==== SMAP (NASA) vegetation optical depth assimilation

`SMAP(NASA) vegetation optical depth data directory:` specifies the SMAP(NASA) vegetation 
optical depth data directory

`SMAP(NASA) vegetation optical depth data designation:`  specifies the 
designation of the SMAP VOD data 

Acceptable values are:

|====
|Value    | Description

|SPL2SMP    | Level2 passive VOD data
|SPL2SMP_E  | Level2 oversampled passive VOD data 
|====

`SMAP(NASA) vegetation optical depth use scaled standard deviation model:` specifies
whether the observation error standard deviation is to be scaled using model
and observation standard deviation.

`SMAP(NASA) vegetation optical depth apply SMAP QC flags:` specifies
whether to employ the standard SMAP QC flags to screen VOD data 

`SMAP(NASA) reference LAI CDF file:` specifies the name of the reference LAI CDF file
(observations will be scaled into this climatology).

`SMAP(NASA) vegetation optical depth observation CDF file:` specifies the name of the observation VOD
CDF file.

`SMAP(NASA) vegetation optical depth number of bins in the CDF:` specifies the number of
bins in the CDF.

.Example _lis.config_ entry
....
SMAP(NASA) vegetation optical depth data directory:    
SMAP(NASA) vegetation optical depth data designation:  
SMAP(NASA) vegetation optical depth use scaled standard deviation model: 
SMAP(NASA) vegetation optical depth apply SMAP QC flags:                 
SMAP(NASA) reference LAI CDF file:          
SMAP(NASA) vegetation optical depth observation CDF file:
SMAP(NASA) vegetation optical depth number of bins in the CDF: 
....

[[sssec_smosnesdissmda,SMOS (NESDIS) soil moisture assimilation]]
==== SMOS (NESDIS) soil moisture assimilation

`SMOS(NESDIS) soil moisture data directory:` specifies the SMOS(NESDIS) soil
moisture data directory

`SMOS(NESDIS) soil moisture use scaled standard deviation model:` specifies
whether the observation error standard deviation is to be scaled using model
and observation standard deviation.

`SMOS(NESDIS) model CDF file:` specifies the name of the model CDF file
(observations will be scaled into this climatology).

`SMOS(NESDIS) observation CDF file:` specifies the name of the observation
CDF file.

`SMOS(NESDIS) soil moisture number of bins in the CDF:` specifies the number of
bins in the CDF.


.Example _lis.config_ entry
....
SMOS(NESDIS) soil moisture data directory:
SMOS(NESDIS) soil moisture use scaled standard deviation model:
SMOS(NESDIS) model CDF file:
SMOS(NESDIS) observation CDF file:
SMOS(NESDIS) soil moisture number of bins in the CDF:
....


[[sssec_smosnrtnnsmda,SMOS NRT NN soil moisture assimilation]]
==== SMOS NRT NN soil moisture assimilation

`SMOS NRT NN soil moisture data directory:` specifies the SMOS NRT NN soil
moisture data directory

`SMOS NRT NN soil moisture use scaled standard deviation model:` specifies
whether the observation error standard deviation is to be scaled using model
and observation standard deviation.

`SMOS NRT NN model CDF file:` specifies the name of the model CDF file
(observations will be scaled into this climatology).

`SMOS NRT NN observation CDF file:` specifies the name of the observation
CDF file.

`SMOS NRT NN soil moisture number of bins in the CDF:` specifies the number of
bins in the CDF.

`SMOS NRT NN CDF read option:` specifies whether to read all months of
or to read month by month from a monthly CDF file.

Acceptable values are:

|====
|Value    | Description

|0 | Read all months
|1 | Read month by month
|====

NOTE: Select 0 for yearly CDF data

.Example _lis.config_ entry
....
SMOS NRT NN soil moisture data directory: ./SMOS_NRT_NN
SMOS NRT NN soil moisture use scaled standard deviation model: 0
SMOS NRT NN model CDF file:               ../DA_proc_LSM/LDTOUT/noah39_cdf.nc
SMOS NRT NN observation CDF file:         ../DA_proc_SMOS/LDTOUT/SMOS_cdf.nc
SMOS NRT NN soil moisture number of bins in the CDF:           100
SMOS NRT NN CDF read option:       1
....


[[ssec_rtms,Radiative Transfer/Forward Models]]
=== Radiative Transfer/Forward Models

This section specifies the choice of radiative transfer or forward
modeling tools.

`Radiative transfer model:` specifies which RTM is to be used.
Acceptable values are:

|====
|Value         | Description

ifdef::devonly[]
|CRTM          | CRTM
|CRTM2         | CRTM2
endif::devonly[]
|CRTM2EM       | CRTM2EM
|CMEM          | CMEM
|"`Tau Omega`" | "`Tau Omega`"
|====

`RTM invocation frequency:` specifies the invocation frequency
of the chosen RTM.

See Section <<ssec_timeinterval>> for a description
of how to specify a time interval.

`RTM history output frequency:` specifies the history
output frequency of the RTM.

See Section <<ssec_timeinterval>> for a description
of how to specify a time interval.

.Example _lis.config_ entry
....
Radiative transfer model:     CRTM2EM
RTM invocation frequency:     1hr
RTM history output frequency: 3hr
....


ifdef::devonly[]

[[ssec_crtm,CRTM]]
==== CRTM

This section specifies the specifications to enable a CRTM instance.

`CRTM number of sensors:` specifies the number of sensors
to be used.

`CRTM number of layers:` specifies the number of atmospheric
layers.

`CRTM number of absorbers:` specifies the number of absorbers.

`CRTM number of clouds:` specifies the number of cloud types.

`CRTM number of aerosols:` specifies the number of aerosol types.

`CRTM sensor id:` specifies the name of sensors to be simulated.

`CRTM coefficient data path:` specifies the location of the files
containing the CRTM coefficient data.  These data are part of the
Subversion checkout that was performed to obtain the CRTM library
from JCSDA.  The `CRTM coefficient data path:` variable should
either explicitly specify the whole path to or symbolically link to
_trunk/fix/TauCoeff/ODPS/Big_Endian/_ found within the
aforementioned checkout.

`CRTM zenith angle:` [red]#specifies what?#

.Example _lis.config_ entry
....
CRTM number of sensors:        1
CRTM number of layers:         64
CRTM number of absorbers:      2
CRTM number of clouds:         0
CRTM number of aerosols:       0
CRTM sensor id:                amsua_n18
CRTM coefficient data path:    ./Coefficient_Data/
CRTM zenith angle:
....
endif::devonly[]


ifdef::devonly[]
[[ssec_crtm2,CRTM2]]
==== CRTM2

This section specifies the specifications to enable a CRTM2 instance.
For more information regarding CRTM2, please read the CRTM2 User`'s
Guide, _REL-2.1.3.CRTM_User_Guide.pdf_, found at
ftp://ftp.emc.ncep.noaa.gov/jcsda/CRTM/REL-2.1.3/

`CRTM number of sensors:` specifies the number of sensors
to be used.

`CRTM number of layers:` specifies the number of atmospheric
layers.

`CRTM number of absorbers:` specifies the number of absorbers.

`CRTM number of clouds:` specifies the number of cloud types.

`CRTM number of aerosols:` specifies the number of aerosol types.

`CRTM sensor id:` specifies the name of sensors to be simulated.

`CRTM coefficient data path:` specifies the location of the files
containing the CRTM coefficient data.  These data are part of the
Subversion checkout that was performed to obtain the CRTM library
from JCSDA.  The `CRTM coefficient data path:` variable should
either explicitly specify the whole path to or symbolically link to
_trunk/fix/TauCoeff/ODPS/Big_Endian/_ found within the
aforementioned checkout.

`CRTM zenith angle:` [red]#specifies what?#

.Example _lis.config_ entry
....
CRTM number of sensors:        1
CRTM number of layers:         64
CRTM number of absorbers:      2
CRTM number of clouds:         0
CRTM number of aerosols:       0
CRTM sensor id:                amsua_n18
CRTM coefficient data path:    ./Coefficient_Data/
CRTM zenith angle:
....
endif::devonly[]


[[ssec_crtm2em,CRTM2EM]]
==== CRTM2EM

This section specifies the specifications to enable a CRTM2EM instance.

`CRTM number of sensors:` specifies the number of sensors
to be used.

`CRTM number of layers:` specifies the number of atmospheric
layers.

`CRTM number of absorbers:` specifies the number of absorbers.

`CRTM number of clouds:` specifies the number of cloud types.

`CRTM number of aerosols:` specifies the number of aerosol types.

`CRTM sensor id:` specifies the name of sensors to be simulated.

`CRTM coefficient data path:` specifies the location of the files
containing the CRTM coefficient data.  These data are part of the
Subversion checkout that was performed to obtain the CRTM library
from JCSDA.  The `CRTM coefficient data path:` variable should
either explicitly specify the whole path to or symbolically link to
_trunk/fix/TauCoeff/ODPS/Big_Endian/_ found within the
aforementioned checkout.

`CRTM zenith angle:` [red]#specifies what?#

`RTM input soil moisture correction:` specifies whether to
enable input soil moisture correction.
Acceptable values are:

|====
|Value | Description

|0     | Do not enable correction
|1     | Enable correction
|====

`RTM input soil moisture correction src mean file:` specifies
the RTM input soil moisture correction src mean file.

`RTM input soil moisture correction src sigma file:` specifies
the RTM input soil moisture correction src sigma file.

`RTM input soil moisture correction dst mean file:` specifies
the RTM input soil moisture correction dst mean file.

`RTM input soil moisture correction dst sigma file:` specifies
the RTM input soil moisture correction dst sigma file.

.Example _lis.config_ entry
....
CRTM number of sensors:        1
CRTM number of layers:         64
CRTM number of absorbers:      2
CRTM number of clouds:         0
CRTM number of aerosols:       0
CRTM sensor id:                amsua_n18
CRTM coefficient data path:    ./Coefficient_Data/
CRTM zenith angle:
RTM input soil moisture correction:
RTM input soil moisture correction src mean file:
RTM input soil moisture correction src sigma file:
RTM input soil moisture correction dst mean file:
RTM input soil moisture correction dst sigma file:
....


[[ssec_cmem3,CMEM3]]
==== CMEM3

This section specifies the specifications to enable a CMEM3 instance.
For more information regarding CMEM3, please see
http://www.ecmwf.int/research/data_assimilation/land_surface/cmem/cmem_index.html.

`CMEM3 sensor id:` specifies the name of sensors to be simulated.

`CMEM3 number of frequencies:` specifies the number of
frequencies.

`CMEM3 frequencies file:` specifies the file
containing the CMEM3 frequencies data.
This is an ASCII file containing two columns of data.
The first column specifies frequency in GHz; the second column
specifies the incidence angle.  A sample file for AMSR-E:

|====
| 6.925 | 55.0
| 10.65 | 55.0
| 18.7  | 55.0
| 23.8  | 55.0
| 36.5  | 55.0
| 89.0  | 55.0
|====

`RTM input soil moisture correction:` specifies whether to
enable input soil moisture correction.
Acceptable values are:

|====
|Value | Description

|0     | Do not enable correction
|1     | Enable correction
|====

`RTM input soil moisture correction src mean file:` specifies
the RTM input soil moisture correction src mean file.

`RTM input soil moisture correction src sigma file:` specifies
the RTM input soil moisture correction src sigma file.

`RTM input soil moisture correction dst mean file:` specifies
the RTM input soil moisture correction dst mean file.

`RTM input soil moisture correction dst sigma file:` specifies
the RTM input soil moisture correction dst sigma file.

.Example _lis.config_ entry
....
CMEM3 sensor id:                  amsre
CMEM3 number of frequencies:      ./amsre-freqs.tx
CMEM3 frequencies file:
RTM input soil moisture correction:
RTM input soil moisture correction src mean file:
RTM input soil moisture correction src sigma file:
RTM input soil moisture correction dst mean file:
RTM input soil moisture correction dst sigma file:
....


[[ssec_optimization,Optimization and Uncertainty Estimation]]
=== Optimization and Uncertainty Estimation

This section specifies options for carrying out parameter estimation
and uncertainty estimation.

`Optimization/Uncertainty Estimation Algorithm:` Specifies which
algorithm is to be used for optimization.
Acceptable values are:

|====
|Value                                     | Description

|"`none`"                                  | no optimization
|"`Enumerated search`"                     | enumerated search
|"`Levenberg marquardt`"                   | Levenberg-Marquardt
|"`Genetic algorithm`"                     | Genetic Algorithm
|"`Shuffled complex evolution`"            | SCE-UA Algorithm
|"`Monte carlo sampling`"                  | MCSIM Algorithm
|"`Random walk markov chain monte carlo`"  | MCMC Algorithm
|"`Differential evolution markov chain`"   | DEMC Algorithm
|"`Differential evolution markov chain z`" | DEMCz Algorithm
|====

`Optimization/Uncertainty Estimation Set:` specifies
the calibration data set,
which represents the observation source used in the particular
parameter estimation instance.
Acceptable values are:

|====
|Value                    | Description

|"`NONE`"                 | template observations
|"`No obs`"               | no observations
|"`WG PBMR sm`"           | PBMR soil moisture data for Walnut Gulch
|"`Synthetic sm1`"        | synthetic soil moisture data
ifdef::devonly[]
|"`Synthetic sm2`"        | synthetic soil moisture data
endif::devonly[]
|"`Ameriflux obs`"        | flux data from the Ameriflux data network
|"`ARM obs`"              | fluxes, soil moisture, and soil temperature
                            data from the ARM network
|"`Macon landslide obs`"  | Macon County landslide observation data
|"`Global landslide obs`" | Global landslide observation data
|"`CNRS`"                 | CNRS
ifdef::devonly[]
|"`CNRS MPDI`"            | CNRS MPDI
endif::devonly[]
|"`AMSRE SR`"             | AMSR-E (Colorado State Univ.)
ifdef::devonly[]
|"`AMSRE SR MPDI`"        | AMSR-E Microwave Polarization Difference
                            Index (Colorado State Univ.)
endif::devonly[]
|"`AMSR-E(LPRM) pe soil moisture`" | AMSR-E LPRM soil moisture
|"`Gridded FLUXNET`"      | FLUXNET
|"`USDA ARSsm`"           | USDA ARS soil moisture
|====

`Objective Function Method:` specifies the objective function
method.
Acceptable values are:

|====
|Value             | Description

|"`LM`"            | Least squares (Levenberg-Marquardt)
|"`Least squares`" | Least squares
|"`Likelihood`"    | Maximum likelihood
|"`Probability`"   | Maximize probability
|====

`Write PE Observations:` specifies whether to output processed
observations for parameter estimation.
Acceptable values are:

|====
|Value | Description

|0     | Do not write pe observations
|1     | Write pe observations
|====

`Number of model types subject to parameter estimation:`
specifies the number of model classes used in a parameter estimation
instance.  E.g.: if LSM and RTM parameters are simultaneously being
calibrated then this option will be 2.

`Model types subject to parameter estimation:` specifies the
names of the model types to be used in the parameter estimation
instance.  E.g.: LSM RTM

`Number of model types with observation predictors for parameter estimation:`
specifies the number of model types (e.g., LSM, RTM) that will be
generating predictions of observations for comparison against real
observations when conducting parameter or uncertainty estimation.
Acceptable values are either 1 or 2.

`Model types with observation predictors for parameter estimation:`
specifies the list of model types (e.g., LSM, RTM) that will be
generating predictions of observations for comparison against real
observations when conducting parameter or uncertainty estimation.
Acceptable values are a combination of LSM and/or RTM.

`Initialize decision space with default values:` specifies
whether to use defaults instead of sampled values at the beginning
of optimization.
Acceptable values are:

|====
|Value | Description

|0     | Use defaults
|1     | Use sampled values
|====
(Yes, this is backwards from what the label suggests.)

`Calibration period start year:` specifies the starting year
of the calibration period.

`Calibration period start month:` specifies the starting
month of the calibration period.

`Calibration period start day:` specifies the starting day
of the calibration period.

`Calibration period start hour:` specifies the starting hour
of the calibration period.

`Calibration period start minutes:` specifies the starting
minutes of the calibration period.

`Calibration period start seconds:` specifies the starting
seconds of the calibration period.

`LSM Decision space attributes file:` [red]#specifies what?#

`RTM Decision space attributes file:` [red]#specifies what?#


[[ssec_ls,Least squares]]
==== Least squares

This section provides specifications of the LS objective function instance

`Least Squares objective function weights file:` specifies the file containing
the weights to be applied to each objective function

`Least Squares objective function mode:` specifies which
least squares aggregation to use.
Acceptable values are:

|====
|Value | Description

|1     | distributed (ie, optimized for each cell independently)
|====

`Least Squares objective function minimum number of obs:` for
grid cells with fewer obs than specified, least squares parameter
estimation will not be conducted so as to avoid "`overfitting`" model to the data.


[[sssec_probability,Probability]]
==== Probability

This section provides specifications of the Probability objective function
instance.

`Prior distribution attributes file:` specifies the file containing the
 prior probability distribution over the parameters


[[sssec_likelihood,Likelihood]]
==== Likelihood

This section provides specifications of the Likelihood objective function
instance.  There are no additional specifications needed.  Unlike the Probability
objective function, Likelihood does not factor in prior probability.


[[ssec_es,Enumerated search]]
==== Enumerated search

`ES decision space attributes file:` specifies the ES decision space
attributes file.

.Example _lis.config_ entry
....
ES decision space attributes file:
....


[[ssec_lm,Levenberg Marquardt]]
==== Levenberg Marquardt

`LM start mode:` [red]#specifies what?#

`LM restart file:` [red]#specifies what?#

`LM maximum number of observations:` [red]#specifies what?#

`LM maximum iterations:` [red]#specifies what?#

`LM mode:` [red]#specifies what?#

`LM objective function tolerance:` [red]#specifies what?#

`LM decision space tolerance:` [red]#specifies what?#

`LM orthogonality tolerance:` [red]#specifies what?#

`LM step bound factor:` [red]#specifies what?#

`LM forward difference step length:` [red]#specifies what?#

.Example _lis.config_ entry
....
LM start mode:
LM restart file:
LM maximum number of observations:
LM maximum iterations:
LM mode:
LM objective function tolerance:
LM decision space tolerance:
LM orthogonality tolerance:
LM step bound factor:
LM forward difference step length:
....


[[ssec_ga,Genetic Algorithm]]
==== Genetic Algorithm

This section provides specifications of the genetic algorithm instance

`GA restart file:` specifies the name of the
GA restart file.

`GA number of generations:` specifies the
number of generations of GA.

`GA number of children per parent:` specifies how many
offsprings are produced by two parent solutions (1 or 2).

`GA crossover scheme:` specifies the type of crossover
scheme.
Acceptable values are:

|====
|Value | Description

|1     | single point crossover
|2     | uniform crossover
|====

`GA crossover probability:` threshold to be used for
conducting a crossover operation.
`GA mutation scheme:` specifies the type of mutation
scheme.
Acceptable values are:

|====
|Value | Description

|0     | jump mutation
|1     | creep mutation
|====

`GA creep mutation probability:` specifies the
creep mutation max threshold.

`GA jump mutation probability:` specifies the
jump mutation max threshold.

`GA use elitism:` specifies whether to enable
elitism in the selection of new solutions.
Acceptable values are:

|====
|Value | Description

|0     | do not use
|1     | use
|====

`GA start mode:` specifies the start mode.
Acceptable values are:

|====
|Value     | Description

|restart   | restart
|coldstart | cold start
|====

.Example _lis.config_ entry
....
GA restart file:                 ./OUTPUT/EXP999/GA/GA.188.GArst
GA number of generations:                      100
GA number of children per parent:              1
GA crossover scheme:                           2
GA crossover probability:                      0.5
GA use creep mutations:                        0
GA creep mutation probability:                 0.04
GA jump mutation probability:                  0.02
GA use elitism:                                1
GA start mode:                                 coldstart
....


[[ssec_sceua,Shuffled complex evolution]]
==== Shuffled complex evolution

`SCEUA Decision Space Attributes File:` specifies the name of the SCEUA
decision space attributes file.

`SCEUA start mode:` specifies the start mode.
Acceptable values are:

|====
|Value     | Description

|restart   | restart
|coldstart | cold start
|====

`SCEUA restart file:` specifies the name of the SCEUA restart file.

`SCEUA Max. Num. of Func. Evals. before Optimization Terminates:`  [red]#specifies what?#

`SCEUA Num. of Shuffles to End Opt. if Crit. less than Min.:` [red]#specifies what?#

`SCEUA Min. Frac. Crit. Change in Specified Shuffles to Cont. Opt.:` [red]#specifies what?#

`SCEUA Number of Optimization Complexes:` [red]#specifies what?#

`SCEUA Seed Value:` [red]#specifies what?#

`SCEUA Whether to User-specify the Control Parameters:` [red]#specifies what?#

`SCEUA Number of Points in a Subcomplex:` [red]#specifies what?#

`SCEUA Num. of Evolution Steps before Shuffle for a Complex:` [red]#specifies what?#

`SCEUA Whether Include Initial Point in Population:` [red]#specifies what?#

.Example _lis.config_ entry
....
SCEUA Decision Space Attributes File:
SCEUA start mode:
SCEUA restart file:
SCEUA Max. Num. of Func. Evals. before Optimization Terminates:
SCEUA Num. of Shuffles to End Opt. if Crit. less than Min.:
SCEUA Min. Frac. Crit. Change in Specified Shuffles to Cont. Opt.:
SCEUA Number of Optimization Complexes:
SCEUA Seed Value:
SCEUA Whether to User-specify the Control Parameters:
SCEUA Number of Points in a Subcomplex:
SCEUA Num. of Evolution Steps before Shuffle for a Complex:
SCEUA Whether Include Initial Point in Population:
....


[[ssec_rwmcmc,Random walk markov chain monte carlo]]
==== Random walk markov chain monte carlo

`RWMCMC decision space attributes file:` specifies the RWMCMC decision
space attributes file.

`RWMCMC start mode:` specifies the start mode.
Acceptable values are:

|====
|Value     | Description

|restart   | restart
|coldstart | cold start
|====

`RWMCMC restart file:` specifies the name of the RWMCMC restart file.

`RWMCMC number of iterations:` specifies the number of iterations of RWMCMC.

`RWMCMC perturbation factor:` Applied uniformly to all parameters.
The product of this term and the width of the parameter range (ie, max-min)
determines the random-walk-like term ('`b`') in the RWMCMC algorithm.


.Example _lis.config_ entry
....
RWMCMC decision space attributes file:
RWMCMC start mode:
RWMCMC restart file:
RWMCMC number of iterations:
RWMCMC perturbation factor:
....


[[ssec_demc,Differential Evolution Markov Chain (DEMC) algorithm]]
==== Differential Evolution Markov Chain (DEMC) algorithm

`DEMC decision space attributes file:` specifies the DEMC decision space
attributes file.

`DEMC start mode:` specifies the start mode.
Acceptable values are:

|====
|Value     | Description

|restart   | restart
|coldstart | cold start
|====

`DEMC restart file:` specifies the name of the DEMC restart file.

`DEMC number of iterations:` specifies the number of iterations of DEMC.

`DEMC perturbation factor:` Applied uniformly to all parameters.
The product of this term and the width of the parameter range (ie, max-min)
determines the random-walk-like term ('`b`') in the DEMC algorithm

`DEMC mode hopping frequency:` At this frequency (f), full jumps between
separated regions of high probability may occur (so as to better balance
exploration of each region) through the setting of a DEMCz control parameter
(gamma=1); at frequency 1-f, the settings are optimized for exploration
of the local region of high probability (gamma=2.38)


.Example _lis.config_ entry
....
DEMC decision space attributes file:
DEMC start mode:
DEMC restart file:
DEMC number of iterations:
DEMC perturbation factor:
DEMC mode hopping frequency:
....


[[ssec_demcz,Differential Evolution Markov Chain (DEMCz) algorithm]]
==== Differential Evolution Markov Chain (DEMCz) algorithm

This section provides specifications of the DEMCz algorithm instance.
DEMCz is an instance of Bayesian analysis (Reference: Gelman et al. (1995)) conducted via
Markov chain Monte Carlo (MCMC) (Reference: Brooks et al. (2011)).
MCMC enables generation of parameter ensembles for subsequent LIS ensemble runs,
where the ensembles reflect user-specified probability distributions as updated with
observational datasets.
Reference for DEMCz: ter Braak (2006), and ter Braak and Vrugt (2008).
DEMCz implements DEMC with the "`sampling from the past`" of ter Braak and Vrugt (2008)

`DEMCz restart file:` specifies the name of the
DEMCz restart file.

`DEMCz number of iterations:` specifies the
number of iterations of DEMCz.

`DEMCz GA restart file:` specifies the GA solution
 that serves as the DEMCz algorithm starting point

`DEMCz perturbation factor:` Applied uniformly to
 all parameters.  The product of this term and the
width of the parameter range (ie, max-min) determines the random-walk-like term ('`b`') in the DEMCz algorithm

`DEMCz mode hopping frequency:` At this frequency (f), full jumps between separated regions of high probability
may occur (so as to better balance exploration of each region) through the setting of a DEMCz
control parameter (gamma=1); at frequency 1-f, the settings are optimized for exploration of the local region of high probability (gamma=2.38)

`DEMCz start mode:` specifies the start mode.
Acceptable values are:

|====
|Value     | Description

|restart   | restart
|coldstart | cold start
|====

.Example _lis.config_ entry
....
DEMCz restart file:                 ./OUTPUT/DEMCz/DEMCz.188.DEMCzrst
DEMCz number of iterations:         100
DEMCz start mode:                   coldstart
DEMCz GA restart file:              ./OUTPUT/GA/GA.188.GArst
DEMCz perturbation factor:         0.001
DEMCz mode hopping frequency:      0.10
....


[[ssec_mcsim,Monte Carlo simulation]]
==== Monte Carlo simulation

This section provides specifications of the MCSIM algorithm instance.
MCSIM randomly samples from user-specified probability distributions
to generate parmeter ensembles for subsequent use in  LIS ensemble runs.
Unlike MCMC algorithms (e.g., DEMCz), the probability distributions being sampled
are those given by the user, and not as updated with observational datasets.
Algorithm reference: Morgan and Henrion (1990).

`MCSIM number of iterations:` specifies the
number of iterations of MCSIM.  This typically will be
set to 1.  Only set to values higher than 1 to accumulate more samples
than can be achieved in a single LIS ensemble run.

`MCSIM start mode:` specifies the start mode.  The restart option, as just noted,
would only be needed if the number of samples that can be achieved in a single LIS ensemble run is limiting.

Acceptable values are:
|====
|Value     | Description

|restart   | restart
|coldstart | cold start
|====

`MCSIM restart file:` specifies the name of the
MCSIM restart file.

.Example _lis.config_ entry
....
MCSIM number of iterations:         1
MCSIM start mode:                   coldstart
MCSIM restart file:                 none
....


[[ssec_peobs,Observations for Parameter Estimation]]
==== Observations for Parameter Estimation

This section of the config file includes the observation specifications
for parameter estimation.

[[sssec_wgpbmrsm,Walnut Gulch PBMR soil moisture data]]
==== Walnut Gulch PBMR soil moisture data

`WG PBMR soil moisture data directory:` specifies the location
of the Walnut Gulch PBMR soil moisture data.

`WG PBMR observations attributes file:` specifies the location
of the observation attributes file.

`WG PBMR site index:` specifies the site location of the
forcing data.

.Example _lis.config_ entry
....
WG PBMR soil moisture data directory:   ../WG_domain/PBMR/
WG PBMR observations attributes file:   ./wgPBMRsm_attribs.txt
WG PBMR site index:                     5
....

[[sssec_pesynsm1,Synthetic soil moisture1]]
==== Synthetic soil moisture1

`Syn SM data directory:` specifies the location of the synthetic soil
moisture data.

`Syn SM observations attributes file:` specifies the synthetic soil moisture
observations attributes file.

`Syn SM number of observation types:` specifies the number of synthetic
soil moisture observation types.

.Example _lis.config_ entry
....
Syn SM data directory:
Syn SM observations attributes file:
Syn SM number of observation types:
....


[[sssec_ameriflux,Ameriflux network observations]]
==== Ameriflux network observations

`Ameriflux data directory:` [red]#specifies what?#

`Ameriflux station list file:` [red]#specifies what?#

`Ameriflux observations attributes file:` [red]#specifies what?#

.Example _lis.config_ entry
....
Ameriflux data directory:
Ameriflux station list file:
Ameriflux observations attributes file:
....

[[sssec_armobs,ARM network observations]]
==== ARM network observations

`ARM data directory:` [red]#specifies what?#

`ARM site identifier name:` [red]#specifies what?#

`ARM station list file:` [red]#specifies what?#

`ARM objective space attributes file:` [red]#specifies what?#

`ARM number of observation types:` [red]#specifies what?#

.Example _lis.config_ entry
....
ARM data directory:
ARM site identifier name:
ARM station list file:
ARM objective space attributes file:
ARM number of observation types:
....


[[sssec_mcland,Macon County landslide observation data]]
==== Macon County landslide observation data

`Macon County Landslide Obs data directory:` specifies the location of the
Macon County landslide observation data.

`Macon County Landslide observations attributes file:` specifies the 
Macon County landslide observation attributes file.

.Example _lis.config_ entry
....
Macon County Landslide Obs data directory:
Macon County Landslide observations attributes file:
....


[[sssec_glbland,Global landslide observation data]]
==== Global landslide observation data

`Global Landslide Obs data directory:` specifies the location of the global
landslide observation data.

`Global Landslide observations attributes file:` specifies the global
landslide observations attributes file.

.Example _lis.config_ entry
....
Global Landslide Obs data directory:
Global Landslide observations attributes file:
....


[[sssec_cnrs,CNRS]]
==== CNRS

`CNRS Emissivity Obs data directory:` [red]#specifies what?#

`CNRS Emissivity Obs mask directory:` [red]#specifies what?#

`CNRS Emissivity observations attributes file:` [red]#specifies what?#

`Overpass hr descending:` [red]#specifies what?#

`Overpass hr ascending:` [red]#specifies what?#

`Mask hr ascending lower:` [red]#specifies what?#

`Mask hr ascending upper:` [red]#specifies what?#

`Mask hr descending lower:` [red]#specifies what?#

`Mask hr descending upper:` [red]#specifies what?#

`Mask cloud threshold:` [red]#specifies what?#

.Example _lis.config_ entry
....
CNRS Emissivity Obs data directory:
CNRS Emissivity Obs mask directory:
CNRS Emissivity observations attributes file:
Overpass hr descending:
Overpass hr ascending:
Mask hr ascending lower:
Mask hr ascending upper:
Mask hr descending lower:
Mask hr descending upper:
Mask cloud threshold:
....


[[sssec_amsresremobs,AMSRE_SR Emissivity]]
==== AMSRE_SR Emissivity
`AMSRE_SR Emissivity Obs data directory:` specifies the location
of the AMSR-E emissivity retrievals data.

`AMSRE_SR Emissivity observations attributes file:` specifies the location
of the observation attributes file.

`AMSRE_SR number of observations threshold:` specifies how many observations
must be behind emissivity average for cell

`Overpass hr descending:` [red]#specifies what?#

`Overpass hr ascending:` [red]#specifies what?#

`Mask hr ascending lower:` [red]#specifies what?#

`Mask hr ascending upper:` [red]#specifies what?#

`Mask hr descending lower:` [red]#specifies what?#

`Mask hr descending upper:` [red]#specifies what?#

.Example _lis.config_ entry
....
AMSRE_SR Emissivity Obs data directory: './obs/'
AMSRE_SR Emissivity observations attributes file: './AMSRE_SR_attribs.txt'
AMSRE_SR number of observations threshold: 5
Overpass hr descending:
Overpass hr ascending:
Mask hr ascending lower:
Mask hr ascending upper:
Mask hr descending lower:
Mask hr descending upper:
....


[[sssec_amsrelprmsm,AMSR-E (LPRM) pe soil moisture]]
==== AMSR-E (LPRM) pe soil moisture
`LPRM AMSRE soil moisture data directory:` specifies the location
of the AMSR-E LPRM soil moisture data.

`LPRM AMSRE soil moisture observations attributes file:` specifies the location
of the observation attributes file.

.Example _lis.config_ entry
....
LPRM AMSRE soil moisture data directory: './LPRM.v6'
LPRM AMSRE soil moisture observations attributes file: './LPRM_attribs.txt'
....


[[sssec_usdaarssm,USDA ARS soil moisture]]
==== USDA ARS soil moisture

`USDA ARS Soilmoisture Obs data directory:` specifies the location of the
USDA ARS soil moisture observation data.

`USDA ARS Soilmoisture observations attributes file:` specifies the USDA
ARS soil moisture observations attributes file.

`USDA ARS number of observations threshold:` [red]#specifies what?#

.Example _lis.config_ entry
....
USDA ARS Soilmoisture Obs data directory:
USDA ARS Soilmoisture observations attributes file:
USDA ARS number of observations threshold:
....


[[sssec_fluxnet,FLUXNET]]
==== FLUXNET

`FLUXNET data directory:` [red]#specifies what?#

`FLUXNET objective space attributes file:` [red]#specifies what?#

`FLUXNET number of observation types:` [red]#specifies what?#

.Example _lis.config_ entry
....
FLUXNET data directory:
FLUXNET objective space attributes file:
FLUXNET number of observation types:
....


//ifdef::devonly[]
//
//[[sssec_isccptskin,ISCCP Tskin]]
//==== ISCCP Tskin
//
//`ISCCP Tskin objective space attributes file:` specifies the ISCCP Tskin
//objective space attributes file.
//
//`ISCCP Tskin number of observation types:` specifies the number of ISCCP
//Tskin observation types.
//
//.Example _lis.config_ entry
//....
//ISCCP Tskin objective space attributes file:
//ISCCP Tskin number of observation types:
//....
//endif::devonly[]


[[sssec_noobs,No obs]]
==== No obs
This PE observation option is used when conducting MCSIM as MCSIM
does not factor in observational datasets
in the sampling of parameter ensembles.  There are no configuration options.


[[ssec_parameters,Parameters]]
=== Parameters

`LIS domain and parameter data file:` specifies the
primary input file that contains LIS parameter data.

LIS 7 includes a pre-processing system called the
Land Data Toolkit (LDT).  It reads the raw parameter
data and processes them to the LIS running domain.
The `LIS domain and parameter data file:` is the
result of the LDT pre-processing.  Please read the
"`Land Data Toolkit (LDT) User`'s Guide`" for more
information.

.Example _lis.config_ entry
....
LIS domain and parameter data file: ./lis_input.d01.nc
....


[[ssec_paramopts,Parameter options]]
==== Parameter options

`Landmask data source:` specifies the usage of landmask data
in the run.
Acceptable values are:

|====
|Value | Description

|none  | Do not landmask
|LDT   | Read landmask from the LDT-generated `LIS domain and parameter data file:`
|====

`Landcover data source:` specifies the usage of landcover data
in the run.
Acceptable values are:

|====
|Value   | Description

|LDT     | Read landcover data from the LDT-generated `LIS domain and parameter data file:`
|====

.Example _lis.config_ entry
....
Landmask data source:  LDT
Landcover data source: LDT
....


`Soil texture data source:` specifies the usage of soil texture
data in the run.
Acceptable values are:

|====
|Value | Description

|none  | Do not read soil texture
|LDT   | Read soil texture data from the LDT-generated `LIS domain and parameter data file:`
|====

.Example _lis.config_ entry
....
Soil texture data source: LDT
....


`Soil fraction data source:` specifies the usage of soil
fraction parameters in the run.
Acceptable values are:

|====
|Value | Description

|none  | Do not read soil fractions
|LDT   | Read soil fractions data from the LDT-generated `LIS domain and parameter data file:`
|====

.Example _lis.config_ entry
....
Soil fraction data source: none
....


`Soil color data source:` specifies the usage of soil
color data in the run.
Acceptable values are:

|====
|Value | Description

|none  | Do not read soil color
|LDT   | Read soil color data from the LDT-generated `LIS domain and parameter data file:`
|====

.Example _lis.config_ entry
....
Soil color data source: none
....


`Elevation data source:` specifies the usage of topography data
in the run.
Acceptable values are:

|====
|Value | Description

|none  | Do not read elevation
|LDT   | Read elevation data from the LDT-generated `LIS domain and parameter data file:`
|====

.Example _lis.config_ entry
....
Elevation data source: LDT
....


`Slope data source:` specifies the usage of slope data in the run.
Acceptable values are:

|====
|Value | Description

|none  | Do not read slope
|LDT   | Read slope data from the LDT-generated `LIS domain and parameter data file:`
|====

.Example _lis.config_ entry
....
Slope data source: none
....


`Aspect data source:` specifies the usage of aspect data in the run.
Acceptable values are:

|====
|Value | Description

|none  | Do not read aspect
|LDT   | Read aspect data from the LDT-generated `LIS domain and parameter data file:`
|====

.Example _lis.config_ entry
....
Aspect data source: none
....


`Curvature data source:` specifies the usage of curvature data
in the run.
Acceptable values are:

|====
|Value | Description

|none  | Do not read curvature
|LDT   | Read curvature data from the LDT-generated `LIS domain and parameter data file:`
|====

.Example _lis.config_ entry
....
Curvature data source: none
....


`LAI data source:` specifies the usage of LAI data in the run.
Acceptable values are:

|====
|Value    | Description

|none     | Do not read LAI
|LDT      | Read LAI data from the LDT-generated `LIS domain and parameter data file:`
|"`MODIS real-time`" | Read MODIS real-time LAI
|ALMIPII  | Read ALMIPII real-time LAI
|====

.Example _lis.config_ entry
....
LAI data source: none
....


`SAI data source:` specifies the usage of LAI data in the run.
Acceptable values are:

|====
|Value    | Description

|none     | Do not read SAI
|LDT      | Read SAI data from the LDT-generated `LIS domain and parameter data file:`
|"`MODIS real-time`" | Read MODIS real-time SAI
|====

.Example _lis.config_ entry
....
SAI data source: none
....


`Albedo data source:` specifies the usage of albedo data
in the run.
Acceptable values are:

|====
| Value   | Description

| none    | Do not read albedo
| LDT     | Read albedo data from the LDT-generated `LIS domain and parameter data file:`
| ALMIPII | Read the real-time ALMIP-II albedo data
|====

.Example _lis.config_ entry
....
Albedo data source: LDT
....


`Max snow albedo data source:` specifies the usage of the
maximum snow albedo in the run.
Acceptable values are:

|====
|Value | Description

|none  | Do not read max snow albedo
|fixed | Use fixed max snow albedo from the _lis.config_ file.  This option is only available to the Noah-3.x LSMs.
|LDT   | Read max snow albedo data from the LDT-generated `LIS domain and parameter data file:`
|====

.Example _lis.config_ entry
....
Max snow albedo data source: LDT
....


`Greenness data source:` specifies the usage of greenness
fraction data in the run.
Acceptable values are:

|====
|Value             | Description

|none              | Do not read greenness fraction
|LDT               | Read greenness data from the LDT-generated `LIS domain and parameter data file:`
|"`NESDIS weekly`" | Read NESDIS weekly greenness fraction
|SPORT             | Read SPORT greenness fraction
|VIIRS             | Read VIIRS greenness fraction
|ALMIPII           | Read ALMIP-II greenness fraction
|====

.Example _lis.config_ entry
....
Greenness data source: LDT
....


`Roughness data source:` specifies the usage of roughness data
in the run.
Acceptable values are:

|====
|Value | Description

|none  | Do not read roughness
|LDT   | Read roughness data from the LDT-generated `LIS domain and parameter data file:`
|ALMIPII | Read the ALMIPII real-time roughness data
|====

.Example _lis.config_ entry
....
Roughness data source: none
....


`Porosity data source:` specifies the usage of soil porosity data
in the run.
Acceptable values are:

|====
|Value | Description

|none  | Do not read soil porosity
|LDT   | Read porosity data from the LDT-generated `LIS domain and parameter data file:`
|====

.Example _lis.config_ entry
....
Porosity data source: none
....


`Ksat data source:` specifies the usage of hydraulic conductivity
data in the run.
Acceptable values are:

|====
|Value | Description

|none  | Do not read hydraulic conductivity
|LDT   | Read hydraulic conductivity data from the LDT-generated `LIS domain and parameter data file:`
|====

.Example _lis.config_ entry
....
Ksat data source: none
....


`B parameter data source:` specifies the usage of b parameter data
in the run.
Acceptable values are:

|====
|Value | Description

|none  | Do not read b parameter
|LDT   | Read b parameter data from the LDT-generated `LIS domain and parameter data file:`
|====

.Example _lis.config_ entry
....
B parameter data source: none
....


`Quartz data source:` specifies the usage of quartz data
in the run.
Acceptable values are:

|====
|Value | Description

|none  | Do not read quartz
|LDT   | Read quartz data from the LDT-generated `LIS domain and parameter data file:`
|====

.Example _lis.config_ entry
....
Quartz data source: none
....


`Emissivity data source:` specifies the usage of emissivity data
in the run.
Acceptable values are:

|====
|Value   | Description

|none    | Do not read emissivity
|LDT     | Read emissivity data from the LDT-generated `LIS domain and parameter data file:`
|ALMIPII | Read the real-time ALMIPII emissivity data
|====

.Example _lis.config_ entry
....
Emissivity data source: none
....


[[sssec_tbotlag,TBOT lag]]
==== TBOT lag

`TBOT lag skin temperature update option:` specifies whether
to adjust deep soil temperature as a weighted average of
previous year`'s annual mean skin temperature and mean of time
series of recent daily mean skin temperatures.
Acceptable values are:

|====
|Value | Description

|0     | Do not adjust deep soil temperature
|1     | Adjust deep soil temperature
|====

`TBOT skin temperature lag days:` specifies the number of
lag days.

.Example _lis.config_ entry
....
TBOT lag skin temperature update option: 0
TBOT skin temperature lag days:          0
....


[[sssec_almipiirtalb,ALMIPII real-time albedo]]
==== ALMIPII real-time albedo

`ALMIPII albedo data directory:` specifies the location of the 
ALMIPII real-time albedo data.

.Example _lis.config_ entry
....
ALMIPII albedo data directory:
....


//[[sssec_modisclimolai,MODIS monthly climatology LAI]]
//==== MODIS monthly climatology LAI
//
//`MODIS LAI data directory:` specifies the location of the
//MODIS monthly climatology LAI files.
//
//.Example _lis.config_ entry
//....
//MODIS LAI data directory:
//....


[[sssec_modisrtlai,MODIS real-time LAI]]
==== MODIS real-time LAI

`MODIS RT LAI data directory:` specifies the location of the
MODIS real-time LAI files.

.Example _lis.config_ entry
....
MODIS RT LAI data directory:
....


[[sssec_almipiirtlai,ALMIPII real-time LAI]]
==== ALMIPII real-time LAI

`ALMIPII LAI data directory:` specifies the location of the
ALMIPII real-time LAI files.

.Example _lis.config_ entry
....
ALMIPII LAI data directory:
....


[[sssec_nesdisgreenness,NESDIS weekly greenness fraction]]
==== NESDIS weekly greenness fraction

`NESDIS greenness data directory:` specifies the location of
the NESDIS weekly greenness files.

.Example _lis.config_ entry
....
NESDIS greenness data directory:
....


[[sssec_sportgreenness,SPORT greenness fraction]]
==== SPORT greenness fraction

`SPORT greenness data directory:` specifies the location of
the SPORT greenness files.

`SPORT GVF use realtime mode:` specifies whether to use the
realtime mode.  When not using realtime mode, LIS reads the
previous and the next GVF bookends for temporal interpolation.
When using realtime mode, LIS reads only the next GVF bookend
for temporal interpolation.
Acceptable values are:

|====
|Value | Description

|0     | Do not use realtime mode
|1     | Use realtime mode
|====

`SPORT GVF lower left lat:` specifies the lower left latitude
of the SPORT GVF domain.
(cylindrical latitude/longitude projection)

`SPORT GVF lower left lon:` specifies the lower left
longitude of the SPORT GVF domain.
(cylindrical latitude/longitude projection)

`SPORT GVF upper right lat:` specifies the upper right latitude
of the SPORT GVF domain.
(cylindrical latitude/longitude projection)

`SPORT GVF upper right lon:` specifies the upper right
longitude of the SPORT GVF domain.
(cylindrical latitude/longitude projection)

`SPORT GVF resolution (dx):` specifies the resolution of the
SPORT GVF domain along the east-west direction.

`SPORT GVF resolution (dy):` specifies the resolution of the
SPORT GVF domain along the north-south direction.

.Example _lis.config_ entry
....
SPORT greenness data directory:  ./LISDATA/MODISNDVI/GVF_COMBINED_GLOBAL/gvf_SPORT_3KM
SPORT GVF use realtime mode:      1
SPORT GVF lower left lat:        -59.985
SPORT GVF lower left lon:       -179.985
SPORT GVF upper right lat:        89.985
SPORT GVF upper right lon:       179.985
SPORT GVF resolution (dx):         0.03
SPORT GVF resolution (dy):         0.03
....


[[sssec_viirsgreenness,VIIRS greenness fraction]]
==== VIIRS greenness fraction

`VIIRS GVF use realtime mode:` specifies whether to use the
realtime mode.  When not using realtime mode, LIS reads the
previous and the next GVF bookends for temporal interpolation.
When using realtime mode, LIS reads only the next GVF bookend
for temporal interpolation.
Acceptable values are:

|====
|Value | Description

|0     | Do not use realtime mode
|1     | Use realtime mode
|====

`VIIRS GVF lower left lat:` specifies the lower left latitude
of the VIIRS GVF domain.
(cylindrical latitude/longitude projection)

`VIIRS GVF lower left lon:` specifies the lower left
longitude of the VIIRS GVF domain.
(cylindrical latitude/longitude projection)

`VIIRS GVF upper right lat:` specifies the upper right latitude
of the VIIRS GVF domain.
(cylindrical latitude/longitude projection)

`VIIRS GVF upper right lon:` specifies the upper right
longitude of the VIIRS GVF domain.
(cylindrical latitude/longitude projection)

`VIIRS GVF resolution (dx):` specifies the resolution of the
VIIRS GVF domain along the east-west direction.

`VIIRS GVF resolution (dy):` specifies the resolution of the
VIIRS GVF domain along the north-south direction.

`VIIRS greenness data directory:` specifies the location of
the VIIRS greenness files.

.Example _lis.config_ entry
....
VIIRS greenness data directory:  ./LISDATA/VIIRSGVF/NESDIS_GVF_LISREAL/gvf_VIIRS_4KM
VIIRS GVF use realtime mode:      1
VIIRS GVF lower left lat:        -89.982
VIIRS GVF lower left lon:       -179.982
VIIRS GVF upper right lat:        89.982
VIIRS GVF upper right lon:       179.982
VIIRS GVF resolution (dx):         0.036
VIIRS GVF resolution (dy):         0.036
....


[[sssec_almipiirtgreenness,ALMIPII real-time greenness fraction]]
==== ALMIPII real-time greenness fraction

`ALMIPII greenness data directory:` specifies the location of the ALMIPII
real-time greenness data.

.Example _lis.config_ entry
....
ALMIPII greenness data directory:
....


[[sssec_almipiirtemiss,ALMIPII real-time emissivity]]
==== ALMIPII real-time emissivity

`ALMIPII emissivity data directory:` specifies the location of the ALMIPII
real-time emissivity data.

.Example _lis.config_ entry
....
ALMIPII emissivity data directory:
....


[[sssec_almipiirtrough,ALMIPII real-time roughness]]
==== ALMIPII real-time roughness

`ALMIPII roughness data directory:` specifies the location of the ALMIPII
real-time roughness data.

.Example _lis.config_ entry
....
ALMIPII roughness data directory:
....


[[ssec_forcings,Forcings]]
=== Forcings


[[sssec_forcings_gdas,GDAS]]
==== GDAS

`GDAS forcing directory:` specifies the location of the GDAS
forcing files.

.Example _lis.config_ entry
....
GDAS forcing directory:            ./input/FORCING/GDAS/
....


[[sssec_forcings_ecmwf,ECMWF]]
==== ECMWF

`ECMWF forcing directory:` specifies the location of the ECMWF
forcing files.

.Example _lis.config_ entry
....
ECMWF forcing directory:       ./input/FORCING/ECMWF/
....


[[sssec_forcings_afwa,AFWA/AGRMET]]
==== AFWA/AGRMET

`AGRMET forcing directory:` specifies the location of the root
directory containing the input files. The AGRMET processing algorithms
assumes the following hierarchy under the root directory at each
instance.  For example, if the root directory for storing the files
is "`FORCING/AFWA/`", and the current instance is December 1st, 2005,
then the files are stored under the "`FORCING/AFWA/20051201/`"
directory.
The additional directory names specified here are assumed to be
located under this root directory.

`AGRMET first guess source:` specifies the source of the first
guess data.
Acceptable values are:

|====
|Value  | Description

|GFS    | use GFS data
|GALWEM | use UK Unified Model (GALWEM) data
|====

`AGRMET GALWEM nominal resolution (km):` specifies the nominal horizontal
resolution of the GALWEM GRIB2 data in kilometers.
Acceptable values are:

|====
|Value  | Description

|17     | 17-km (long-time operational resolution at USAF)
|10     | 10-km (proposed operational resolution upgrade for 2020)
|====

`AGRMET GFS filename version:` specifies which filename version convention
is used for the GFS GRIB files.
Acceptable values are:

|====
|Value  | Description
|1      | Example: MT.avn_CY.00_fh.0000_tl.press_gr.0p5deg
|2      | Example: PS.NCEP_SC.U_DI.A_DC.GRID_GP.GFS_SP.SIMPLE_GR.C0P5DEG_AR.GLOBAL_PA.GFS_DD.20200213_CY.00_FH.000_DF.GR2
|====

`AGRMET analysis directory:` specifies the location where temporary
precip analysis fields will be written.

`AGRMET surface fields directory:` specifies the location of the
surface fields (_sfc*_).

`AGRMET merged precip directory:` specifies the location of the
processed precip obs (__presav_*__).

`AGRMET cloud data directory:` specifies the location of the
WWMCA data (_WWMCA*_).

`AGRMET WWMCA GRIB1 read option:` specifies whether to try reading
WWMCA GRIB1 files, or try directly to read binary. (_0 = binary, 1 = GRIB1_).
Note that if GRIB1 files cannot be found, the code will search for binary
as a backup.

`AGRMET GFS data directory:` specifies the location of the
GFS data (_MT.avn*_).

`AGRMET GALWEM data directory:` specifies the location of the
UK Unified Model (GALWEM) data
(__PS.557WW_SC.U_DI.F_GP.GALWEM-*__).

`AGRMET SSMI data directory:` specifies the location of the
SSM/I data (_ssmira_*_).

`AGRMET GEOPRECIP data directory:` specifies the location of the
GEOPRECIP files (_prec08*_ and _rank08*_).

`AGRMET JMOBS data directory:` specifies the location of the
surface and precip obs (_sfcobs_*_ and _preobs_*_).

`AGRMET use timestamp on directories:` specifies whether or not
to use a timestamp on directories.
Acceptable values are:

|====
|Value | Description

|0     | do not use timestamp
|1     | use timestamp
|====

`AGRMET use timestamp on gfs:` specifies whether or not
to use a timestamp on gfs.
Acceptable values are:

|====
|Value | Description

|0     | do not use timestamp
|1     | use timestamp
|====

`AGRMET latlon mask file:` specifies the location of the
0.1 degree landmask that can be used for processing of
respective GEOPRECIP data.  Treatment of this is considered
"`beta`".

`AGRMET 8th polar mask file:` specifies the landmask
in 8th mesh polar stereographic projection used by the AGRMET
algorithms {emdash} useful when different from the basis grid.

`AGRMET 8th polar terrain file:` specifies the terrain in
8th mesh polar stereographic projection used by the AGRMET
algorithms {emdash} useful when different from basis grid.

`AGRMET 16th polar mask file:` specifies the landmask in
16th mesh polar stereographic projection used by the AGRMET
algorithms {emdash} useful when different from the basis grid.

`AGRMET 16th polar terrain file:` specifies the terrain in
16th mesh polar stereographic projection used by the AGRMET
algorithms {emdash} useful when different from basis grid.

`AGRMET 64th polar mask file:` specifies the landmask in
64th mesh polar stereographic projection used by the AGRMET
algorithms {emdash} useful when different from the basis grid.

`AGRMET 64th polar terrain file:` specifies the terrain in
64th mesh polar stereographic projection used by the AGRMET
algorithms {emdash} useful when different from basis grid.

`AGRMET native imax:` specifies the native grid dimension
x direction which is useful for when precip forcing will come
in on different grid from the grid used for cloud and shortwave
processing.

|====
|Value  | Description

|512    | 8th mesh polar stereo
|1024   | 16th mesh polar stereo
|(4096) | (64th mesh polar stereo reserved for future use)
|====

`AGRMET native jmax:` specifies the native grid dimension
y direction which is useful for when precip forcing will come
in on different grid from the grid used for cloud and shortwave
processing.

|====
|Value  | Description

|512    | 8th mesh polar stereo
|1024   | 16th mesh polar stereo
|(4096) | (64th mesh polar stereo reserved for future use)
|====

`AGRMET GEOPRECIP imax:` specifies the GEOPRECIP grid dimension
x direction which is useful for when precip and native grid differ.

|====
|Value  | Description

|512    | 8th mesh polar stereo
|1024   | 16th mesh polar stereo
|(4096) | (64th mesh polar stereo reserved for future use)
|(3600) | (1/10 degree latlon reserved for future use {emdash} note
          this isn`'t grid centered)
|====

`AGRMET GEOPRECIP jmax:` specifies the GEOPRECIP grid dimension
y direction which is useful for when precip and native grid differ.

|====
|Value  | Description

|512    | 8th mesh polar stereo
|1024   | 16th mesh polar stereo
|(4096) | (64th mesh polar stereo reserved fro future use)
|(1801) | (1/10 degree latlon reserved for future use {emdash} note
          this isn`'t grid centered)
|====

`AGRMET SSMI imax:` specifies the SSMI/S grid dimension x direction
which is useful for when precip and native grid differ.

|====
|Value  | Description

|512    | 8th mesh polar stereo
|1024   | 16th mesh polar stereo
|(4096) | (64th mesh polar stereo reserved for future use)
|(1440) | (1/4 degree latlon reserved for future use {emdash} note
          this is grid centered)
|====

`AGRMET SSMI jmax:` specifies the SSMI/S grid dimension y direction
which is useful for when precip and native grid different

|====
|Value  | Description

|512    | 8th mesh polar stereo
|1024   | 16th mesh polar stereo
|(4096) | (64th mesh polar stereo reserved fro future use)
|(720)  | (1/4 degree latlon reserved for future use {emdash} note
          this is grid centered)
|====

`AGRMET sfcalc cntm file:` specifies the name of the files with
the spreading radii used for the barnes analysis on the GFS and
surface obs.

`AGRMET precip climatology:` specifies the path to the precip
climatology data.

`AGRMET nogaps wind weight:` specifies the weighting factor for the
first guess winds.

`AGRMET minimum wind speed:` specifies the minimum allowable wind
speed on the AGRMET grid.

`AGRMET use present/past weather estimate:` specifies whether to
use present/past weather estimates.
Acceptable values are:

|====
|Value | Description

|0     | do not use estimates
|1     | use estimates
|====

`AGRMET use precip observations:` specifies whether to use
precip observations.
Acceptable values are:

|====
|Value | Description

|0     | do not use observations
|1     | use observations
|====

`AGRMET use SSMI data:` specifies whether to use SSM/I data.
Acceptable values are:

|====
|Value | Description

|0     | do not use SSM/I data
|1     | use SSM/I data
|====

`AGRMET use CDFSII-based estimate:` specifies whether to use
a CDFS-II based estimate.
Acceptable values are:

|====
|Value | Description

|0     | do not use estimate
|1     | use estimate
|====

`AGRMET use GEOPRECIP estimate:` specifies whether to use
a GEOPRECIP based estimate.
Acceptable values are:

|====
|Value | Description

|0     | do not use
|1     | use the estimate, do not use the rank {emdash}
         assumes that rank of GEOPRECIP is 1;
         i.e., uses it when it`'s available
|2     | use the estimate and use the rank
|====

`AGRMET CDFSII time interval:` specifies the CDFS-II time interval
to look for cloud amount. Current value is 6.

`AGRMET use precip climatology:` specifies whether to use
precip climatology.
Acceptable values are:

|====
|Value | Description

|0     | do not use precip climatology
|1     | use precip climatology
|====

`AGRMET SSMI zero use switch:` specifies whether to use
SSM/I zeros.
Acceptable values are:

|====
|Value | Description

|0     | do not use zeros
|1     | use zeros
|====

`AGRMET snow distribution shape parameter:` specifies the snow
distribution shape parameter. (A typical value is 2.6.)

`AGRMET alternate monthly weighting factor:` specifies
the alternate monthly weighting factor used in the precip processing.

`AGRMET minimum 3hr climo value:` specifies a minimum 3 hour
precip climo value required to generate a non-zero CDFSII total
cloud-based precip estimate. A typical value is 0.025.

`AGRMET maximum 3hr climo value:` specifies a maximum 3 hour
precip climo value required to generate a non-zero CDFSII total
cloud-based precip estimate. A typical value is 0.375.

`AGRMET minimum precip-per-precip day multiplier:` specifies a
minimum precip-per-precip day multiplier used to generate a non-zero
CDFSII total cloud based precip estimate. A typical value is 0.0.

`AGRMET maximum precip-per-precip day multiplier:` specifies a
maximum precip-per-precip day multiplier used to generate a non-zero
CDFSII total cloud based precip estimate. A typical value is 1.1.

`AGRMET cloud threshold to generate CDFSII estimate:`
specifies the cloud threshold to generate a CDFSII-based estimate. A
typical value is 85.0.

`AGRMET median cloud cover percentage1:` specifies the median
cloud cover percentage to move to for the CDFSII based precip estimate.
A typical value is 15.0.

`AGRMET median cloud cover percentage2:` specifies the median
cloud cover percentage to move to for the CDFSII based precip
estimate. A typical value is 0.60.

`AGRMET overcast percentage:` specifies the overcast percentage
to move to for CDFSII based precipitation estimate. A typical value
is 0.30.

`AGRMET 3hr maximum precip ceiling:` specifies the 3 hour
maximum precip ceiling value. A typical value is 200.0.

`AGRMET security classification:` E.g., C for confidential,
S for secret, T for top secret, U for unclassified.
See AFWAMAN_15-3.doc.

`AGRMET distribution classification:` E.g., A for approved
for public release.  See AFWAMAN_15-3.doc.

`AGRMET data category:` E.g., ANLYS for analysis.
See AFWAMAN_15-3.doc.

`AGRMET area of data:` Domain descriptor.  E.g., GLOBAL
for global theater.

`AGRMET maximum surface obs:` specifies the maximum surface obs.
Defaults to 25000.

`AGRMET maximum precip obs:` specifies the maximum precip obs.
Defaults to 50000.

`AGRMET retrospective root filename:` specifies the retrospective
root filename.

`AGRMET use CMORPH data:` specifies whether to use
the CMORPH data.
Acceptable values are:

|====
|Value | Description

|0     | do not use CMORPH
|1     | use CMORPH
|====

`AGRMET CMORPH minimum temperature threshold:` specifies the
CMORPH minimum temperature threshold.

`AGRMET CMORPH maximum temperature threshold:` specifies the
CMORPH maximum temperature threshold.

`AGRMET GEO_PRECIP minimum temperature threshold:` specifies the
GEO_PRECIP minimum temperature threshold.

`AGRMET GEO_PRECIP maximum temperature threshold:` specifies the
GEO_PRECIP maximum temperature threshold.

`AGRMET CMORPH data directory:` specifies the location of the
CMORPH data.

`AGRMET CMORPH imax:` specifies the CMORPH grid dimension
x direction which is useful for when precip and native grid differ.
// [red]#What are acceptable values?#

`AGRMET CMORPH jmax:` specifies the CMORPH grid dimension
y direction which is useful for when precip and native grid differ.
// [red]#What are acceptable values?#

`AGRMET CMORPH min lat:` specifies the minimum latitude of
the CMORPH data.

`AGRMET CMORPH max lat:` specifies the maximum latitude of
the CMORPH data.

`AGRMET CMORPH min lon:` specifies the minimum longitude of
the CMORPH data.

`AGRMET CMORPH max lon:` specifies the maximum longitude of
the CMORPH data.

`AGRMET CMORPH dx:` specifies the resolution of the CMORPH data
along the east-west direction.

`AGRMET CMORPH dy:` specifies the resolution of the CMORPH data
along the north-south direction.

`AGRMET use GFS precip:` specifies whether to use
the GFS precipitation.  (Defaults to 0.)
Acceptable values are:

|====
|Value | Description

|0     | do not use GFS precip
|1     | use GFS precip
|====

`AGRMET use GALWEM precip:` specifies whether to use
the GALWEM precipitation.  (Defaults to 0.)
Acceptable values are:

|====
|Value | Description

|0     | do not use GALWEM precip
|1     | use GALWEM precip
|====

Note that you may not specify both "`AGRMET use GFS precip`" and
"`AGRMET use GALWEM precip`" for a given nest.

Note that if you wish to use the first guess precip, then it must
match the first guess source.

`AGRMET radiation derived from:` specifies how to compute
shortwave and longwave radiation.  Defaults to "`cloud types`".
Acceptable values are:

|====
|Value                   | Description

|"`cloud types`"         | use cloud types
|"`cloud optical depth`" | use cloud optical depth
|====

.Example _lis.config_ entry
....
AGRMET forcing directory:               ./FORCING/
AGRMET first guess source:              GFS
AGRMET analysis directory:              ./Analysis
AGRMET surface fields directory:        SFCALC
AGRMET merged precip directory:         PRECIP
AGRMET cloud data directory:            WWMCA
AGRMET WWMCA GRIB1 read option:         0
AGRMET GFS data directory:              GFS
AGRMET GALWEM data directory:           GALWEM
AGRMET SSMI data directory:             SSMI
AGRMET JMOBS data directory:            CDMS
AGRMET use timestamp on directories:    1
AGRMET use timestamp on gfs:            0
AGRMET latlon mask file:                /data/parameters/global_0p25/mask_25KM.1gd4r
AGRMET 8th polar mask file:             /data/parameters/pst_8/point_switches
AGRMET 8th polar terrain file:          /data/parameters/pst_8/terrain
AGRMET 16th polar mask file:            /data/parameters/pst_16/point_switches
AGRMET 16th polar terrain file:         /data/parameters/pst_16/terrain
AGRMET 64th polar mask file:            /data/parameters/pst_16/point_switches
AGRMET 64th polar terrain file:         /data/parameters/pst_16/terrain
AGRMET native imax:                     512  #512 - 8th polar; 1024 - 16th polar; 4096 - 64th polar (not yet available)
AGRMET native jmax:                     512  #512 - 8th polar; 1024 - 16th polar; 4096 - 64th polar (not yet available)
AGRMET GEOPRECIP imax:                  512  #512 - 8th polar; 1024 - 16th polar; 4096 - 64th polar (not yet available)
AGRMET GEOPRECIP jmax:                  512  #512 - 8th polar; 1024 - 16th polar; 4096 - 64th polar (not yet available)
AGRMET SSMI imax:                       512  #512 - 8th polar; 1024 - 16th polar; 4096 - 64th polar (not yet available)
AGRMET SSMI jmax:                       512  #512 - 8th polar; 1024 - 16th polar; 4096 - 64th polar (not yet available)
AGRMET sfcalc cntm file:                ./STATIC/sfcalc-cntm
AGRMET precip climatology:              ./STATIC/pcp_clim/
AGRMET nogaps wind weight:              0.75
AGRMET minimum wind speed:              0.25
AGRMET use present/past weather estimate: 1
AGRMET use precip observations:         1
AGRMET use SSMI data:                   1
AGRMET use CDFSII-based estimate:       1
AGRMET use GEOPRECIP estimate:          2
AGRMET CDFSII time interval:            6
AGRMET use precip climatology:          1
AGRMET SSMI zero use switch:            1
AGRMET snow distribution shape parameter: 2.6
AGRMET alternate monthly weighting factor: 1.0
AGRMET minimum 3hr climo value:            0.025
AGRMET maximum 3hr climo value:            0.375
AGRMET minimum precip-per-precip day multiplier: 0.0
AGRMET maximum precip-per-precip day multiplier: 1.1
AGRMET cloud threshold to generate CDFSII estimate: 85.0
AGRMET median cloud cover percentage1:              15.0
AGRMET median cloud cover percentage2:              0.60
AGRMET overcast percentage:                         0.30
AGRMET 3hr maximum precip ceiling:                  200.0
AGRMET security classification:            U
AGRMET distribution classification:        C
AGRMET data category:                      ANLYS
AGRMET area of data:                       GLOBAL
AGRMET use CMORPH data:
AGRMET CMORPH minimum temperature threshold:
AGRMET CMORPH maximum temperature threshold:
AGRMET GEO_PRECIP minimum temperature threshold:
AGRMET GEO_PRECIP maximum temperature threshold:
AGRMET CMORPH data directory:
AGRMET CMORPH imax:
AGRMET CMORPH jmax:
AGRMET CMORPH min lat:
AGRMET CMORPH max lat:
AGRMET CMORPH min lon:
AGRMET CMORPH max lon:
AGRMET CMORPH dx:
AGRMET CMORPH dy:
AGRMET use GFS precip:     1
AGRMET use GALWEM precip:  0
AGRMET radiation derived from: 'cloud types'
....


[[sssec_forcings_princeton,PRINCETON]]
==== PRINCETON

`PRINCETON forcing directory:` specifies the location of the
PRINCETON forcing files.

`PRINCETON forcing version:` specifies the
processed version level of the Princeton forcing dataset.
Acceptable values are:

|====
|Value | Description

|2     | Version 2.0
|2.2   | Version 2.2
|====

.Example _lis.config_ entry
....
PRINCETON forcing directory:    ./input/FORCING/PRINCETON
PRINCETON forcing version:      2.2
....


[[sssec_forcings_gswp2,GSWP2]]
==== GSWP2

`GSWP2 landmask file:` specifies the GSWP2 landmask file.

`GSWP2 2m air temperature map:` specifies the GSWP2 2 meter
air temperature data.

`GSWP2 2m specific humidity map:` specifies the GSWP2 2 meter
specific humidity data.

`GSWP2 wind map:` specifies the GSWP2 wind data.

`GSWP2 surface pressure map:` specifies the GSWP2 surface
pressure data.

`GSWP2 convective rainfall rate map:` specifies the GSWP2
convective rainfall rate data.

`GSWP2 rainfall rate map:` specifies the GSWP2
rainfall rate data.

`GSWP2 snowfall rate map:` specifies the GSWP2
snowfall rate data.

`GSWP2 incident shortwave radiation map:` specifies the GSWP2
incident shortwave radiation data.

`GSWP2 incident longwave radiation map:` specifies the GSWP2
incident longwave radiation data.

.Example _lis.config_ entry
....
GSWP2 landmask file:                    ./input/gswp2data/Fixed/landmask_gswp.nc
GSWP2 2m air temperature map:           ./input/gswp2data/Tair_cru/Tair_cru
GSWP2 2m specific humidity map:         ./input/gswp2data/Qair_cru/Qair_cru
GSWP2 wind map:                         ./input/gswp2data/Wind_ncep/Wind_ncep
GSWP2 surface pressure map:             ./input/gswp2data/PSurf_ecor/PSurf_ecor
GSWP2 convective rainfall rate map:     ./input/gswp2data/Rainf_C_gswp/Rainf_C_gswp
GSWP2 rainfall rate map:                ./input/gswp2data/Rainf_gswp/Rainf_gswp
GSWP2 snowfall rate map:                ./input/gswp2data/Snowf_gswp/Snowf_gswp
GSWP2 incident shortwave radiation map: ./input/gswp2data/SWdown_srb/SWdown_srb
GSWP2 incident longwave radiation map:  ./input/gswp2data/LWdown_srb/LWdown_srb
....


[[sssec_forcings_gmaogldas,GMAO GLDAS]]
==== GMAO GLDAS

`GLDAS forcing directory:` specifies the location of the
GMAO GLDAS forcing files.

.Example _lis.config_ entry
....
GLDAS forcing directory:         ../FORCING/GLDAS_GMAO/
....


[[sssec_forcings_gfs,GFS]]
==== GFS

`GFS forcing directory:` specifies the location of the GFS
forcing files.

`GFS domain x-dimension size:` specifies the number of
columns of the native domain parameters of the GFS forcing data.
The map projection is specified in the driver modules defined for
the GFS routines.

`GFS domain y-dimension size:` specifies the number of
rows of the native domain parameters of the GFS forcing data.
The map projection is specified in the driver modules defined for
the GFS routines.

`GFS number of forcing variables:` specifies the number of
forcing variables provided by GFS at the model initialization step.

.Example _lis.config_ entry
....
GFS forcing directory:            ./input/FORCING/GFS/
GFS domain x-dimension size:      512
GFS domain y-dimension size:      256
GFS number of forcing variables:  10
....


[[sssec_forcings_MERRA2,MERRA2]]
==== MERRA2

`MERRA2 forcing directory:` specifies the location of
the MERRA2 forcing files.

Please note that MERRA2 forcing data are available via 
NASA`'s Goddard Earth Sciences Data and Information Services
Center (GES DISC; https://disc.gsfc.nasa.gov/). Also, 
topographic or elevation correction option is now supported
with the latest LIS MERRA-2 reader.  Please also see the
latest LDT notes for updates on how to use this option.

`MERRA2 use lowest model level forcing:` specifies whether
to use the lowest model level forcing.
Acceptable values are:

|====
|Value | Description

|0     | Do not use the lowest model level forcing.
|1     | Use the lowest model level forcing.
|====

`MERRA2 use 2m wind fields:` specifies whether to use the 
2m diagnosed wind fields. This option will only work if the 
lowest model level forcing option is turned off.
Acceptable values are:

|====
|Value | Description

|0     | Do not use the 2m diagnosed wind speed fields.
|1     | Use the 2m diagnosed wind speed fields.
|====

`MERRA2 use corrected total precipitation:` specifies whether
to use the bias corrected total precipitation.
Acceptable values are:

|====
|Value | Description

|0     | Do not use the bias corrected total precipitation.
|1     | Use the bias corrected total precipitation.
|====

.Example _lis.config_ entry
....
MERRA2 forcing directory:              ./MERRA2/
MERRA2 use lowest model level forcing:     1
MERRA2 use 2m wind fields:                 0 
MERRA2 use corrected total precipitation:  1
....

[[sssec_forcings_ERA5,ERA5]]
==== ERA5

`ERA5 forcing directory:` specifies the location of
the ERA5 forcing files.


`ERA5 forcing tile to grid mapping file:` specifies the file
that maps the 1-d forcing to a 2-d format

.Example _lis.config_ entry
....
ERA5 forcing directory:              ./ERA5/
ERA5 forcing tile to grid mapping file: ../ERA5/mapping.nc
....


[[sssec_forcings_gswp1,GSWP1]]
==== GSWP1

`GSWP1 forcing directory:` specifies the location of the
GSWP1 forcing files.

.Example _lis.config_ entry
....
GSWP1 forcing directory:       ./input/FORCING/GSWP1
....


[[ssec_suppforcings,Supplemental forcings]]
=== Supplemental forcings


[[sssec_supp_agrradps,AGRMET radiation (polar stereographic)]]
==== AGRMET radiation (polar stereographic)

`AGRRADPS forcing directory:` specifies the directory containing
AGRMET polar stereographic radiation data.

.Example _lis.config_ entry
....
AGRRADPS forcing directory:             ./input/FORCING/AGRRADPS
....


[[sssec_supp_cmap,CMAP precipitation]]
==== CMAP precipitation

`CMAP forcing directory:` specifies the location of the
CMAP forcing files.

.Example _lis.config_ entry
....
CMAP forcing directory:             ./input/FORCING/CMAP
....


[[sssec_supp_scan,SCAN station data]]
==== SCAN station data

`SCAN forcing directory:` specifies the location of the
SCAN forcing files.

`SCAN metadata file:` specifies the file containing
SCAN metadata.

.Example _lis.config_ entry
....
SCAN forcing directory:   ./input/FORCING/SCAN
SCAN metadata file:       ./input/FORCING/SCAN/msu_scan.mdata
....


[[sssec_forcings_nldas2,NLDAS2]]
==== NLDAS2

`NLDAS2 forcing directory:` specifies the location of the NLDAS2
forcing files.

`NLDAS2 data center source:` specifies the center that produced
the NLDAS2 files. (This is specified to distinguish the filenames.)
Acceptable values are:

|====
|Value        | Description

|"`GES-DISC`" | NASA GES-DISC
|"`NCEP`"     | NCEP
|====

`NLDAS2 use model level data:` specifies whether or not to
read in the model level data (instead of 2/10m fields) from the
NLDAS2 forcing dataset (will open up and read "`B`" files).
This data is at the height of the NARR lowest model level.

Note that this will read in "`Height of Atmospheric Forcing`"
and "`Surface Exchange Coefficient for Heat`".  You must make
sure that they are included in your forcing variables list file.
Acceptable values are:

|====
|Value | Description

|0     | do not use
|1     | use
|====

`NLDAS2 use model based swdown:` specifies whether or not to
read in the un-bias corrected model downward shortwave radiation
data (in leiu of the bias corrected data) from the NLDAS2 forcing
dataset (will open up and read "`B`" files).  The data source is
the NARR shortwave.
Acceptable values are:

|====
|Value | Description

|0     | do not use
|1     | use
|====

`NLDAS2 use model based precip:` specifies whether or not
to read in the model based precipitation data (instead of the
observation based precipitation) from the NLDAS2 forcing
dataset (will open up and read "`B`" files).  The data source
is the NARR precipitation.
Acceptable values are:

|====
|Value | Description

|0     | do not use
|1     | use
|====

`NLDAS2 use model based pressure:` specifies whether or
not to read in the model base pressure data (instead of the
observation based pressure) from the NLDAS2 forcing dataset
(will open up and read "`B`" files).  The data source is
the pressure at the NARR lowest model level.
Acceptable values are:

|====
|Value | Description

|0     | do not use
|1     | use
|====

.Example _lis.config_ entry
....
NLDAS2 forcing directory:               ./input/FORCING/NLDAS2
NLDAS2 data center source:              "GES-DISC"
NLDAS2 use model level data:            0
NLDAS2 use model based swdown:          0
NLDAS2 use model based precip:          0
NLDAS2 use model based pressure:        0
....


[[sssec_supp_3b42rt,TRMM 3B42RT precipitation]]
==== TRMM 3B42RT precipitation

`TRMM 3B42RT forcing directory:` specifies the location of the
TRMM 3B42RT forcing files.

.Example _lis.config_ entry
....
TRMM 3B42RT forcing directory:     ./input/FORCING/3B42RT/
....


`TRMM 3B42RTV7 forcing directory:` specifies the location of the
TRMM 3B42RT Version 7 forcing files.

.Example _lis.config_ entry
....
TRMM 3B42RTV7 forcing directory:  ../MET_FORCING/3B42RT-V7/
....


[[sssec_supp_3b42v6,TRMM 3B42V6 precipitation]]
==== TRMM 3B42V6 precipitation

`TRMM 3B42V6 forcing directory:` specifies the location of the
TRMM 3B42V6 forcing files.

.Example _lis.config_ entry
....
TRMM 3B42V6 forcing directory:       ./input/FORCING/3B42V6/
....


[[sssec_supp_3b42v7,TRMM 3B42V7 precipitation]]
==== TRMM 3B42V7 precipitation

`TRMM 3B42V7 forcing directory:` specifies the location of the
TRMM 3B42V7 forcing files.

.Example _lis.config_ entry
....
TRMM 3B42V7 forcing directory:       ./input/FORCING/3B42V7/
....


[[sssec_supp_cmorph,CMORPH precipitation]]
==== CMORPH precipitation

`CMORPH forcing directory:` specifies the location of the
CMORPH precipitation forcing files.

.Example _lis.config_ entry
....
CMORPH forcing directory:     ./input/FORCING/CMORPH/
....


[[sssec_supp_imerg,IMERG precipitation]]
==== IMERG precipitation

`IMERG forcing directory:` specifies the location of the
GPM IMERG precipitation forcing files.

`IMERG product:` specifies the product of the GPM IMERG
precipitation forcing files. The valid options are: early,
late, and final. If no version is specified, the reader will
default to the "`final`" product of GPM IMERG.

`IMERG version:` specifies the version of the GPM IMERG
precipitation forcing files. If no version is specified, 
the reader will default to the latest version of GPM IMERG.
(Currently V06B).

.Example _lis.config_ entry
....
IMERG forcing directory:     ./FORCING/IMERG
IMERG product: 'final'
IMERG version: 'V06B'
....


[[sssec_supp_stageii,Stage II precipitation]]
==== Stage II precipitation

`STAGE2 forcing directory:` specifies the location of the
STAGE2 forcing files.

.Example _lis.config_ entry
....
STAGE2 forcing directory:       ./input/FORCING/STII
....


[[sssec_supp_stageiv,Stage IV precipitation]]
==== Stage IV precipitation

`STAGE4 forcing directory:` specifies the location of the
STAGE4 forcing files.

.Example _lis.config_ entry
....
STAGE4 forcing directory:       ./input/FORCING/STIV
....


[[sssec_supp_narr,NARR]]
==== NARR

`NARR forcing directory:` specifies the location of the
NARR forcing files.

`NARR domain x-dimension size:` specifies the number of
columns of the native domain parameters of the NARR forcing data.

`NARR domain y-dimension size:` specifies the number of
rows of the native domain parameters of the NARR forcing data.

`NARR domain y-dimension size:` specifies the number of
rows of the native domain parameters of the NARR forcing data.

`NARR domain z-dimension size:` specifies the number of
atmospheric profiles in the NARR forcing data.

.Example _lis.config_ entry
....
NARR forcing directory:            ./input/Code/NARR/
NARR domain x-dimension size:      768
NARR domain y-dimension size:      386
NARR domain z-dimension size:      30
....


[[sssec_supp_rfe2daily,RFE2Daily]]
==== RFE2Daily

`RFE2Daily forcing directory:` specifies the location of the
RFE2Daily forcing files.

`RFE2Daily time offset:` specifies the time offset for the
RFE2Daily forcing data, in hours.  This adjusts when LIS will
read the RFE2Daily precipitation data.  For general use, the data
should be read at hour 6z, but for use by GeoWRSI, the data should be
read at hour 0z.

.Example _lis.config_ entry
....
RFE2Daily forcing directory:    ./input/MET_FORCING/RFE2.0_CPC/Africa/
RFE2Daily time offset:          0 # for use by GeoWRSI
....


[[sssec_chirps2,CHIRPS2]]
==== CHIRPS2

`CHIRPS2.0 forcing directory:` specifies the location of the
UCSB CHIRPS v2.0 precipitation forcing file directory. User
must specify first part of CHIRPS filename, which allows the
user to either run with the CHIRPS- or the CHIRP-based (without
station data) datasets. 

`CHIRPS2.0 forcing resolution:` specifies the spatial resolution
of CHIRPS v2.0 forcing dataset.  Two options include 0.05 or 0.25 (deg).

.Example _lis.config_ entry
....
CHIRPS2.0 forcing directory:   ./CHIRPSv2/daily_p05/chirps-v2.0
CHIRPS2.0 forcing resolution:     0.05
....


[[sssec_supp_petusgs,PET_USGS]]
==== PET_USGS

`USGS PET forcing directory:` specifies the location of the
PET USGS forcing files.

`USGS PET forcing type:` specifies the choice for PET forcing
 data type.
Acceptable values are:

|====
|Value | Description

| current       | Retrospective or current time-based PET files
| climatology   | Climatology-based PET files
|====

.Example _lis.config_ entry
....
USGS PET forcing directory:       ./PET_USGS
....


[[sssec_rfe2gdas,RFE2 data bias corrected to GDAS]]
==== RFE2 data bias corrected to GDAS

`RFE2gdas forcing directory:` specifies the location of the
RFE2gdas forcing files.

.Example _lis.config_ entry
....
RFE2gdas forcing directory:
....


[[sssec_supp_nam242,NAM242]]
==== NAM242

`NAM242 forcing directory:` specifies the location of the
"`NAM 242 AWIPS Grid \-- Over Alaska`" forcing files

.Example _lis.config_ entry
....
NAM242 forcing directory: ./input/MET_FORCING/NAM242
....


[[sssec_supp_wrfout,WRFout]]
==== WRFout

`WRF output forcing directory:` specifies the location of the
WRF output data files.

`WRF nest id:` specifies the nest id of the WRF output data files.

.Example _lis.config_ entry
....
WRF output forcing directory: ./input/wrfout/
WRF nest id:                          1
....


[[sssec_supp_wrfoutv2,WRFoutv2]]
==== NAM242

`WRF output v2 forcing directory:` specifies the location of the
"`NCAR-WRF 4km metforcing output`" forcing files

.Example _lis.config_ entry
....
WRF output v2 forcing directory: ./input/MET_FORCING/conus_wrf
....


[[sssec_geos5forecast,GEOS5 forecast]]
==== GEOS5 Forecast

`GEOS5 forecast forcing directory:` specifies the location
of the GEOS5 forecast forcing files.

`GEOS5 forecast forcing number of ensemble members:` specifies the number of
ensemble members desired for the GEOS-5 forecast dataset.

.Example _lis.config_ entry
....
GEOS5 forecast forcing directory:     ./MET_FORCING/GEOS5/
GEOS5 forecast forcing number of ensemble members:   11
....


[[sssec_gefsforecast,GEFS forecast]]
==== GEFS Forecast

`GEFS forecast directory:` specifies the location
of the GEFS forecast forcing files.

`GEFS forecast type:` specifies the GEFS forecast
product type, which can either be Reforecast2 or Operational.

`GEFS forecast run mode:` specifies the run mode related
to the GEFS dataset, which can either be forecast or analysis
run mode. Currently, only the forecast mode is supported.

`GEFS forecast grid projection:` specifies the GEFS forecast
product grid projection, which can either be latlon or gaussian.
Currently only latlon is supported.

`GEFS pressure level field:` specifies the GEFS pressure
level field, which can either be surface (default setting in LIS)
or mean sea level (msl) can be selected (which is not supported yet).

`GEFS forecast number of ensemble members:` specifies the number
of GEFS ensemble members being read in. Reforecast2 currently
supports up to a 11 members.

.Example _lis.config_ entry
....
GEFS forecast directory:        ./MET_FORCING/GEFS/Reforecast/
GEFS forecast type:              Reforecast2      # Reforecast2 | Operational
GEFS forecast run mode:          forecast         # forecast | analysis
GEFS forecast grid projection:   latlon           # latlon | gaussian
GEFS pressure level field:       surface          # surface | msl
GEFS forecast number of ensemble members:  11
....


[[sssec_genensfcst,GenEnsFcst]]
==== Generic Ensemble Forecast Reader

`Generic ensemble forecast directory:` specifies the location
of the user-generated ensemble forecast forcing files.

`Generic ensemble forecast number of ensemble members:` specifies the number of
ensemble members desired for the user-generated ensemble forecast dataset.

.Example _lis.config_ entry
....
Generic ensemble forecast directory:     ./GEOS5_BiasCorrected/
Generic ensemble forecast number of ensemble members:  11
....


[[sssec_bondville,Bondville]]
==== Bondville

`Bondville forcing file:` specifies the location of the
Bondville forcing file.

`Bondville Noah-MP-4.0.1 forcing:` specifies the version
of the Bondville forcing to be used.  This option sets the
formatting read statements for the ASCII forcing file.
Acceptable values are:

|====
|Value | Description

|0     | Use the Noah-3.X version of the Bondville forcing
|1     | Use the Noah-MP-4.0.1 version of the Bondville forcing from HRLDAS
|====

.Example _lis.config_ entry
....
Bondville forcing file:              ./bondville.dat
Bondville Noah-MP-4.0.1 forcing:     1
....


[[sssec_snotel,SNOTEL]]
==== SNOTEL

`SNOTEL forcing directory:` specifies the location of the
SNOTEL forcing files.

`SNOTEL metadata file:` specifies the location of the SNOTEL
metadata file.

`SNOTEL coord file:` specifies the location of the SNOTEL
coordinates file.

.Example _lis.config_ entry
....
SNOTEL forcing directory:
SNOTEL metadata file:
SNOTEL coord file:
....


[[sssec_vicforcing,VIC processed forcing]]
==== VIC processed forcing

This is used by the LIS development team to support debugging VIC
within LIS.  One must first run stand-alone VIC, configured to
output its forcing data.  Then one must grid the output forcing
data into a format understood by LIS.

`VIC forcing directory:` specifies the location of the VIC
processed forcing files.

`VIC forcing interval:` specifies the frequency of the VIC
processed forcing data, in seconds.

`VIC forcing domain lower left lat:` specifies the lower left
latitude of the VIC processed forcing data.
(cylindrical latitude/longitude projection)

`VIC forcing domain lower left lon:` specifies the lower left
longitude of the VIC processed forcing data.
(cylindrical latitude/longitude projection)

`VIC forcing domain upper right lat:` specifies the upper
right latitude of the VIC processed forcing data.
(cylindrical latitude/longitude projection)

`VIC forcing domain upper right lon:` specifies the upper
right longitude of the VIC processed forcing data.
(cylindrical latitude/longitude projection)

`VIC forcing domain resolution (dx):` specifies the resolution
of the of the VIC processed forcing data along the east-west direction.

`VIC forcing domain resolution (dy):` specifies the resolution
of the of the VIC processed forcing data along the north-south
direction.

`VIC NC:` specifies the number of columns of the VIC
processed forcing data.

`VIC NR:` specifies the number of rows of the VIC processed
forcing data.

.Example _lis.config_ entry
....
VIC forcing directory:
VIC forcing interval:
VIC forcing domain lower left lat:
VIC forcing domain lower left lon:
VIC forcing domain upper right lat:
VIC forcing domain upper right lon:
VIC forcing domain resolution (dx):
VIC forcing domain resolution (dy):
VIC NC:
VIC NR:
....


[[sssec_pals,PALS station]]
==== PALS station

`PALS met forcing directory:` specifies the location of the
PALS station forcing files.

`PALS met forcing station name:` specifies the name of the
PALS station.

`PALS met forcing data start year:` specifies the starting
year of the PALS station data.

`PALS met forcing data start month:` specifies the starting
month of the PALS station data.

`PALS met forcing data start day:` specifies the starting
day of the PALS station data.

`PALS met forcing data start hour:` specifies the starting
hour of the PALS station data.

`PALS met forcing data start minute:` specifies the starting
minute of the PALS station data.

`PALS met forcing data start second:` specifies the starting
second of the PALS station data.

.Example _lis.config_ entry
....
PALS met forcing directory:
PALS met forcing station name:
PALS met forcing data start year:
PALS met forcing data start month:
PALS met forcing data start day:
PALS met forcing data start hour:
PALS met forcing data start minute:
PALS met forcing data start second:
....


[[sssec_ldtgen,LDT-generated]]
==== LDT-generated

`Generated metforcing directory:` specifies the location of the
LDT generated meteorological forcing files.  Files generated in LDT
are in netCDF format, and they are automatically loaded and handled
by the LIS reader.

.Example _lis.config_ entry
....
Generated metforcing directory:   ./LDT_OUTPUT/
....


[[sssec_climstand,CLIM-Standard]]
==== CLIM-Standard

`Metforcing climatology directory:` specifies the location of the
LDT generated forcing climatologies files.  Files generated in LDT
are in netCDF format, and they are automatically loaded and handled
by this selected reader in LIS.

.Example _lis.config_ entry
....
Metforcing climatology directory:   ./Forcing_Climatology/MERRA2Clim/
....


[[sssec_genensfcstforcing,Generic ensemble forecast]]
==== Generic ensemble forecast

`Generic ensemble forecast directory:` specifies the location of the
generic ensemble forecast data.

`Generic ensemble forecast number of ensemble members:` specifies the
number of ensemble members.

.Example _lis.config_ entry
....
Generic ensemble forecast directory:
Generic ensemble forecast number of ensemble members:
....


[[sssec_supp_awap,AWAP]]
==== AWAP

`AWAP forcing directory:` specifies the location of the AWAP precipitation
forcing data.

.Example _lis.config_ entry
....
AWAP forcing directory:
....

[[sssec_gdast1534forcing,GDAS T1534]]
==== GDAS T1534

`GDAS T1534 forcing directory:` specifies the location of the GDAS T1534 metforcing data.

.Example _lis.config_ entry
....
`GDAS T1534 forcing directory:`
....

[[sssec_mrmsforcing,MRMS]]
==== MRMS

`MRMS forcing directory:` specifies the location of the MRMS metforcing data.

`MRMS masking:` specifies whether to use a monthly-varying mask for where MRMS
data are considered acceptable to the user. (1=Yes 0=No)

`MRMS mask threshold:` specifies Radar Quality Index value (on scale of 0-100)
above which to use MRMS data and below which to use a different forcing.

`MRMS mask directory:` specifies the location of the MRMS mask files.

.Example _lis.config_ entry
....
MRMS forcing directory:
MRMS masking: 1
MRMS mask threshold: 60.0
MRMS mask directory: ./input/MASKS/
....

[[sssec_awral600forcing,AWRA-L 6.0.0]]
==== AWRA-L 6.0.0

`AWRAL forcing directory:` specifies the location of the AWRA-L metforcing data.

`AWRAL domain x-dimension size:` specifies the number of columns of the native domain parameters of the AWRA-L forcing data.

`AWRAL domain y-dimension size:` specifies the number of rows of the native domain parameters of the AWRA-L forcing data.

.Example _lis.config_ entry
....
AWRAL forcing directory:               ./INPUT/AWRAL.FORCING
AWRAL domain x-dimension size:         841
AWRAL domain y-dimension size:         681
....

[[ssec_lsm,Land surface models]]
=== Land surface models


[[sssec_lsm_template,Forcing only {emdash} Template]]
==== Forcing only {emdash} Template

`TEMPLATE model timestep:` specifies the timestep for the run.
The template LSM is not a model;
rather, it is a placeholder for a model.  It demonstrates the hooks
that are needed to add a land surface model into LIS.  This "`LSM`"
is also used to run LIS with the purpose of only processing and writing
forcing data.

See Section <<ssec_timeinterval>> for a description
of how to specify a time interval.

.Example _lis.config_ entry
....
TEMPLATE model timestep: 1hr
....


[[sssec_lsm_noah271,NCEP's Noah-2.7.1]]
==== NCEP's Noah-2.7.1

`Noah.2.7.1 model timestep:` specifies the timestep for the run.

See Section <<ssec_timeinterval>> for a description
of how to specify a time interval.

For a nested domain, the timesteps for each nest should be specified
with white spaces as the delimiter. If two domains (one subnest) are
employed, the first one using 900 seconds and the second one using
3600 seconds as the timestep, the model timesteps are specified as:

E.g.: `Noah.2.7.1 model timestep:  15mn 60mn`

`Noah.2.7.1 restart output interval:` defines the restart
writing interval for Noah-2.7.1. The typical value used in the
LIS runs is 24 hours (1da).

See Section <<ssec_timeinterval>> for a description
of how to specify a time interval.

`Noah.2.7.1 restart file:` specifies the Noah-2.7.1 active
restart file.

`Noah.2.7.1 vegetation parameter table:` specifies the
Noah-2.7.1 static vegetation parameter table file.

`Noah.2.7.1 soil parameter table:` specifies the
Noah-2.7.1 soil parameter file.

`Noah.2.7.1 use PTF for mapping soil properties:` specifies if
pedotransfer functions are to be used for mapping soil properties
(0-do not use, 1-use).

`Noah.2.7.1 number of vegetation parameters:`
specifies the number of static vegetation
parameters specified for each veg type.

`Noah.2.7.1 soils scheme:` specifies the soil mapping scheme used.
Acceptable values are:

|====
|Value | Description

|1     | Zobler
|2     | STATSGO
|====

`Noah.2.7.1 number of soil classes:` specifies the number of
soil classes in the above mapping scheme.
Acceptable values are:

|====
|Value | Description

| 9    | Zobler
|19    | STATSGO
|====

`Noah.2.7.1 number of soil layers:` specifies the number of
soil layers. The typical value used in Noah-2.7.1 is 4.

`Noah.2.7.1 layer thicknesses:` specifies the thickness (in meters)
of each of the Noah-2.7.1 soil layers (top layer to bottom layer).
If the number of soil layers and thicknesses change from the typical
4 layers with thicknesses of 0.1, 0.3, 0.6, and 1.0 meters, users
should change the values of NROOT for each vegetation type to map
the number of layers with roots for transpiration in their own
custom noah.vegparms parameter file.

`Noah.2.7.1 initial skin temperature:`
specifies the initial skin temperature in Kelvin used in the
cold start runs.

`Noah.2.7.1 initial soil temperatures:`
specifies the initial soil temperature (for all layers,
top to bottom) in Kelvin used in the cold start runs.

`Noah.2.7.1 initial total soil moistures:` specifies the
initial total volumetric soil moistures (for all layers,
top to bottom) used in the cold start runs.
(units stem:[\frac{m^3}{m^3}])

`Noah.2.7.1 initial liquid soil moistures:` specifies the
initial liquid volumetric soil moistures (for all layers,
top to bottom) used in the cold start runs.
(units stem:[\frac{m^3}{m^3}])

`Noah.2.7.1 initial canopy water:` specifies the initial
canopy water (m).

`Noah.2.7.1 initial snow depth:` specifies the initial
snow depth (m).

`Noah.2.7.1 initial snow equivalent:` specifies the initial
snow water equivalent (m).

`Noah.2.7.1 reference height for forcing T and q:` specifies the
height in meters of air temperature and specific humidity forcings.

`Noah.2.7.1 reference height for forcing u and v:` specifies the
height in meters of u and v wind forcings.

`Noah.2.7.1 reinitialize parameters from OPTUE output:` specifies
whether to reinitialize parameters from OPTUE output.
Defaults to 0.

`Noah.2.7.1 parameter restart file (from OPTUE):` specifies the
restart file to use to reinitialize parameters.
Only used when
`Noah.2.7.1 reinitialize parameters from OPTUE output:`
is set to 1.

.Example _lis.config_ entry
....
Noah.2.7.1 model timestep:                  15mn
Noah.2.7.1 restart output interval:         1mo
Noah.2.7.1 restart file:                    ./LIS.E111.200401210000.d01.Noah271rst
Noah.2.7.1 vegetation parameter table:      ../../noah271_parms/noah.vegparms_UMD.txt
Noah.2.7.1 soil parameter table:            ../../noah271_parms/noah.soilparms_STATSGO-FAO.txt
Noah.2.7.1 use PTF for mapping soil properties: 0
Noah.2.7.1 number of vegetation parameters: 7
Noah.2.7.1 soils scheme:                    2      # 1-Zobler; 2-STATSGO
Noah.2.7.1 number of soil classes:          16     # 9 for Zobler
Noah.2.7.1 number of soil layers:           4
Noah.2.7.1 layer thicknesses:               0.1  0.3  0.6  1.0
Noah.2.7.1 initial skin temperature:        290.0000                                 # Kelvin
Noah.2.7.1 initial soil temperatures:       290.0000  290.0000  290.0000  290.0000   # Kelvin
Noah.2.7.1 initial total soil moistures:    0.2000000 0.2000000 0.2000000 0.2000000  # volumetric (m3 m-3)
Noah.2.7.1 initial liquid soil moistures:   0.2000000 0.2000000 0.2000000 0.2000000  # volumetric (m3 m-3)
Noah.2.7.1 initial canopy water:            0.0                                      # depth (m)
Noah.2.7.1 initial snow depth:              0.0                                      # depth (m)
Noah.2.7.1 initial snow equivalent:         0.0                                      # SWE depth (m)
Noah.2.7.1 reference height for forcing T and q:  20.0
Noah.2.7.1 reference height for forcing u and v:  20.0
....


[[sssec_lsm_noah32,NCAR's Noah-3.2]]
==== NCAR's Noah-3.2

`Noah.3.2 model timestep:` specifies the timestep for the run.

See Section <<ssec_timeinterval>> for a description
of how to specify a time interval.

For a nested domain, the timesteps for each nest should be specified
with white spaces as the delimiter. If two domains (one subnest) are
employed, the first one using 900 seconds and the second one using
3600 seconds as the timestep, the model timesteps are specified as:

E.g.: `Noah.3.2 model timestep:  15mn 60mn`

`Noah.3.2 restart output interval:` defines the restart
writing interval for Noah-3.2. The typical value used in the
LIS runs is 24 hours (1da).

See Section <<ssec_timeinterval>> for a description
of how to specify a time interval.

`Noah.3.2 restart file:` specifies the Noah-3.2 active
restart file.

`Noah.3.2 vegetation parameter table:` specifies the
Noah-3.2 static vegetation parameter table file.

`Noah.3.2 soil parameter table:` specifies the
Noah-3.2 soil parameter file.

`Noah.3.2 general parameter table:` specifies the
Noah-3.2 general parameter file.

`Noah.3.2 use PTF for mapping soil properties:` specifies if
pedotransfer functions are to be used for mapping soil properties
(0-do not use, 1-use).

`Noah.3.2 soils scheme:` specifies the soil mapping scheme used.
Acceptable values are:

|====
|Value | Description

|1     | Zobler
|2     | STATSGO
|====

`Noah.3.2 number of soil layers:` specifies the number of
soil layers. The typical value used in Noah is 4.

`Noah.3.2 layer thicknesses:` specifies the thickness (in meters)
of each of the Noah-3.2 soil layers (top layer to bottom layer).
If the number of soil layers and thicknesses change from the typical
4 layers with thicknesses of 0.1, 0.3, 0.6, and 1.0 meters, users
should change the values of NROOT for each vegetation type to map
the number of layers with roots for transpiration in their own
custom VEGPARM.TBL parameter file.

`Noah.3.2 use distributed soil depth map:` specifies whether
to use a distributed soil depth map. Defaults to 0.

`Noah.3.2 use distributed root depth map:` specifies whether
to use a distributed root depth map. Defaults to 0.

`Noah.3.2 initial skin temperature:`
specifies the initial skin temperature in Kelvin used in the
cold start runs.

`Noah.3.2 initial soil temperatures:`
specifies the initial soil temperature (for all layers,
top to bottom) in Kelvin used in the cold start runs.

`Noah.3.2 initial total soil moistures:` specifies the
initial total volumetric soil moistures (for all layers,
top to bottom) used in the cold start runs.
(units stem:[\frac{m^3}{m^3}])

`Noah.3.2 initial liquid soil moistures:` specifies the
initial liquid volumetric soil moistures (for all layers,
top to bottom) used in the cold start runs.
(units stem:[\frac{m^3}{m^3}])

`Noah.3.2 initial canopy water:` specifies the initial
canopy water (m).

`Noah.3.2 initial snow depth:` specifies the initial
snow depth (m).

`Noah.3.2 initial snow equivalent:` specifies the initial
snow water equivalent (m).

`Noah.3.2 fixed max snow albedo:` specifies a fixed maximum
snow albedo (fraction, 0.0 to 1.0) for all grid points.  This
value will only be used if "`fixed`" is chosen for
`Max snow albedo data source`.

`Noah.3.2 fixed deep soil temperature:` specifies a fixed
deep soil temperature (Kelvin) for all grid points.  Entering
a value of 0.0 will have the code use the deep soil temperature
from the LDT-generated `LIS domain and parameter data file`.

`Noah.3.2 fixed vegetation type:` specifies a fixed
vegetation type index for all grid points.  Entering a value
of 0 will not fix the vegetation types, and the code will use
the `Landcover data source` information instead.

`Noah.3.2 fixed soil type:` specifies a fixed soil
type index for all grid points.  Entering a value of 0
will not fix the soil types, and the code will use the
`Soil texture data source` information instead.

`Noah.3.2 fixed slope type:` specifies a fixed slope
type index for all grid points.  Entering a value of 0 will
not fix the slope index types, and the code will use the
`Slope data source` information instead.

`Noah.3.2 sfcdif option:` specifies whether to use the updated
SFCDIF routine in Noah-3.2, or to use the previous SFCDIF routine.
The typical option is to use the updated SFCDIF routine (option = 1).

`Noah.3.2 z0 veg-type dependence option:` specifies whether
to use the vegetation type dependent roughness height option
on the CZIL parameter in the SFCDIF routine.  The typical option
in Noah-3.2 is not use this dependence (option = 0).

`Noah.3.2 greenness fraction:` specifies a monthly (January
to December) greenness vegetation fraction for all grid points.
These values are used only if the `Greenness data source`
option is set to "`none`".

`Noah.3.2 background albedo:` specifies a monthly background
(snow-free) albedo for all grid points.  These values are only
used for an initial condition calculation, and only if the
`Albedo data source` option is set to "`none`".  After
the first timestep, these values are not used.

`Noah.3.2 background roughness length:` specifies a monthly
background (snow-free) roughness length.  These values are used
only for an initial condition calculation and are not used after
the first timestep.

`Noah.3.2 reference height for forcing T and q:` specifies the
height in meters of air temperature and specific humidity forcings.

`Noah.3.2 reference height for forcing u and v:` specifies the
height in meters of u and v wind forcings.

.Example _lis.config_ entry
....
Noah.3.2 model timestep:                  15mn
Noah.3.2 restart output interval:         1mo
Noah.3.2 restart file:                    LIS.E111.200805140000.d01.Noah32rst
Noah.3.2 vegetation parameter table:      ../../noah32_parms/VEGPARM.TBL
Noah.3.2 soil parameter table:            ../../noah32_parms/SOILPARM.TBL
Noah.3.2 general parameter table:         ../../noah32_parms/GENPARM.TBL
Noah.3.2 use PTF for mapping soil properties: 0
Noah.3.2 soils scheme:                    2      # 1-Zobler; 2-STATSGO
Noah.3.2 number of soil layers:           4
Noah.3.2 layer thicknesses:               0.1  0.3  0.6  1.0
Noah.3.2 use distributed soil depth map:  0      # 0 - do not use; 1 - use map
Noah.3.2 use distributed root depth map:  0      # 0 - do not use; 1 - use map
Noah.3.2 initial skin temperature:        290.0000                                 # Kelvin
Noah.3.2 initial soil temperatures:       290.0000  290.0000  290.0000  290.0000   # Kelvin
Noah.3.2 initial total soil moistures:    0.2000000 0.2000000 0.2000000 0.2000000  # volumetric (m3 m-3)
Noah.3.2 initial liquid soil moistures:   0.2000000 0.2000000 0.2000000 0.2000000  # volumetric (m3 m-3)
Noah.3.2 initial canopy water:            0.0                                      # depth (m)
Noah.3.2 initial snow depth:              0.0                                      # depth (m)
Noah.3.2 initial snow equivalent:         0.0                                      # SWE depth (m)
Noah.3.2 fixed max snow albedo:           0.0    # fraction; 0.0 - do not fix
Noah.3.2 fixed deep soil temperature:     0.0    # Kelvin; 0.0 - do not fix
Noah.3.2 fixed vegetation type:           0      # 0 - do not fix
Noah.3.2 fixed soil type:                 0      # 0 - do not fix
Noah.3.2 fixed slope type:                0      # 0 - do not fix
Noah.3.2 sfcdif option:                   1      # 0 - previous SFCDIF; 1 - updated SFCDIF
Noah.3.2 z0 veg-type dependence option:   0      # 0 - off; 1 - on; dependence of CZIL in SFCDIF
# Green vegetation fraction - by month
#  - used only if "Greenness data source" above is zero
Noah.3.2 greenness fraction:  0.01  0.02  0.07  0.17  0.27  0.58  0.93  0.96  0.65  0.24  0.11  0.02
# Background (i.e., snow-free) albedo - by month
#  - used only for first timestep; subsequent timesteps use
#    the values as computed in the previous call to "SFLX"
Noah.3.2 background albedo:   0.18  0.17  0.16  0.15  0.15  0.15  0.15  0.16  0.16  0.17  0.17  0.18
# Background (i.e., snow-free) roughness length (m) - by month
#  - used only for first timestep; subsequent timesteps use
#    the values as computed in the previous call to "SFLX"
Noah.3.2 background roughness length: 0.020 0.020 0.025 0.030 0.035 0.036 0.035 0.030 0.027 0.025 0.020 0.020
Noah.3.2 reference height for forcing T and q:  20.0      # (m) - negative=use height from forcing data
Noah.3.2 reference height for forcing u and v:  20.0      # (m) - negative=use height from forcing data
....


[[sssec_lsm_noah33,NCAR's Noah-3.3]]
==== NCAR's Noah-3.3

`Noah.3.3 model timestep:` specifies the timestep for the run.

See Section <<ssec_timeinterval>> for a description
of how to specify a time interval.

For a nested domain, the timesteps for each nest should be specified
with white spaces as the delimiter. If two domains (one subnest) are
employed, the first one using 900 seconds and the second one using
3600 seconds as the timestep, the model timesteps are specified as:

E.g.: `Noah.3.3 model timestep:  15mn 60mn`

`Noah.3.3 restart output interval:` defines the restart
writing interval for Noah-3.3. The typical value used in the
LIS runs is 24 hours (1da).

See Section <<ssec_timeinterval>> for a description
of how to specify a time interval.

`Noah.3.3 restart file:` specifies the Noah-3.3 active
restart file.

`Noah.3.3 vegetation parameter table:` specifies the
Noah-3.3 static vegetation parameter table file.

`Noah.3.3 soil parameter table:` specifies the
Noah-3.3 soil parameter file.

`Noah.3.3 general parameter table:` specifies the
Noah-3.3 general parameter file.

`Noah.3.3 use PTF for mapping soil properties:` specifies if
pedotransfer functions are to be used for mapping soil properties
(0-do not use, 1-use).

`Noah.3.3 soils scheme:` specifies the soil mapping scheme used.
Acceptable values are:

|====
|Value | Description

|1     | Zobler
|2     | STATSGO
|====

`Noah.3.3 number of soil layers:` specifies the number of
soil layers. The typical value used in Noah is 4.

`Noah.3.3 layer thicknesses:` specifies the thickness (in meters)
of each of the Noah-3.3 soil layers (top layer to bottom layer).
If the number of soil layers and thicknesses change from the typical
4 layers with thicknesses of 0.1, 0.3, 0.6, and 1.0 meters, users
should change the values of NROOT for each vegetation type to map
the number of layers with roots for transpiration in their own
custom VEGPARM.TBL parameter file.

`Noah.3.3 use distributed soil depth map:` specifies whether
to use a distributed soil depth map. Defaults to 0.

`Noah.3.3 use distributed root depth map:` specifies whether
to use a distributed root depth map. Defaults to 0.

`Noah.3.3 initial skin temperature:`
specifies the initial skin temperature in Kelvin used in the
cold start runs.

`Noah.3.3 initial soil temperatures:`
specifies the initial soil temperature (for all layers,
top to bottom) in Kelvin used in the cold start runs.

`Noah.3.3 initial total soil moistures:` specifies the
initial total volumetric soil moistures (for all layers,
top to bottom) used in the cold start runs.
(units stem:[\frac{m^3}{m^3}])

`Noah.3.3 initial liquid soil moistures:` specifies the
initial liquid volumetric soil moistures (for all layers,
top to bottom) used in the cold start runs.
(units stem:[\frac{m^3}{m^3}])

`Noah.3.3 initial canopy water:` specifies the initial
canopy water (m).

`Noah.3.3 initial snow depth:` specifies the initial
snow depth (m).

`Noah.3.3 initial snow equivalent:` specifies the initial
snow water equivalent (m).

`Noah.3.3 fixed max snow albedo:` specifies a fixed maximum
snow albedo (fraction, 0.0 to 1.0) for all grid points.  This
value will only be used if "`fixed`" is chosen for
`Max snow albedo data source`.

`Noah.3.3 fixed deep soil temperature:` specifies a fixed
deep soil temperature (Kelvin) for all grid points.  Entering
a value of 0.0 will have the code use the deep soil temperature
from the LDT-generated `LIS domain and parameter data file`.

`Noah.3.3 fixed vegetation type:` specifies a fixed
vegetation type index for all grid points.  Entering a value
of 0 will not fix the vegetation types, and the code will use
the `Landcover data source` information instead.

`Noah.3.3 fixed soil type:` specifies a fixed soil
type index for all grid points.  Entering a value of 0
will not fix the soil types, and the code will use the
`Soil texture data source` information instead.

`Noah.3.3 fixed slope type:` specifies a fixed slope
type index for all grid points.  Entering a value of 0 will
not fix the slope index types, and the code will use the
`Slope data source` information instead.

`Noah.3.3 sfcdif option:` specifies whether to use the updated
SFCDIF routine in Noah-3.3, or to use the previous SFCDIF routine.
The typical option is to use the updated SFCDIF routine (option = 1).

`Noah.3.3 z0 veg-type dependence option:` specifies whether
to use the vegetation type dependent roughness height option
on the CZIL parameter in the SFCDIF routine.  The typical option
in Noah-3.3 is not use this dependence (option = 0).

`Noah.3.3 greenness fraction:` specifies a monthly (January
to December) greenness vegetation fraction for all grid points.
These values are used only if the `Greenness data source`
option is set to "`none`".

`Noah.3.3 background albedo:` specifies a monthly background
(snow-free) albedo for all grid points.  These values are only
used for an initial condition calculation, and only if the
`Albedo data source` option is set to "`none`".  After
the first timestep, these values are not used.

`Noah.3.3 background roughness length:` specifies a monthly
background (snow-free) roughness length.  These values are used
only for an initial condition calculation and are not used after
the first timestep.

`Noah.3.3 reference height for forcing T and q:` specifies the
height in meters of air temperature and specific humidity forcings.

`Noah.3.3 reference height for forcing u and v:` specifies the
height in meters of u and v wind forcings.

`Noah.3.3 soil moisture CDF file:` specifies the Noah 3.3 soil moisture
CDF file.

.Example _lis.config_ entry
....
Noah.3.3 model timestep:                  15mn
Noah.3.3 restart output interval:         1mo
Noah.3.3 restart file:                    LIS.E111.200805140000.d01.Noah33rst
Noah.3.3 vegetation parameter table:      ../../noah33_parms/VEGPARM.TBL
Noah.3.3 soil parameter table:            ../../noah33_parms/SOILPARM.TBL
Noah.3.3 general parameter table:         ../../noah33_parms/GENPARM.TBL
Noah.3.3 use PTF for mapping soil properties: 0
Noah.3.3 soils scheme:                    2      # 1-Zobler; 2-STATSGO
Noah.3.3 number of soil layers:           4
Noah.3.3 layer thicknesses:               0.1  0.3  0.6  1.0
Noah.3.3 use distributed soil depth map:  0      # 0 - do not use; 1 - use map
Noah.3.3 use distributed root depth map:  0      # 0 - do not use; 1 - use map
Noah.3.3 initial skin temperature:        290.0000                                 # Kelvin
Noah.3.3 initial soil temperatures:       290.0000  290.0000  290.0000  290.0000   # Kelvin
Noah.3.3 initial total soil moistures:    0.2000000 0.2000000 0.2000000 0.2000000  # volumetric (m3 m-3)
Noah.3.3 initial liquid soil moistures:   0.2000000 0.2000000 0.2000000 0.2000000  # volumetric (m3 m-3)
Noah.3.3 initial canopy water:            0.0                                      # depth (m)
Noah.3.3 initial snow depth:              0.0                                      # depth (m)
Noah.3.3 initial snow equivalent:         0.0                                      # SWE depth (m)
Noah.3.3 fixed max snow albedo:           0.0    # fraction; 0.0 - do not fix
Noah.3.3 fixed deep soil temperature:     0.0    # Kelvin; 0.0 - do not fix
Noah.3.3 fixed vegetation type:           0      # 0 - do not fix
Noah.3.3 fixed soil type:                 0      # 0 - do not fix
Noah.3.3 fixed slope type:                0      # 0 - do not fix
Noah.3.3 sfcdif option:                   1      # 0 - previous SFCDIF; 1 - updated SFCDIF
Noah.3.3 z0 veg-type dependence option:   0      # 0 - off; 1 - on; dependence of CZIL in SFCDIF
# Green vegetation fraction - by month
#  - used only if "Greenness data source" above is zero
Noah.3.3 greenness fraction:  0.01  0.02  0.07  0.17  0.27  0.58  0.93  0.96  0.65  0.24  0.11  0.02
# Background (i.e., snow-free) albedo - by month
#  - used only for first timestep; subsequent timesteps use
#    the values as computed in the previous call to "SFLX"
Noah.3.3 background albedo:   0.18  0.17  0.16  0.15  0.15  0.15  0.15  0.16  0.16  0.17  0.17  0.18
# Background (i.e., snow-free) roughness length (m) - by month
#  - used only for first timestep; subsequent timesteps use
#    the values as computed in the previous call to "SFLX"
Noah.3.3 background roughness length: 0.020 0.020 0.025 0.030 0.035 0.036 0.035 0.030 0.027 0.025 0.020 0.020
Noah.3.3 reference height for forcing T and q:   2.0      # (m) - negative=use height from forcing data
Noah.3.3 reference height for forcing u and v:  10.0      # (m) - negative=use height from forcing data
Noah.3.3 soil moisture CDF file:
....


[[sssec_lsm_noah36,NCAR's Noah-3.6]]
==== NCAR's Noah-3.6

`Noah.3.6 model timestep:` specifies the timestep for the run.

See Section <<ssec_timeinterval>> for a description
of how to specify a time interval.

For a nested domain, the timesteps for each nest should be specified
with white spaces as the delimiter. If two domains (one subnest) are
employed, the first one using 900 seconds and the second one using
3600 seconds as the timestep, the model timesteps are specified as:

E.g.: `Noah.3.6 model timestep:  15mn 60mn`

`Noah.3.6 restart output interval:` defines the restart
writing interval for Noah-3.6. The typical value used in the
LIS runs is 24 hours (1da).

See Section <<ssec_timeinterval>> for a description
of how to specify a time interval.

`Noah.3.6 restart file:` specifies the Noah-3.6 active
restart file.

`Noah.3.6 vegetation parameter table:` specifies the
Noah-3.6 static vegetation parameter table file.

`Noah.3.6 soil parameter table:` specifies the
Noah-3.6 soil parameter file.

`Noah.3.6 general parameter table:` specifies the
Noah-3.6 general parameter file.

`Noah.3.6 use PTF for mapping soil properties:` specifies if
pedotransfer functions are to be used for mapping soil properties
(0-do not use, 1-use).

`Noah.3.6 soils scheme:` specifies the soil mapping scheme used.
Acceptable values are:

|====
|Value | Description

|1     | Zobler
|2     | STATSGO
|====

`Noah.3.6 number of soil layers:` specifies the number of
soil layers. The typical value used in Noah is 4.

`Noah.3.6 layer thicknesses:` specifies the thickness (in meters)
of each of the Noah-3.6 soil layers (top layer to bottom layer).
If the number of soil layers and thicknesses change from the typical
4 layers with thicknesses of 0.1, 0.3, 0.6, and 1.0 meters, users
should change the values of NROOT for each vegetation type to map
the number of layers with roots for transpiration in their own
custom VEGPARM.TBL parameter file.

`Noah.3.6 use distributed soil depth map:` specifies whether
to use a distributed soil depth map. Defaults to 0.

`Noah.3.6 use distributed root depth map:` specifies whether
to use a distributed root depth map. Defaults to 0.

`Noah.3.6 initial skin temperature:`
specifies the initial skin temperature in Kelvin used in the
cold start runs.

`Noah.3.6 initial soil temperatures:`
specifies the initial soil temperature (for all layers,
top to bottom) in Kelvin used in the cold start runs.

`Noah.3.6 initial total soil moistures:` specifies the
initial total volumetric soil moistures (for all layers,
top to bottom) used in the cold start runs.
(units stem:[\frac{m^3}{m^3}])

`Noah.3.6 initial liquid soil moistures:` specifies the
initial liquid volumetric soil moistures (for all layers,
top to bottom) used in the cold start runs.
(units stem:[\frac{m^3}{m^3}])

`Noah.3.6 initial canopy water:` specifies the initial
canopy water (m).

`Noah.3.6 initial snow depth:` specifies the initial
snow depth (m).

`Noah.3.6 initial snow equivalent:` specifies the initial
snow water equivalent (m).

`Noah.3.6 fixed max snow albedo:` specifies a fixed maximum
snow albedo (fraction, 0.0 to 1.0) for all grid points.  This
value will only be used if "`fixed`" is chosen for
`Max snow albedo data source`.

`Noah.3.6 fixed deep soil temperature:` specifies a fixed
deep soil temperature (Kelvin) for all grid points.  Entering
a value of 0.0 will have the code use the deep soil temperature
from the LDT-generated `LIS domain and parameter data file`.

`Noah.3.6 fixed vegetation type:` specifies a fixed
vegetation type index for all grid points.  Entering a value
of 0 will not fix the vegetation types, and the code will use
the `Landcover data source` information instead.

`Noah.3.6 fixed soil type:` specifies a fixed soil
type index for all grid points.  Entering a value of 0
will not fix the soil types, and the code will use the
`Soil texture data source` information instead.

`Noah.3.6 fixed slope type:` specifies a fixed slope
type index for all grid points.  Entering a value of 0 will
not fix the slope index types, and the code will use the
`Slope data source` information instead.

`Noah.3.6 sfcdif option:` specifies whether to use the updated
SFCDIF routine in Noah-3.6, or to use the previous SFCDIF routine.
The typical option is to use the updated SFCDIF routine (option = 1).

`Noah.3.6 z0 veg-type dependence option:` specifies whether
to use the vegetation type dependent roughness height option
on the CZIL parameter in the SFCDIF routine.  The typical option
in Noah-3.6 is not use this dependence (option = 0).

`Noah.3.6 Run UA snow-physics option:` specifies whether
to run the University of Arizona (UA) snow-physics option.
Either `.true.` or `.false.` should be selected.  If
`.true.` is given, then the UA snow-physics will be run.
If `.false.` is given, then the standard Noah snow-physics
will be run instead.

`Noah.3.6 greenness fraction:` specifies a monthly (January
to December) greenness vegetation fraction for all grid points.
These values are used only if the `Greenness data source`
option is set to "`none`".

`Noah.3.6 background albedo:` specifies a monthly background
(snow-free) albedo for all grid points.  These values are only
used for an initial condition calculation, and only if the
`Albedo data source` option is set to "`none`".  After
the first timestep, these values are not used.

`Noah.3.6 background roughness length:` specifies a monthly
background (snow-free) roughness length.  These values are used
only for an initial condition calculation and are not used after
the first timestep.

`Noah.3.6 reference height for forcing T and q:` specifies the
height in meters of air temperature and specific humidity observations.

`Noah.3.6 reference height for forcing u and v:` specifies the
height in meters of u and v wind forcings.

`Noah.3.6 removal of residual snow fix:` specifies whether or not
a snow fix is used (1 - fix is active, 0 - inactive). The land-surface
model was found to keep very small amounts of snow in rare cases. This
fix zeros out snow values that are under a predetermined threshold.

.Example _lis.config_ entry
....
Noah.3.6 model timestep:                  15mn
Noah.3.6 restart output interval:         1mo
Noah.3.6 restart file:                    LIS.E111.200805140000.d01.Noah36rst
Noah.3.6 vegetation parameter table:      ../../noah36_parms/VEGPARM.TBL
Noah.3.6 soil parameter table:            ../../noah36_parms/SOILPARM.TBL
Noah.3.6 general parameter table:         ../../noah36_parms/GENPARM.TBL
Noah.3.6 use PTF for mapping soil properties: 0
Noah.3.6 soils scheme:                    2      # 1-Zobler; 2-STATSGO
Noah.3.6 number of soil layers:           4
Noah.3.6 layer thicknesses:               0.1  0.3  0.6  1.0
Noah.3.6 use distributed soil depth map:  0      # 0 - do not use; 1 - use map
Noah.3.6 use distributed root depth map:  0      # 0 - do not use; 1 - use map
Noah.3.6 initial skin temperature:        290.0000                                 # Kelvin
Noah.3.6 initial soil temperatures:       290.0000  290.0000  290.0000  290.0000   # Kelvin
Noah.3.6 initial total soil moistures:    0.2000000 0.2000000 0.2000000 0.2000000  # volumetric (m3 m-3)
Noah.3.6 initial liquid soil moistures:   0.2000000 0.2000000 0.2000000 0.2000000  # volumetric (m3 m-3)
Noah.3.6 initial canopy water:            0.0                                      # depth (m)
Noah.3.6 initial snow depth:              0.0                                      # depth (m)
Noah.3.6 initial snow equivalent:         0.0                                      # SWE depth (m)
Noah.3.6 fixed max snow albedo:           0.0    # fraction; 0.0 - do not fix
Noah.3.6 fixed deep soil temperature:     0.0    # Kelvin; 0.0 - do not fix
Noah.3.6 fixed vegetation type:           0      # 0 - do not fix
Noah.3.6 fixed soil type:                 0      # 0 - do not fix
Noah.3.6 fixed slope type:                0      # 0 - do not fix
Noah.3.6 sfcdif option:                   1      # 0 - previous SFCDIF; 1 - updated SFCDIF
Noah.3.6 z0 veg-type dependence option:   0      # 0 - off; 1 - on; dependence of CZIL in SFCDIF
Noah.3.6 Run UA snow-physics option:     .false. # ".true." or ".false"
# Green vegetation fraction - by month
#  - used only if "Greenness data source" above is zero
Noah.3.6 greenness fraction:  0.01  0.02  0.07  0.17  0.27  0.58  0.93  0.96  0.65  0.24  0.11  0.02
# Background (i.e., snow-free) albedo - by month
#  - used only for first timestep; subsequent timesteps use
#    the values as computed in the previous call to "SFLX"
Noah.3.6 background albedo:   0.18  0.17  0.16  0.15  0.15  0.15  0.15  0.16  0.16  0.17  0.17  0.18
# Background (i.e., snow-free) roughness length (m) - by month
#  - used only for first timestep; subsequent timesteps use
#    the values as computed in the previous call to "SFLX"
Noah.3.6 background roughness length: 0.020 0.020 0.025 0.030 0.035 0.036 0.035 0.030 0.027 0.025 0.020 0.020
Noah.3.6 reference height for forcing T and q:   2.0      # (m) - negative=use height from forcing data
Noah.3.6 reference height for forcing u and v:  10.0      # (m) - negative=use height from forcing data
Noah.3.6 removal of residual snow fix: 0
....


[[sssec_lsm_noah39,NCAR's Noah-3.9]]
==== NCAR's Noah-3.9

`Noah.3.9 model timestep:` specifies the timestep for the run.

`Noah.3.9 restart output interval:` defines the restart
writing interval for Noah-3.9. The typical value used in the
LIS runs is 24 hours (1da).

See Section <<ssec_timeinterval>> for a description
of how to specify a time interval.

`Noah.3.9 restart file:` specifies the Noah-3.9 active
restart file.

`Noah.3.9 restart file format:` specifies the Noah-3.9 active
restart file format (default = netcdf).

`Noah.3.9 vegetation parameter table:` specifies the
Noah-3.9 static vegetation parameter table file.

`Noah.3.9 soil parameter table:` specifies the
Noah-3.9 soil parameter file.

`Noah.3.9 general parameter table:` specifies the
Noah-3.9 general parameter file.

`Noah.3.9 use PTF for mapping soil properties:` specifies if
pedotransfer functions are to be used for mapping soil properties
(0-do not use, 1-use).

`Noah.3.9 soils scheme:` specifies the soil mapping scheme used.
Acceptable values are:

|====
|Value | Description

|1     | Zobler
|2     | STATSGO
|====
 
`Noah.3.9 number of soil layers:` specifies the number of
soil layers. The typical value used in Noah is 4.

`Noah.3.9 layer thicknesses:` specifies the thickness (in meters)
of each of the Noah-3.9 soil layers (top layer to bottom layer).
If the number of soil layers and thicknesses change from the typical
4 layers with thicknesses of 0.1, 0.3, 0.6, and 1.0 meters, users
should change the values of NROOT for each vegetation type to map
the number of layers with roots for transpiration in their own
custom VEGPARM.TBL parameter file.

`Noah.3.9 use distributed soil depth map:` specifies whether
to use a distributed soil depth map. Defaults to 0.

`Noah.3.9 use distributed root depth map:` specifies whether
to use a distributed root depth map. Defaults to 0.

`Noah.3.9 initial skin temperature:` specifies the initial
skin temperature in Kelvin used in the cold start runs.

`Noah.3.9 initial soil temperatures:` specifies the initial
soil temperature (for all layers, top to bottom) in Kelvin
used in the cold start runs.

`Noah.3.9 initial total soil moistures:` specifies the initial
total volumetric soil moistures (for all layers, top to bottom)
used in the cold start runs.  (units stem:[\frac{m^3}{m^3}])

`Noah.3.9 initial liquid soil moistures:` specifies the initial
liquid volumetric soil moistures (for all layers, top to bottom)
used in the cold start runs.  (units stem:[\frac{m^3}{m^3}])

`Noah.3.9 initial canopy water:` specifies the initial
canopy water (m).

`Noah.3.9 initial snow depth:` specifies the initial
snow depth (m).

`Noah.3.9 initial snow equivalent:` specifies the initial
snow water equivalent (m).

`Noah.3.9 fixed max snow albedo:` specifies a fixed maximum
snow albedo (fraction, 0.0 to 1.0) for all grid points.
This value will only be used if "`fixed`" is chosen for
`Max snow albedo data source`.

`Noah.3.9 fixed deep soil temperature:` specifies a fixed
deep soil temperature (Kelvin) for all grid points.  Entering
a value of 0.0 will have the code use the deep soil temperature
from the LDT-generated `LIS domain and parameter data file`.

`Noah.3.9 fixed vegetation type:` specifies a fixed
vegetation type index for all grid points.  Entering a value
of 0 will not fix the vegetation types, and the code will use
the `Landcover data source` information instead.

`Noah.3.9 fixed soil type:` specifies a fixed soil
type index for all grid points.  Entering a value of 0
will not fix the soil types, and the code will use the
`Soil texture data source` information instead.

`Noah.3.9 fixed slope type:` specifies a fixed slope
type index for all grid points.  Entering a value of 0 will
not fix the slope index types, and the code will use the
`Slope data source` information instead.

`Noah.3.9 sfcdif option:` specifies whether to use the updated
SFCDIF routine in Noah-3.9, or to use the previous SFCDIF routine.
The typical option is to use the updated SFCDIF routine (option = 1).

`Noah.3.9 z0 veg-type dependence option:` specifies whether
to use the vegetation type dependent roughness height option
on the CZIL parameter in the SFCDIF routine.  The typical
option in Noah-3.9 is not use this dependence (option = 0).

`Noah.3.9 Run UA snow-physics option:` specifies whether
to run the University of Arizona (UA) snow-physics option.
Either `.true.` or `.false.` should be selected.  If
`.true.` is given, then the UA snow-physics will be run.
If `.false.` is given, then the standard Noah snow-physics
will be run instead.

`Noah.3.9 greenness fraction:` specifies a monthly (January
to December) greenness vegetation fraction for all grid points.
These values are used only if the `Greenness data source`
option is set to "`none`".

`Noah.3.9 background albedo:` specifies a monthly background
(snow-free) albedo for all grid points.  These values are
only used for an initial condition calculation, and only
if the `Albedo data source` option is set to "`none`".
After the first timestep, these values are not used.

`Noah.3.9 background roughness length:` specifies a monthly
background (snow-free) roughness length.  These values are
used only for an initial condition calculation and are not
used after the first timestep.

`Noah.3.9 reference height for forcing T and q:` specifies the
height in meters of air temperature and specific humidity observations.

`Noah.3.9 reference height for forcing u and v:` specifies the
height in meters of u and v wind forcings.

`Noah.3.9 thermal conductivity option:` specifies the option
for the soil thermal conductivity calculation metho for soil
type 3 (sandy loam) and for soil type 4 (silt loam).  This
option was added based on the results in Massey et al.
(2014, JAMC).  1 = original calculation; 2 = new calculation,
but only for soil texture classes 3 and 4; all other texture
classes still use the original calculation.

`Noah.3.9 FASDAS option (0 or 1):` specifies the FASDAS
(Flux Adjusting Surface Data Assimilation System) option.
0 = do not use; 1 = use.  Option 1 is not currently
supported in LIS.

.Example _lis.config_ entry
....
Noah.3.9 model timestep:                  15mn
Noah.3.9 restart output interval:         1da
Noah.3.9 restart file:                    none
Noah.3.9 restart file format:             netcdf
Noah.3.9 vegetation parameter table:      ./input/LS_PARAMETERS/noah36_parms/VEGPARM.TBL
Noah.3.9 soil parameter table:            ./input/LS_PARAMETERS/noah36_parms/SOILPARM.orig
Noah.3.9 general parameter table:         ./input/LS_PARAMETERS/noah36_parms/GENPARM.TBL
Noah.3.9 use PTF for mapping soil properties: 0
Noah.3.9 soils scheme:                    1      # 1-Zobler; 2-STATSGO
Noah.3.9 number of soil layers:           4
Noah.3.9 layer thicknesses:               0.1  0.3  0.6  1.0
Noah.3.9 use distributed soil depth map:  0
Noah.3.9 use distributed root depth map:  0
Noah.3.9 initial skin temperature:        290.0000                                 # Kelvin
Noah.3.9 initial soil temperatures:       290.0000  290.0000  290.0000  290.0000   # Kelvin
Noah.3.9 initial total soil moistures:    0.2000000 0.2000000 0.2000000 0.2000000  # volumetric (m3 m-3)
Noah.3.9 initial liquid soil moistures:   0.2000000 0.2000000 0.2000000 0.2000000  # volumetric (m3 m-3)
Noah.3.9 initial canopy water:            0.0                                      # depth (m)
Noah.3.9 initial snow depth:              0.0                                      # depth (m)
Noah.3.9 initial snow equivalent:         0.0                                      # also known swe - depth (m)
Noah.3.9 fixed max snow albedo:           0.0                                      # fraction; 0.0 - do not fix
Noah.3.9 fixed deep soil temperature:     0.0                                      # Kelvin; 0.0 - do not fix
Noah.3.9 fixed vegetation type:           0                                        # 0 - do not fix
Noah.3.9 fixed soil type:                 0                                        # 0 - do not fix
Noah.3.9 fixed slope type:                0                                        # 0 - do not fix
Noah.3.9 sfcdif option:                   1      # 0 - previous SFCDIF; 1 - updated SFCDIF
Noah.3.9 z0 veg-type dependence option:   0      # 0 - off; 1 - on; dependence of CZIL in SFCDIF
Noah.3.9 Run UA snow-physics option:   .false.   # ".true." or ".false"
Noah.3.9 greenness fraction:  0.01  0.02  0.07  0.17  0.27  0.58  0.93  0.96  0.65  0.24  0.11  0.02
Noah.3.9 background albedo:   0.18  0.17  0.16  0.15  0.15  0.15  0.15  0.16  0.16  0.17  0.17  0.18
Noah.3.9 background roughness length: 0.020 0.020 0.025 0.030 0.035 0.036 0.035 0.030 0.027 0.025 0.020 0.020
Noah.3.9 reference height for forcing T and q:   20.0      # (m) - negative=use height from forcing data
Noah.3.9 reference height for forcing u and v:   20.0      # (m) - negative=use height from forcing data
Noah.3.9 thermal conductivity option:     1
Noah.3.9 FASDAS option (0 or 1):          0
....


[[sssec_lsm_noahmp36,Noah-MP 3.6]]
==== Noah-MP 3.6

`Noah-MP.3.6 model timestep:` specifies the timestep for the
Noah-MP-3.6 LSM.

See Section <<ssec_timeinterval>> for a description
of how to specify a time interval.

`Noah-MP.3.6 restart output interval:` specifies the restart output
interval for the Noah-MP-3.6 LSM.

See Section <<ssec_timeinterval>> for a description
of how to specify a time interval.

`Noah-MP.3.6 restart file:` specifies the Noah-MP-3.6 LSM restart file.

`Noah-MP.3.6 restart file format:` specifies the Noah-MP-3.6 restart
file format (default = netcdf).

`Noah-MP.3.6 landuse parameter table:` specifies the filename of the
Noah-MP-3.6 vegetation parameter table.

`Noah-MP.3.6 soil parameter table:` specifies the filename of the
Noah-MP-3.6 soil parameter table.

`Noah-MP.3.6 general parameter table:` specifies the filename of the
Noah-MP-3.6 general parameter table.

`Noah-MP.3.6 MP parameter table:` specifies the filename of the
Noah-MP-3.6 multi-physics parameter table.

`Noah-MP.3.6 number of soil layers:` specifies the number of soil layers
for Noah-MP-3.6 soil moisture/temperature.

`Noah-MP.3.6 soil layer thickness:` specifies the thicknesses of the
individual Noah-MP-3.6 LSM layers.  The first number is the thickness
of the top soil layer, and the following numbers are the thicknesses
of each soil layer going down.
If the number of soil layers and thicknesses change from the typical
4 layers with thicknesses of 0.1, 0.3, 0.6, and 1.0 meters, users
should change the values of NROOT for each vegetation type to map
the number of layers with roots for transpiration in their own
custom VEGPARM.TBL parameter file.

`Noah-MP.3.6 number of snow layers:` specifies the maximum number of
snow layers for the Noah-MP-3.6 LSM snow physics.

`Noah-MP.3.6 vegetation model option:` specifies the dynamic vegetation
model option for Noah-MP-3.6 LSM.  Acceptable values are:

|====
|Value | Description

|1     | off (use table LAI; use FVEG = SHDFAC from input)
|2     | on (dynamic vegetation)
|3     | off (use table LAI; calculate FVEG)
|4     | off (use table LAI; use maximum vegetation fraction)
|====

`Noah-MP.3.6 canopy stomatal resistance option:` specifies the canopy
stomatal resistance option for Noah-MP-3.6 LSM.  Acceptable values are:

|====
|Value | Description

| 1    | Ball-Berry
| 2    | Jarvis
|====

`Noah-MP.3.6 soil moisture factor for stomatal resistance option:`
specifies the soil moisture factor for stomatal resistance option
for Noah-MP-3.6 LSM.  Acceptable values are:

|====
|Value | Description

| 1    | Noah (soil moisture)
| 2    | CLM  (matric potential)
| 3    | SSiB (matric potential)
|====

`Noah-MP.3.6 runoff and groundwater option:` specifies the runoff and
groundwater option for Noah-MP-3.6 LSM.  Acceptable values are:

|====
|Value | Description

| 1    | SIMGM: TOPMODEL with groundwater (Niu et al. 2007 JGR)
| 2    | SIMTOP: TOPMODEL with an equilibrium water table (Niu et al. 2005 JGR)
| 3    | Noah original surface and subsurface runoff (free drainage) (Schaake 1996)
| 4    | BATS surface and subsurface runoff (free drainage)
|====

`Noah-MP.3.6 surface layer drag coefficient option:` specifies the
surface layer drag coefficient option for Noah-MP-3.6 LSM.  Acceptable
values are:

|====
|Value | Description

| 1    | Monin-Obukhov
| 2    | original Noah (Chen 1997)
|====

`Noah-MP.3.6 supercooled liquid water option:` specifies the supercooled
liquid water option for Noah-MP-3.6 LSM.  Acceptable values are:

|====
|Value | Description

| 1    | no iteration (Niu and Yang, 2006 JHM)
| 2    | Koren`'s iteration (1999)
|====

`Noah-MP.3.6 frozen soil permeability option:` specifies the frozen soil
permeability option for Noah-MP-3.6 LSM.  Acceptable values are:

|====
|Value | Description

| 1    | linear effects, more permeable (Niu and Yang, 2006, JHM)
| 2    | nonlinear effects, less permeable (Koren 1999)
|====

`Noah-MP.3.6 radiation transfer option:` specifies the radiation
transfer option for Noah-MP-3.6 LSM.  Acceptable values are:

|====
|Value | Description

| 1    | modified two-stream (gap = F(solar angle, 3D structure ...)<1-FVEG)
| 2    | two-stream applied to grid-cell (gap = 0)
| 3    | two-stream applied to vegetated fraction (gap=1-FVEG)
|====

`Noah-MP.3.6 snow surface albedo option:` specifies the snow surface
albedo option for Noah-MP-3.6 LSM.  Acceptable values are:

|====
|Value | Description

| 1    | BATS
| 2    | CLASS
|====

`Noah-MP.3.6 rainfall and snowfall option:` specifies the option
for partitioning  precipitation into rainfall and snowfall for
Noah-MP-3.6 LSM.  Acceptable values are:

|====
|Value | Description

| 1    | Jordan (1991)
| 2    | BATS: when SFCTMP<TFRZ+2.2
| 3    | Noah: when SFCTMP<TFRZ
|====

`Noah-MP.3.6 lower boundary of soil temperature option:` specifies
the lower boundary condition of soil temperature option for Noah-MP-3.6
LSM.  Acceptable values are:

|====
|Value | Description

| 1    | zero heat flux from bottom (ZBOT and TBOT not used)
| 2    | TBOT at ZBOT (8m) read from a file (original Noah)
|====

`Noah-MP.3.6 snow and soil temperature time scheme:` specifies the snow
and soil temperature time scheme for Noah-MP-3.6 LSM.  Acceptable values
are:

|====
|Value | Description

| 1    | semi-implicit
| 2    | fully implicit (original Noah)
|====

`Noah-MP.3.6 soil color index:` specifies the Noah-MP-3.6 LSM
soil color type, an integer index from 1 to 8.  Defaults to 4.

`Noah-MP.3.6 CZIL option (iz0tlnd):` specifies whether to use the
Chen adjustment of CZIL in the Noah-MP-LSM.  Defaults to 0.
Acceptable values are:

|====
|Value | Description

| 0    | do not use
| 1    | use
|====

`Noah-MP.3.6 initial value of snow albedo at the last timestep:`
specifies the Noah-MP-3.6 LSM initial albold (albedo of previous
timestep).

`Noah-MP.3.6 initial value of snow mass at the last timestep:`
specifies the Noah-MP-3.6 LSM initial snow mass at the last
timestep (mm).

`Noah-MP.3.6 initial soil temperatures:` specifies the Noah-MP-3.6
LSM initial soil temperatures, one for each layer, with the first
value for the top soil layer, then going down.

`Noah-MP.3.6 initial total soil moistures:` specifies the Noah-MP-3.6
LSM initial total soil moistures, one for each layer, with the first
value for the top soil layer, then going down.

`Noah-MP.3.6 initial liquid soil moistures:` specifies the Noah-MP-3.6
LSM initial liquid soil moisture, one for each layer, with the first
value for the top soil layer, then going down.

`Noah-MP.3.6 initial canopy air temperature:` specifies the Noah-MP-3.6
LSM initial canopy air temperature (K).

`Noah-MP.3.6 initial canopy air vapor pressure:` specifies the
Noah-MP-3.6 LSM initial canopy air vapor pressure (Pa).

`Noah-MP.3.6 initial wetted or snowed fraction of canopy:` specifies the
Noah-MP-3.6 LSM initial wetted or snowed fraction of canopy.

`Noah-MP.3.6 initial intercepted liquid water:` specifies the
Noah-MP-3.6 LSM initial intercepted liquid water (mm).

`Noah-MP.3.6 initial intercepted ice mass:` specifies the Noah-MP-3.6 LSM
initial intercepted ice mass (mm).

`Noah-MP.3.6 initial vegetation temperature:` specifies the Noah-MP-3.6
LSM initial vegetation temperature (K).

`Noah-MP.3.6 initial ground temperature:` specifies the Noah-MP-3.6 LSM
initial ground temperature (skin temperature) (K).

`Noah-MP.3.6 initial snowfall on the ground:` specifies the Noah-MP-3.6
LSM initial snowfall on the ground (mm/s).

`Noah-MP.3.6 initial snow height:` specifies the Noah-MP-3.6 LSM initial
snow depth (m).

`Noah-MP.3.6 initial snow water equivalent:` specifies the Noah-MP-3.6
LSM initial snow water equivalent (mm).

`Noah-MP.3.6 initial depth to water table:` specifies the Noah-MP-3.6
LSM initial depth to water table (m).

`Noah-MP.3.6 initial water storage in aquifer:` specifies the
Noah-MP-3.6 LSM initial water storage in the aquifer (mm).

`Noah-MP.3.6 initial water in aquifer and saturated soil:` specifies the
Noah-MP-3.6 LSM initial water in the aquifer and in the saturated soil
(mm).

`Noah-MP.3.6 initial lake water storage:` specifies the Noah-MP-3.6 LSM
initial lake water storage (mm).

`Noah-MP.3.6 initial leaf mass:` specifies the Noah-MP-3.6 LSM initial
leaf mass (used only for dynamic vegetation) (g/m2).

`Noah-MP.3.6 initial mass of fine roots:` specifies the Noah-MP-3.6 LSM
initial mass of fine roots (used only for dynamic vegetation) (g/m2).

`Noah-MP.3.6 initial stem mass:` specifies the Noah-MP-3.6 LSM initial
stem mass (used only for dynamic vegetation) (g/m2).

`Noah-MP.3.6 initial mass of wood including woody roots:` specifies the
Noah-MP-3.6 LSM initial mass of wood (including woody roots) (used only
for dynamic vegetation) (g/m2).

`Noah-MP.3.6 initial stable carbon in deep soil:` specifies the
Noah-MP-3.6 LSM initial stable carbon in deep soil (used only for
dynamic vegetation) (g/m2).

`Noah-MP.3.6 initial short-lived carbon in shallow soil:` specifies the
Noah-MP-3.6 LSM initial short-lived carbon in shallow soil (used only
for dynamic vegetation) (g/m2).

`Noah-MP.3.6 initial LAI:` specifies the Noah-MP-3.6 LSM initial
leaf area index.

`Noah-MP.3.6 initial SAI:` specifies the Noah-MP-3.6 LSM initial
stem area index.

`Noah-MP.3.6 initial momentum drag coefficient:` specifies the
Noah-MP-3.6 LSM initial momentum drag coefficient (s/m).

`Noah-MP.3.6 initial sensible heat exchange coefficient:` specifies
the Noah-MP-3.6 LSM initial sensible heat exchange coefficient (s/m).

`Noah-MP.3.6 initial snow aging term:` specifies the Noah-MP-3.6 LSM
initial snow aging term.

`Noah-MP.3.6 initial soil water content between bottom of the soil and water table:`
specifies the Noah-MP-3.6 LSM initial soil water content between the
bottom of the soil and water table (m3/m3).

`Noah-MP.3.6 initial recharge to or from the water table when deep:`
specifies the Noah-MP-3.6 LSM initial recharge to or from the water
table when deep (m).

`Noah-MP.3.6 initial recharge to or from the water table when shallow:`
specifies the Noah-MP-3.6 LSM initial recharge to or from the water
table when shallow (m).

`Noah-MP.3.6 initial reference height of temperature and humidity:`
specifies the Noah-MP-3.6 LSM initial reference height (in meters)
of the forcing temperature, humidity, and winds.  If the reference
heights are different, best to choose the height of the winds.

`Noah-MP.3.6 soil moisture CDF file:` specifies the Noah-MP-3.6 LSM
soil moisture CDF file.

Note that the below example include the default WRF configuration
options (from the vegetation model to the snow and soil temperature
time scheme).

.Example _lis.config_ entry
....
Noah-MP.3.6 model timestep:               15mn
Noah-MP.3.6 restart output interval:      1mo
Noah-MP.3.6 restart file:                 ./OUTPUT/opt_dveg_4/SURFACEMODEL/201212/LIS_RST_NOAHMP36_201212312100.d01.nc
Noah-MP.3.6 restart file format:          netcdf
Noah-MP.3.6 landuse parameter table:      "./input/noahmp_params/VEGPARM.TBL"
Noah-MP.3.6 soil parameter table:         "./input/noahmp_params/SOILPARM.TBL"
Noah-MP.3.6 general parameter table:      "./input/noahmp_params/GENPARM.TBL"
Noah-MP.3.6 MP parameter table:           "./input/noahmp_params/MPTABLE.TBL"
Noah-MP.3.6 number of soil layers:        4
Noah-MP.3.6 soil layer thickness:         0.1  0.3  0.6  1.0
Noah-MP.3.6 number of snow layers:        3
Noah-MP.3.6 vegetation model option:                    4  # 1=prescribed; 2=dynamic; 3=calculate; 4=maximum
Noah-MP.3.6 canopy stomatal resistance option:          1  # 1=Ball-Berry; 2=Jarvis
Noah-MP.3.6 soil moisture factor for stomatal resistance option:  1  # 1=Noah; 2=CLM; 3=SSiB
Noah-MP.3.6 runoff and groundwater option:              1  # 1=SIMGM; 2=SIMTOP; 3=Schaake96; 4=BATS
Noah-MP.3.6 surface layer drag coefficient option:      1  # 1=M-O; 2=Chen97
Noah-MP.3.6 supercooled liquid water option:            1  # 1=NY06; 2=Koren99
Noah-MP.3.6 frozen soil permeability option:            1  # 1=NY06; 2=Koren99
Noah-MP.3.6 radiation transfer option:                  1  # 1=gap=F(3D;cosz); 2=gap=0; 3=gap=1-Fveg
Noah-MP.3.6 snow surface albedo option:                 2  # 1=BATS; 2=CLASS
Noah-MP.3.6 rainfall and snowfall option:               1  # 1=Jordan91; 2=BATS; 3=Noah
Noah-MP.3.6 lower boundary of soil temperature option:  2  # 1=zero-flux; 2=Noah
Noah-MP.3.6 snow and soil temperature time scheme:      1  # 1=semi-implicit; 2=fully implicit
Noah-MP.3.6 soil color index:                           4
Noah-MP.3.6 CZIL option (iz0tlnd):                      0
Noah-MP.3.6 initial value of snow albedo at the last timestep:  0.2
Noah-MP.3.6 initial value of snow mass at the last timestep:    0.0
Noah-MP.3.6 initial soil temperatures:                     288.0  288.0  288.0  288.0
Noah-MP.3.6 initial total soil moistures:                    0.20   0.20   0.20   0.20
Noah-MP.3.6 initial liquid soil moistures:                   0.20   0.20   0.20   0.20
Noah-MP.3.6 initial canopy air temperature:                288.0
Noah-MP.3.6 initial canopy air vapor pressure:             261.68518
Noah-MP.3.6 initial wetted or snowed fraction of canopy:     0.0
Noah-MP.3.6 initial intercepted liquid water:                0.0
Noah-MP.3.6 initial intercepted ice mass:                    0.0
Noah-MP.3.6 initial vegetation temperature:                288.0
Noah-MP.3.6 initial ground temperature:                    288.0
Noah-MP.3.6 initial snowfall on the ground:                  0.0
Noah-MP.3.6 initial snow height:                             0.0
Noah-MP.3.6 initial snow water equivalent:                   0.0
Noah-MP.3.6 initial depth to water table:                    2.5
Noah-MP.3.6 initial water storage in aquifer:             4900.0
Noah-MP.3.6 initial water in aquifer and saturated soil:  4900.0
Noah-MP.3.6 initial lake water storage:                      0.0
Noah-MP.3.6 initial leaf mass:                               9.0
Noah-MP.3.6 initial mass of fine roots:                    500.0
Noah-MP.3.6 initial stem mass:                               3.33
Noah-MP.3.6 initial mass of wood including woody roots:    500.0
Noah-MP.3.6 initial stable carbon in deep soil:           1000.0
Noah-MP.3.6 initial short-lived carbon in shallow soil:   1000.0
Noah-MP.3.6 initial LAI:                                     0.5
Noah-MP.3.6 initial SAI:                                     0.1
Noah-MP.3.6 initial momentum drag coefficient:               0.0
Noah-MP.3.6 initial sensible heat exchange coefficient:      0.0
Noah-MP.3.6 initial snow aging term:                         0.0
Noah-MP.3.6 initial soil water content between bottom of the soil and water table:  0.0
Noah-MP.3.6 initial recharge to or from the water table when deep:                  0.0
Noah-MP.3.6 initial recharge to or from the water table when shallow:               0.0
Noah-MP.3.6 initial reference height of temperature and humidity:                  10.0
Noah-MP.3.6 soil moisture CDF file:
....


[[sssec_lsm_noahmp401,Noah-MP-4.0.1]]
==== Noah-MP-4.0.1
 
`Noah-MP.4.0.1 model timestep:` specifies the timestep for the
Noah-MP-4.0.1 LSM.
 
See Section <<ssec_timeinterval>> for a description
of how to specify a time interval.

`Noah-MP.4.0.1 restart output interval:` specifies the restart output
interval for the Noah-MP-4.0.1 LSM.
 
See Section <<ssec_timeinterval>> for a description
of how to specify a time interval.
 
`Noah-MP.4.0.1 restart file:` specifies the Noah-MP-4.0.1 LSM restart file.
 
`Noah-MP.4.0.1 restart file format:` specifies the Noah-MP-4.0.1 restart
file format (default = netcdf).
 
`Noah-MP.4.0.1 soil parameter table:` specifies the filename of the
Noah-MP-4.0.1 soil parameter table.
 
`Noah-MP.4.0.1 general parameter table:` specifies the filename of the
Noah-MP-4.0.1 general parameter table.
 
`Noah-MP.4.0.1 MP parameter table:` specifies the filename of the
Noah-MP-4.0.1 multi-physics parameter table.
 
`Noah-MP.4.0.1 number of soil layers:` specifies the number of soil layers
for Noah-MP-4.0.1 soil moisture/temperature.
 
`Noah-MP.4.0.1 thickness of soil layers:` specifies the thicknesses of the
individual Noah-MP-4.0.1 LSM layers.  The first number is the thickness
of the top soil layer, and the following numbers are the thicknesses of
each soil layer going down.  If the number of soil layers and thicknesses
change from the typical 4 layers with thicknesses of 0.1, 0.3, 0.6, and
1.0 meters, users should change the values of NROOT for each vegetation
type to map the number of layers with roots for transpiration in their
own custom MPTABLE.TBL parameter file.
 
`Noah-MP.4.0.1 dynamic vegetation option:` specifies the dynamic vegetation
model option for Noah-MP-4.0.1 LSM.  Options generally recommended for use
by the model developers are indicated with [**].  Options not yet supported
in the LIS implementation are indicated with [NS].  Acceptable values are:

|====
|Value | Note | Description
 
| 1    |      | off (use table LAI; use FVEG = SHDFAC from input)
| 2    |      | on  (dynamic vegetation; must use Ball-Berry canopy option)
| 3    |      | off (use table LAI; calculate FVEG)
| 4    |  **  | off (use table LAI; use maximum vegetation fraction)
| 5    |  **  | on  (use maximum vegetation fraction)
| 6    |      | on  (use FVEG = SHDFAC from input)
| 7    |      | off (use input LAI; use FVEG = SHDFAC from input)
| 8    |      | off (use input LAI; calculate FVEG)
| 9    |      | off (use input LAI; use maximum vegetation fraction)
|10    |  NS  | crop model on (use maximum vegetation fraction)
|====
 
`Noah-MP.4.0.1 canopy stomatal resistance option:` specifies the canopy
stomatal resistance option for Noah-MP-4.0.1 LSM.  Options generally
recommended for use by the model developers are indicated with [**].
Acceptable values are:
 
|====
|Value | Note | Description
 
| 1    |  **  | Ball-Berry
| 2    |      | Jarvis
|====
 
`Noah-MP.4.0.1 soil moisture factor for stomatal resistance:`
specifies the soil moisture factor for stomatal resistance option
for Noah-MP-4.0.1 LSM.  Options generally recommended for use by the
model developers are indicated with [**].  Acceptable values are:
 
|====
|Value | Note | Description
 
| 1    |  **  | Noah (soil moisture)
| 2    |      | CLM  (matric potential)
| 3    |      | SSiB (matric potential)
|====
 
`Noah-MP.4.0.1 runoff and groundwater option:` specifies the runoff and
groundwater option for Noah-MP-4.0.1 LSM.  Options generally recommended
for use by the model developers are indicated with [**].  Options not yet
supported in the LIS implementation are indicated with [NS].  Acceptable
values are:
 
|====
|Value | Note | Description
 
| 1    |  **  | SIMGM: TOPMODEL with groundwater (Niu et al. 2007 JGR)
| 2    |      | SIMTOP: TOPMODEL with an equilibrium water table (Niu et al. 2005 JGR)
| 3    |      | Noah original surface and subsurface runoff (free drainage) (Schaake 1996)
| 4    |      | BATS surface and subsurface runoff (free drainage)
| 5    |  NS  | Miguez-Macho&Fan groundwater scheme (Miguez-Macho et al. 2007 JGR; Fan et al. 2007 JGR)
|====
 
`Noah-MP.4.0.1 surface layer drag coefficient option:` specifies the
surface layer drag coefficient option for Noah-MP-4.0.1 LSM.  Options
generally recommended for use by the model developers are indicated
with [**].  Acceptable values are:
 
|====
|Value | Note | Description

| 1    |  **  | Monin-Obukhov
| 2    |  **  | original Noah (Chen 1997)
|====

`Noah-MP.4.0.1 supercooled liquid water option:` specifies the supercooled
liquid water option for Noah-MP-4.0.1 LSM.  Options generally recommended
for use by the model developers are indicated with [**].  Acceptable values
are:

|====
|Value | Note | Description
 
| 1    |  **  | no iteration (Niu and Yang, 2006 JHM)
| 2    |      | Koren`'s iteration (1999)
|====
 
`Noah-MP.4.0.1 frozen soil permeability option:` specifies the frozen soil
permeability option for Noah-MP-4.0.1 LSM.  Options generally recommended
for use by the model developers are indicated with [**].  Acceptable values
are:
 
|====
|Value | Note | Description
 
| 1    |  **  | linear effects, more permeable (Niu and Yang, 2006, JHM)
| 2    |      | nonlinear effects, less permeable (Koren 1999)
|====
 
`Noah-MP.4.0.1 radiation transfer option:` specifies the radiation
transfer option for Noah-MP-4.0.1 LSM.  Options generally recommended
for use by the model developers are indicated with [**].  Acceptable
values are:
 
|====
|Value | Note | Description
 
| 1    |      | modified two-stream (gap = F(solar angle, 3D structure ...)<1-FVEG)
| 2    |      | two-stream applied to grid-cell (gap = 0)
| 3    |  **  | two-stream applied to vegetated fraction (gap=1-FVEG)
|====
 
`Noah-MP.4.0.1 snow surface albedo option:` specifies the snow surface
albedo option for Noah-MP-4.0.1 LSM.  Options generally recommended
for use by the model developers are indicated with [**].  Acceptable
values are:

|====
|Value | Note | Description

| 1    |      | BATS
| 2    |  **  | CLASS
|====

`Noah-MP.4.0.1 rainfall & snowfall option:` specifies the option for
partitioning precipitation into rainfall and snowfall for Noah-MP-4.0.1
LSM.  Options generally recommended for use by the model developers are
indicated with [**].  Options not yet supported in the LIS implementation
are indicated with [NS].  Acceptable values are:

|====
|Value | Note | Description

| 1    |  **  | Jordan (1991)
| 2    |      | BATS: when SFCTMP<TFRZ+2.2
| 3    |      | Noah: when SFCTMP<TFRZ
| 4    |  NS  | Use WRF microphysics output
|====

`Noah-MP.4.0.1 lower boundary of soil temperature option:` specifies
the lower boundary condition of soil temperature option for Noah-MP-4.0.1
LSM.  Options generally recommended for use by the model developers are
indicated with [**].  Acceptable values are:

|====
|Value | Note | Description

| 1    |      | zero heat flux from bottom (ZBOT and TBOT not used)
| 2    |  **  | TBOT at ZBOT (8m) read from a file (original Noah)
|====

`Noah-MP.4.0.1 snow&soil temperature time scheme option:` specifies
the snow and soil temperature time scheme for Noah-MP-4.0.1 LSM.
Options generally recommended for use by the model developers are
indicated with [**].  Acceptable values are:

|====
|Value | Note | Description

| 1    |  **  | semi-implicit; flux top boundary condition
| 2    |      | fully implicit (original Noah); temperature top boundary condition
| 3    |      | same as 1, but FSNO for TS calculation (generally improves snow; v3.7)
|====

`Noah-MP.4.0.1 glacier option:` specifies the glacier model option
for Noah-MP-4.0.1 LSM.  Options generally recommended for use by
the model developers are indicated with [**].  Acceptable values
are:

|====
|Value | Note | Description

| 1    |  **  | include phase change of ice
| 2    |      | simple (ice treatment more like original Noah)
|====

`Noah-MP.4.0.1 surface resistance option:` specifies the surface
resistance option for Noah-MP-4.0.1 LSM.  Options generally
recommended for use by the model developers are indicated with
[**].  Acceptable values are:

|====
|Value | Note | Description

| 1    |  **  | Sakaguchi and Zeng, 2009 
| 2    |      | Sellers (1992)
| 3    |      | adjusted Sellers to decrease RSURF for wet soil
| 4    |      | option 1 for non-snow; rsurf = rsurf_snow for snow (set in MPTABLE); AD v3.8
|====

`Noah-MP.4.0.1 soil configuration option:` specifies soil configuration
option for defining soil properties for Noah-MP-4.0.1 LSM.  Options
generally recommended for use by the model developers are indicated
with [**].  Options not yet supported in the LIS implementation are
indicated with [NS].  Acceptable values are:

|====
|Value | Note | Description

| 1    |  **  | input dominant soil texture
| 2    |  NS  | input soil texture varies that varies with depth
| 3    |  NS  | use soil composition (sand, clay, orgm) and pedotransfer functions (OPT_PEDO)
| 4    |  NS  | use input soil properties (BEXP_3D, SMCMAX_3D, etc.)
|====

`Noah-MP.4.0.1 soil pedotransfer function option:` specifies the soil
pedotransfer function option for Noah-MP-4.0.1 LSM.  This option is
only activated when the soil configuration option is set to 3.
Acceptable values are:

|====
|Value | Note | Description

| 1    |  **  | Saxton and Rawls (2006)
|==== 

`Noah-MP.4.0.1 crop model option:` specifies the crop model option
for Noah-MP-4.0.1 LSM.  Options generally recommended for use by the
model developers are indicated with [**].  Options not yet supported
in the LIS implementation are indicated with [NS].  Accepted values
are:

|====
|Value | Note | Description

| 0    |  **  | No crop model
| 1    |  NS  | Liu et al. 2016
| 2    |  NS  | Gecros crop model; Yin and van Laar, 2005
|====

`Noah-MP.4.0.1 urban physics option:` specifies the urban physics
option for Noah-MP-4.0.1 LSM.  Options generally recommended for use
by the model developers are indicated with [**].   Accepted values
are:

|====
|Value | Note | Description

| 0    |  **  | No urban scheme
| 1    |  NS  | Single-layer 
| 2    |  NS  | Multi-layer BEP scheme
| 3    |  NS  | Multi-layer BEM scheme
|====

`Noah-MP.4.0.1 reference height of temperature and humidity:`
specifies the Noah-MP-4.0.1 LSM reference height (in meters)
of the forcing temperature, humidity, and winds.  If the
reference heights are different, best to choose the height
of the winds.

`Noah-MP.4.0.1 initial surface skin temperature:` specifies
the Noah-MP-4.0.1 LSM initial surface skin temperature (K). 

`Noah-MP.4.0.1 initial snow water equivalent:` specifies the
Noah-MP-4.0.1 LSM initial snow water equivalent (mm).

`Noah-MP.4.0.1 initial snow depth:` specifies the Noah-MP-4.0.1
LSM initial snow depth (m).

`Noah-MP.4.0.1 initial total canopy surface water:` specifies
the Noah-MP-4.0.1 LSM initial total canopy surface water (mm).

`Noah-MP.4.0.1 initial soil temperatures:` specifies the
Noah-MP-4.0.1 LSM initial soil temperatures, one for each layer,
with the first value for the top soil layer, then going down.
 
`Noah-MP.4.0.1 initial total soil moistures:` specifies the
Noah-MP-4.0.1 LSM initial total soil moistures, one for each layer,
with the first value for the top soil layer, then going down.
 
`Noah-MP.4.0.1 initial leaf area index:` specifies the
Noah-MP-4.0.1 LSM initial leaf area index.
 
`Noah-MP.4.0.1 initial water table depth:` specifies the
Noah-MP-4.0.1 LSM initial depth to water table (m).
 
`Noah-MP.4.0.1 initial water in the aquifer:` specifies the
Noah-MP-4.0.1 LSM initial water storage in the aquifer (mm).
 
`Noah-MP.4.0.1 initial water in aquifer and saturated soil:`
specifies the Noah-MP-4.0.1 LSM initial water in the aquifer
and in the saturated soil (mm).
 
`Noah-MP.4.0.1 snow depth glacier model option:` specifies the
maximum snow water equivalent that is used in the Noah-MP-4.0.1
glacier model (mm).  This config entry is optional; if is not in
the _lis.config_ file, the default value of 2000.0 mm is used.
This maximum only applies to tiles identified as glacier in the
landcover classification.

.Example _lis.config_ entry
....
Noah-MP.4.0.1 model timestep:                15mn
Noah-MP.4.0.1 restart output interval:       1mo
Noah-MP.4.0.1 restart file:                  none
Noah-MP.4.0.1 restart file format:           netcdf
Noah-MP.4.0.1 soil parameter table:          ./WRF-4.0.1/run/SOILPARM.TBL
Noah-MP.4.0.1 general parameter table:       ./WRF-4.0.1/run/GENPARM.TBL
Noah-MP.4.0.1 MP parameter table:            ./WRF-4.0.1/run/MPTABLE.TBL
Noah-MP.4.0.1 number of soil layers:         4
Noah-MP.4.0.1 thickness of soil layers:      0.1  0.3  0.6  1.0
Noah-MP.4.0.1 dynamic vegetation option:                      4  # Up to 10 different options
Noah-MP.4.0.1 canopy stomatal resistance option:              1  # 1=Ball-Berry; 2=Jarvis
Noah-MP.4.0.1 soil moisture factor for stomatal resistance:   1  # 1=Noah; 2=CLM; 3=SSiB
Noah-MP.4.0.1 runoff and groundwater option:                  3  # 1=SIMGM; 2=SIMTOP; 3=Schaake96; 4=BATS; 5=Miguez-Macho&Fan
Noah-MP.4.0.1 surface layer drag coefficient option:          1  # 1=M-O; 2=Chen97
Noah-MP.4.0.1 supercooled liquid water option:                1  # 1=NY06; 2=Koren99
Noah-MP.4.0.1 frozen soil permeability option:                1  # 1=NY06; 2=Koren99
Noah-MP.4.0.1 radiation transfer option:                      3  # 1=gap=F(3D;cosz); 2=gap=0; 3=gap=1-Fveg
Noah-MP.4.0.1 snow surface albedo option:                     2  # 1=BATS; 2=CLASS
Noah-MP.4.0.1 rainfall & snowfall option:                     1  # 1=Jordan91; 2=BATS; 3=Noah
Noah-MP.4.0.1 lower boundary of soil temperature option:      2  # 1=zero-flux; 2=Noah
Noah-MP.4.0.1 snow&soil temperature time scheme option:       1  # 1=semi-implicit; 2=fully implicit; 3=FSNO for TS
Noah-MP.4.0.1 glacier option:                                 1  # 1=include phase change; 2=slab ice (Noah)
Noah-MP.4.0.1 surface resistance option:                      1  # 1=Sakaguchi and Zeng 2009; 2=Sellers (1992); 3=adjusted Sellers; 4=option1 for non-snow and rsurf_snow for snow
Noah-MP.4.0.1 soil configuration option:                      1  # 1=input dominant soil texture; 2=input soil texture varies that varies with depth; 3=soil composition and pedotransfer; 4=input soil properties 
Noah-MP.4.0.1 soil pedotransfer function option:              1  # 1=Saxton and Rawls (2006) (used when soil_opt=3)
Noah-MP.4.0.1 crop model option:                              0  # 0=No crop model; 1=Liu et al. 2016; 2=Gecros
Noah-MP.4.0.1 urban physics option:                           0  # 0=No; 1=Single-layer; 2=Multi-layer BEP scheme; 3=Multi-layer BEM scheme
Noah-MP.4.0.1 reference height of temperature and humidity: 6.0
Noah-MP.4.0.1 initial surface skin temperature:           263.7
Noah-MP.4.0.1 initial snow water equivalent:                1.0
Noah-MP.4.0.1 initial snow depth:                          0.01
Noah-MP.4.0.1 initial total canopy surface water:          0.01
Noah-MP.4.0.1 initial soil temperatures:                  266.1  274.0  276.9  279.9
Noah-MP.4.0.1 initial total soil moistures:               0.298  0.294  0.271  0.307
Noah-MP.4.0.1 initial leaf area index:                      2.0
Noah-MP.4.0.1 initial water table depth:                    2.5
Noah-MP.4.0.1 initial water in the aquifer:                 4900.0
Noah-MP.4.0.1 initial water in aquifer and saturated soil:  4900.0
Noah-MP.4.0.1 snow depth glacier model option:              2000
....


[[sssec_lsm_ruc37,RUC 3.7]]
==== RUC 3.7

`RUC37 model timestep:` specifies the timestep for RUC.

See Section <<ssec_timeinterval>> for a description
of how to specify a time interval.

`RUC37 restart output interval:` specifies the restart output
interval for RUC.

`RUC37 number of soil levels:` number of soil levels.

`RUC37 soil level depth:` thicknesses of each soil level (m)

`RUC37 zlvl:` reference height of temperature and humidity (m)

`RUC37 zlvl_wind:` reference height of wind (m)

`RUC37 use local parameters:` `.true.` to use table values for
albbck, shdfac, and z0brd; `.false.` to use values for albbck, shdfac,
and z0brd as set in this driver routine.

`RUC37 use 2D LAI map:` if rdlai2d == `.true.`, then the xlai value
that we pass to lsmruc will be used. if rdlai2d == `.false.`, then xlai
will be computed within lsmruc, from table minimum and maximum values
in vegparm.tbl, and the current green vegetation fraction.

`RUC37 use monthly albedo map:` if usemonalb == `.true.`, then
the alb value passed to lsmruc will be used as the background
snow-free albedo term.  if usemonalb == `.false.`, then alb will be
computed within lsmruc from minimum and maximum values in vegparm.tbl,
and the current green vegetation fraction.

`RUC37 option_iz0tlnd:` option to turn on (iz0tlnd=1) or
off (iz0tlnd=0) the vegetation-category-dependent calculation of
the zilitinkivich coefficient czil in the sfcdif subroutines.

`RUC37 option_sfcdif:` option to use previous (sfcdif_option=0)
or updated (sfcdif_option=1) version of sfcdif subroutine.

`RUC37 landuse_tbl_name:` noah model landuse parameter table

`RUC37 soil_tbl_name:` noah model soil parameter table

`RUC37 gen_tbl_name:` "./input/GENPARM.TBL"

`RUC37 landuse_scheme_name:` landuse classification scheme

`RUC37 soil_scheme_name:` soil classification scheme

`RUC37 water_class_num:` number of water category in landuse
classification

`RUC37 ice_class_num:` number of ice category in landuse
classification

`RUC37 urban_class_num:` number of urban category in landuse
classification

`RUC37 restart file:` restart file name

`RUC37 restart file format:` format of restart file, netcdf or
binary

`RUC37 initial emiss:` surface emissivity (0.0 - 1.0).

`RUC37 initial ch:` exchange coefficient for head and moisture (m s-1).

`RUC37 initial cm:` exchange coefficient for momentum (m s-1).

`RUC37 initial sneqv:` water equivalent of accumulated snow depth (m).

`RUC37 initial snowh:` physical snow depth (m).

`RUC37 initial canwat:` canopy moisture content (kg m-2)

`RUC37 initial alb:` surface albedo including possible snow-cover
effect.  This is set in lsmruc.

`RUC37 initial smc:` total soil moisture content (m3 m-3)

`RUC37 initial sho:` liquid soil moisture content (m3 m-3)

`RUC37 initial stc:` soil temperature (k)

`RUC37 initial tskin:` skin temperature (k)

`RUC37 initial qvg:` effective mixing ratio
at the surface ( kg kg{-1} )

`RUC37 initial qcg:` effective cloud water mixing ratio
at the surface ( kg kg{-1} )

`RUC37 initial qsg:` surface water vapor mixing ratio
at saturation (kg/kg)

`RUC37 initial snt75cm:` snow temperature at 7.5 cm depth (k)

`RUC37 initial tsnav:` average snow temperature in k

`RUC37 initial soilm:` total soil column moisture content, frozen
and unfrozen ( m )

`RUC37 initial smroot:` available soil moisture in the root zone
( fraction [smcwlt-smcmax] )

`RUC37 initial smfr:` soil ice content

`RUC37 initial keepfr:` frozen soil glag

`RUC37 initial qsfc:` effective mixing ratio at the surface ( kg kg{-1} )

.Example _lis.config_ entry
....
RUC37 model timestep: 15mn
RUC37 restart output interval: 1mo
RUC37 number of soil levels:  9                         # nsoil: number of soil levels.
RUC37 soil level depth:   0.      0.01      0.04     0.1      0.3      0.6      1.0      1.6      3.0     # soil_layer_thickness: thicknesses of each soil level (m)
RUC37 zlvl:      3   # reference height of temperature and humidity (m)
RUC37 zlvl_wind: 6   # reference height of wind (m)
RUC37 use local parameters:  .true.          # use_local_param: .true. to use table values for albbck, shdfac, and z0brd; .false. to use values for albbck, shdfac, and z0brd as set in this driver routine
RUC37 use 2D LAI map:   .false.         # use_2d_lai_map: if rdlai2d == .true., then the xlai value that we pass to lsmruc will be used. if rdlai2d == .false., then xlai will be computed within lsmruc, from table minimum and maximum values in vegparm.tbl, and the current green vegetation fraction.
RUC37 use monthly albedo map: .false.   # use_monthly_albedo_map: if usemonalb == .true., then the alb value passed to lsmruc will be used as the background snow-free albedo term.  if usemonalb == .false., then alb will be computed within lsmruc from minimum and maximum values in vegparm.tbl, and the current green vegetation fraction.
RUC37 option_iz0tlnd:      0            # option_iz0tlnd: option to turn on (iz0tlnd=1) or off (iz0tlnd=0) the vegetation-category-dependent calculation of the zilitinkivich coefficient czil in the sfcdif subroutines.
RUC37 option_sfcdif:       1            # option_sfcdif: option to use previous (sfcdif_option=0) or updated (sfcdif_option=1) version of sfcdif subroutine.
RUC37 landuse_tbl_name: "./input/VEGPARM.TBL"  # landuse_tbl_name: noah model landuse parameter table
RUC37 soil_tbl_name:    "./input/SOILPARM.TBL"  # soil_tbl_name: noah model soil parameter table
RUC37 gen_tbl_name:     "./input/GENPARM.TBL"
RUC37 landuse_scheme_name:  "USGS-RUC"  # landuse_scheme_name: landuse classification scheme
RUC37 soil_scheme_name:     "STAS-RUC"  # soil_scheme_name: soil classification scheme
RUC37 water_class_num:   16             # water_class_num: number of water category in landuse classification
RUC37 ice_class_num:     24             # ice_class_num: number of ice category in landuse classification
RUC37 urban_class_num:   1
RUC37 restart file:
RUC37 restart file format: "netcdf"
RUC37 initial emiss:    0.96  # emiss: surface emissivity (0.0 - 1.0).
RUC37 initial ch:      1.E-4  # ch: exchange coefficient for head and moisture (m s-1).
RUC37 initial cm:      1.E-4  # cm: exchange coefficient for momentum (m s-1).
RUC37 initial sneqv:  0.0     # sneqv: water equivalent of accumulated snow depth (m).
RUC37 initial snowh:  0.0     # snowh: physical snow depth (m).
RUC37 initial canwat: 0.0     # canwat: canopy moisture content (kg m-2)
RUC37 initial alb:    0.18    # alb: surface albedo including possible snow-cover effect.  this is set in lsmruc,
RUC37 initial smc: 0.30505  0.30367  0.29954  0.29747  0.29471  0.28456  0.27310  0.29457  0.34467    # smc: total soil moisture content (m3 m-3)
RUC37 initial sho: 0.16489  0.16398  0.16175  0.26640  0.26524  0.28456  0.27310  0.29457  0.34467    # sho: liquid soil moisture content (m3 m-3)
RUC37 initial stc: 263.6909 264.1726 265.6178 267.4237 272.7203 275.2323 277.0464 278.8583 285.0      # stc: soil temperature (k)
RUC37 initial tskin: 263.6909              # tskin: skin temperature (k)
RUC37 initial qvg:  0.0016286864           # qvg: effective mixing ratio at the surface ( kg kg{-1} )
RUC37 initial qcg:  0.0                    # qcg: effective cloud water mixing ratio at the surface ( kg kg{-1} )
RUC37 initial qsg:  0.0                    # qsg: surface water vapor mixing ratio at satration (kg/kg)
RUC37 initial snt75cm: 263.69089           # snt75cm: snow temperature at 7.5 cm depth (k)
RUC37 initial tsnav: 263.85                # tsnav: average snow temperature in k
RUC37 initial soilm:  -9.9999996e+35       # soilm: total soil column moisture content, frozen and unfrozen ( m )
RUC37 initial smroot: -9.9999996e+35       # smroot: available soil moisture in the root zone ( fraction [smcwlt-smcmax]
RUC37 initial smfr: 0.1557333 0.1552111 0.1531000 0.034522217 0.032744441 0.  0.  0.       0.    # smfr: soil ice content
RUC37 initial keepfr: 0.     0.       0.       0.       0.       0.       0.      0.       0.    # keepfr: frozen soil glag
RUC37 initial qsfc: 1.6260381E-03          # qsfc: effective mixing ratio at the surface ( kg kg{-1} )
....


[[sssec_lsm_clm2,CLM 2.0]]
==== CLM 2.0

`CLM model timestep:` specifies the timestep for the run.

See Section <<ssec_timeinterval>> for a description
of how to specify a time interval.

`CLM restart output interval:` defines the restart
writing interval for CLM. The typical value used in the
LIS runs is 24 hours (1da).

See Section <<ssec_timeinterval>> for a description
of how to specify a time interval.

`CLM restart file:` specifies the CLM active restart file.

`CLM vegetation parameter table:` specifies vegetation type
parameters look-up table.

`CLM canopy height table:` specifies the canopy top and
bottom heights (for each vegetation type) look-up table.

`CLM initial soil moisture:` specifies the initial volumetric
soil moisture wetness used in the cold start runs.

`CLM initial soil temperature:` specifies the initial soil
temperature in Kelvin used in the cold start runs.

`CLM initial snow mass:` specifies the initial snow mass used
in the cold start runs.

.Example _lis.config_ entry
....
CLM model timestep:                   15mn
CLM restart output interval:          1da
CLM restart file:                     ./clm.rst
CLM vegetation parameter table:       ./input/clm_parms/umdvegparam.txt
CLM canopy height table:              ./input/clm_parms/clm2_ptcanhts.txt
CLM initial soil moisture:            0.45
CLM initial soil temperature:         290.0
CLM initial snow mass:                0.0
....


[[sssec_lsm_vic411,VIC 4.1.1]]
==== VIC 4.1.1

`VIC411 model timestep:` specifies the timestep for the run.

See Section <<ssec_timeinterval>> for a description
of how to specify a time interval.

`VIC411 model step interval:` defines the model step interval
for VIC, in seconds.

VIC uses two timestep variables to control its execution.
`VIC411 model step interval:` corresponds to VIC`'s
`TIME_STEP` variable.  VIC`'s `VIC411 model timestep:`
corresponds to VIC`'s `SNOW_STEP` variable.

For water balance mode, `VIC411 model step interval:`
must be set to 86400.

For energy balance mode, `VIC411 model step interval:`
must be set to VIC`'s `VIC411 model timestep:`.

Note that for both energy balance mode and water balance mode,
VIC`'s `VIC411 model timestep:`, in seconds, must be both a
multiple of 3600 and a factor of 86400.
Simply stated VIC`'s `VIC411 model timestep:` must
correspond to 1, 2, 3, 4, 6, 12, or 24 hours.

`VIC411 restart output interval:` defines the restart
writing interval for VIC. The typical value used in the
LIS runs is 24 hours (1da).

See Section <<ssec_timeinterval>> for a description
of how to specify a time interval.

`VIC411 veg tiling scheme:` specifies whether VIC or LIS
will perform vegetation-based sub-grid tiling.

For LIS sub-grid tiling, tiling is based on vegetation fractions
from the `landcover file:` file.

For VIC sub-grid tiling, tiling is based on vegetation fractions
from the `VEGPARAM` file.
Acceptable values are:

|====
|Value | Description

|0     | VIC tiling
|1     | LIS tiling
|====

`VIC411 global parameter file:` This is VIC`'s
configuration file.  Please see VIC`'s documentation at:
https://vic.readthedocs.io/en/vic.4.2.d/Development/VersionSummaries/
for more information.

`VIC411 total number of veg types:` specifies the
number of vegetation classes in VIC`'s landcover dataset
(`VEGPARAM`).

`VIC411 convert units:` Used for testing; set this to 1.

.Example _lis.config_ entry
....
VIC411 model timestep:             1hr
VIC411 model step interval:        3600
VIC411 restart output interval:    1da
VIC411 veg tiling scheme:          1
VIC411 global parameter file:      ./input/vic411_global_file_nldas2_testcase
VIC411 total number of veg types:  13
VIC411 convert units:              1
....


[[sssec_lsm_vic412,VIC 4.1.2]]
==== VIC 4.1.2

`VIC412 model timestep:` specifies the timestep for the run.

See Section <<ssec_timeinterval>> for a description
of how to specify a time interval.

`VIC412 model step interval:` defines the model step
interval for VIC, in seconds.

VIC uses two timestep variables to control its execution.
`VIC412 model step interval:` corresponds to VIC`'s
`TIME_STEP` variable.  VIC`'s `VIC412 model timestep:`
corresponds to VIC`'s `SNOW_STEP` variable.

For water balance mode, `VIC412 model step interval:`
must be set to 86400.

For energy balance mode, `VIC412 model step interval:`
must be set to VIC`'s `VIC412 model timestep:`.

Note that for both energy balance mode and water balance mode,
VIC`'s `VIC412 model timestep:`, in seconds, must be both a
multiple of 3600 and a factor of 86400.
Simply stated VIC`'s `VIC412 model timestep:` must
correspond to 1, 2, 3, 4, 6, 12, or 24 hours.

`VIC412 restart output interval:` defines the restart
writing interval for VIC. The typical value used in the
LIS runs is 24 hours (1da).

See Section <<ssec_timeinterval>> for a description
of how to specify a time interval.

`VIC412 restart file:` specifies the VIC 4.1.2 active
restart file.

`VIC412 restart file format:` specifies the format for the
VIC 4.1.2 restart file.
Acceptable values are:
|====
|Value  | Description

|binary | binary format
|netcdf | netCDF format
|====

`VIC412 veg tiling scheme:` specifies whether VIC or LIS
will perform vegetation-based sub-grid tiling.

For LIS sub-grid tiling, tiling is based on vegetation fractions
from the `landcover file:` file.

For VIC sub-grid tiling, tiling is based on vegetation fractions
from the `VEGPARAM` file.
Acceptable values are:

|====
|Value | Description

|0     | VIC tiling
|1     | LIS tiling
|====

`VIC412 total number of veg types:` specifies the
number of vegetation classes in VIC`'s landcover dataset
(`VEGPARAM`).

`VIC412 convert units:` Used for testing; set this to 1.

The VIC global parameter file is no longer needed. All configuration
settings are in _lis.config_ for VIC. Specifications are the same
as the global parameter file of standalone VIC except option names
come with a prefix "`VIC412_`", in which 412 is the version number
of the VIC model. For example, the number of VIC soil layers is
specified as the following:

`VIC412_NLAYER: 3`

See VIC`'s documentation at:
https://vic.readthedocs.io/en/vic.4.2.d/Development/VersionSummaries/
for more information about configuring VIC.

.Example _lis.config_ entry
....
VIC412 model timestep:             1hr
VIC412 model step interval:        3600
VIC412 restart file:               ./vic412.rst
VIC412 restart file format:        "binary"
VIC412 restart output interval:    1da
VIC412 veg tiling scheme:          1
VIC412 total number of veg types:  13
VIC412 convert units:              1
....


[[sssec_lsm_jules43,JULES 5.0]]
==== JULES 5.0

`JULES.5.0 model timestep:` specifies the timestep for the run.

`JULES.5.0 restart file:` specifies the JULES.5.0 active restart file.

`JULES.5.0 namelist directory:` directory containing JULES.5.0 configuration name lists

`JULES.5.0 restart output interval:` JULES.5.0 restart time interval

`JULES.5.0 reference height for forcing T and q:` reference height for air temperature and humidity

`JULES.5.0 reference height for forcing u and v:` reference height for wind speed

.Example _lis.config_ entry
....
JULES.5.0 model timestep:                  15mn
JULES.5.0 restart file:
JULES.5.0 namelist directory:              ./
JULES.5.0 restart output interval:         1mo
JULES.5.0 reference height for forcing T and q: 2
JULES.5.0 reference height for forcing u and v: 10
....


[[sssec_lsm_mosaic,Mosaic]]
==== Mosaic

`Mosaic model timestep:` specifies the timestep for the run.

See Section <<ssec_timeinterval>> for a description
of how to specify a time interval.

`Mosaic restart output interval:` defines the restart
writing interval for Mosaic.  The typical value used in the
LIS runs is 24 hours (1da).

See Section <<ssec_timeinterval>> for a description
of how to specify a time interval.

`Mosaic restart file:` specifies the Mosaic active restart file.

`Mosaic vegetation parameter table:` specifies the vegetation
parameters look-up table.

`Mosaic monthly vegetation parameter table:` specifies the
monthly vegetation parameters look-up table.

`Mosaic soil parameter table:` specifies the soil
parameters look-up table.

`Mosaic number of soil classes:` specifies the number of soil
classes.
Acceptable values are:

|====
|Value | Description

| 11   | FAO
|====

`Mosaic Depth of Layer 1 (m):` specifies the depth in meters
of layer 1.

`Mosaic Depth of Layer 2 (m):` specifies the depth in meters
of layer 2.

`Mosaic Depth of Layer 3 (m):` specifies the depth in meters
of layer 3.

`Mosaic initial soil moisture:` specifies the initial soil
moisture.

`Mosaic initial soil temperature:` specifies the initial soil
temperature in Kelvin.

`Mosaic use forcing data observation height:` specifies whether
to use observation height from the forcing dataset.

Acceptable values are:

|====
|Value | Description

|0     | Do not use observation height from forcing
|1     | Use observation height from forcing
|====

`Mosaic use forcing data aerodynamic conductance:` specifies
whether to use aerodynamic conductance field from the forcing
dataset.

Acceptable values are:

|====
|Value | Description

|0     | Do not use aerodynamic conductance from forcing data
|1     | Use aerodynamic conductance from forcing dataset
|====

`Mosaic use distributed soil depth map:` specifies
whether to use a distributed soil depth map.

Acceptable values are:

|====
|Value | Description

|0     | Do not use distributed soil depth map
|1     | Use distributed soil depth map
|====

.Example _lis.config_ entry
....
Mosaic model timestep:                     15mn
Mosaic restart output interval:            1da
Mosaic restart file:                       ./mosaic.rst
Mosaic vegetation parameter table:         ./input/mos_parms/mosaic_vegparms_umd.txt
Mosaic monthly vegetation parameter table: ./input/mos_parms/mosaic_monthlyvegparms_umd.txt
Mosaic soil parameter table:               ./input/mos_parms/mosaic_soilparms_fao.txt
Mosaic number of soil classes:             11
Mosaic Depth of Layer 1 (m):               0.02
Mosaic Depth of Layer 2 (m):               1.48
Mosaic Depth of Layer 3 (m):               2.00
Mosaic initial soil moisture:              0.3
Mosaic initial soil temperature:           290
Mosaic use forcing data observation height:       0
Mosaic use forcing data aerodynamic conductance:  0
Mosaic use distributed soil depth map:            0
....


[[sssec_lsm_hyssib,HySSiB]]
==== HySSiB

`HYSSIB model timestep:` specifies the timestep for the run.

See Section <<ssec_timeinterval>> for a description
of how to specify a time interval.

`HYSSIB restart output interval:` defines the restart
writing interval for Hy-SSiB. The typical value used in the
LIS runs is 24 hours (1da).

See Section <<ssec_timeinterval>> for a description
of how to specify a time interval.

`HYSSIB restart file:` specifies the Hy-SSiB active restart file.

`HYSSIB vegetation parameter table:` specifies the Hy-SSiB static
vegetation parameter table file.

`HYSSIB albedo parameter table:` specifies the Hy-SSiB static
albedo parameter table file.

`HYSSIB topography stand dev file:` specifies the Hy-SSiB topography
standard deviation file.

`HYSSIB number of vegetation parameters:` specifies the
number of vegetation parameters.

`HYSSIB number of monthly veg parameters:` specifies the
number of monthly vegetation parameters.

`HYSSIB reference height for forcing T and q:` specifies the
height of the forcing T and q variables used from the forcing;
specifying a negative value will use the height from the forcing
data, provided it is available.

`HYSSIB reference height for forcing u and v:` specifies the
height of the forcing u and v variables used from the forcing;
specifying a negative value will use the height from the forcing
data, provided it is available.

`HYSSIB initial soil moisture:` specifies the
initial soil moisture.

`HYSSIB initial soil temperature:` specifies the
initial soil temperature in Kelvin.

.Example _lis.config_ entry
....
HYSSIB model timestep:                        15mn
HYSSIB restart output interval:               1mo
HYSSIB restart file:                          ./hyssib.rst
HYSSIB vegetation parameter table:            ./input/hyssib_parms/hyssib_vegparms.bin
HYSSIB albedo parameter table:                ./input/hyssib_parms/hyssib_albedo.bin
HYSSIB topography stand dev file:             ./input/UMD-25KM/topo_std.1gd4r
HYSSIB number of vegetation parameters:       20
HYSSIB number of monthly veg parameters:      11
HYSSIB reference height for forcing T and q:  -1.0      # (m) - negative=use height from forcing data
HYSSIB reference height for forcing u and v:  -1.0      # (m) - negative=use height from forcing data
HYSSIB initial soil moisture:                 0.30
HYSSIB initial soil temperature:              290.0
....


[[sssec_lsm_clsmf25,Catchment Fortuna-2_5]]
==== Catchment Fortuna-2_5

`CLSM F2.5 model timestep:` specifies the timestep for the run.

See Section <<ssec_timeinterval>> for a description
of how to specify a time interval.

`CLSM F2.5 restart output interval:` defines the restart
writing  interval for Catchment Fortuna-2_5. The typical
value used in the LIS runs is 24 hours (1da).

See Section <<ssec_timeinterval>> for a description
of how to specify a time interval.

`CLSM F2.5 restart file:` specifies the Catchment active
restart file.

`CLSM F2.5 top soil layer depth:` specifies the top soil
layer depth.

`CLSM F2.5 initial soil moisture:` specifies the
initial volumetric soil moisture. (units stem:[\frac{m^3}{m^3}])

`CLSM F2.5 initial soil temperature:` specifies the
initial soil temperature in Kelvin.

`CLSM F2.5 fixed reference height:` specifies the fixed
reference height.  The default value used for this height by
the GMAO is 10.0 meters.  This fixed value will only be used
if a forcing height field is not used in LIS.  If a forcing
height field is not used, and the height at which the wind
is observed is known, then the wind height should be used
for this value.  There is not a separate term available
for the height of the temperature or humidity forcing.

`CLSM F2.5 turbulence scheme:` specifies the
turbulence scheme.

`CLSM F2.5 use MODIS albedo flag:` specifies
whether to use the MODIS scale factor albedo.
Acceptable values are:

|====
|Value | Description

|0     | Do not use the MODIS albedo
|1     | Use the MODIS albedo
|====

.Example _lis.config_ entry
....
CLSM F2.5 model timestep:             30mn
CLSM F2.5 restart output interval:    1da
CLSM F2.5 restart file:               ./clmsf25.rst
CLSM F2.5 top soil layer depth:       0.02
CLSM F2.5 initial soil moisture:      0.30
CLSM F2.5 initial soil temperature:   290.0
CLSM F2.5 fixed reference height:     10.0
CLSM F2.5 turbulence scheme:          0
CLSM F2.5 use MODIS albedo flag:      1
....


[[sssec_geowrsi.2,GeoWRSI 2.0]]
==== GeoWRSI 2.0

`WRSI CalcSOS model run mode:` specifies which model run
mode to run the model in, either "`SOS`" or "`WRSI`".

`WRSI user input settings file:` specifies the path for the
WRSI model file to select user-specific WRSI and SOS settings.

`WRSI crop parameter directory:` specifies the path for the
crop-type parameter files.

`WRSI initial dekad of season:` The crop growing season
initial timestep (in dekads).

`WRSI final dekad of season:` The crop growing season final
timestep (in dekads).

`WRSI initial growing season year:` Initial year of the first
growing season for the LIS-GeoWRSI model run.  For now, should
match the first year in the _lis.config_ file `Starting year:`.

`WRSI final growing season year:` Final year of the last
growing season for the LIS-GeoWRSI model run.  For now, should
match the final year in the _lis.config_ file `Ending year:`.

`WRSI number of growing seasons:` Set the number of growing
seasons to have GeoWRSI run over (default value is 1).

`WRSI model timestep:` specifies the timestep for the run.

See Section <<ssec_timeinterval>> for a description
of how to specify a time interval.

`WRSI restart output interval:` defines the restart
writing  interval for WRSI. The typical value used in the
LIS-WRSI runs is 10-day, or 1-dekad.

See Section <<ssec_timeinterval>> for a description
of how to specify a time interval.

`WRSI restart file:` specifies the WRSI active restart file.

.Example _lis.config_ entry
....
WRSI CalcSOS model run mode:        SOS
WRSI user input settings file:      ./wrsi_inputs/EA_Oct2Feb/GeoWRSI_userSettings.txt
WRSI crop parameter directory:      ./wrsi_inputs/crops
WRSI initial dekad of season:       25
WRSI final dekad of season:         6
WRSI initial growing season year:   2009
WRSI final growing season year:     2010
WRSI number of growing seasons:     1
WRSI model timestep:                "1da"
WRSI restart output interval:       "1da"
WRSI restart file:                  "none"
....


[[sssec_lsm_cable14b,Australia's CABLE-1.4b]]
==== Australia's CABLE-1.4b

`CABLE model timestep:` specifies the timestep for the run.

See Section <<ssec_timeinterval>> for a description
of how to specify a time interval.

`CABLE restart output interval:` defines the restart
writing interval for CABLE-1.4b. The typical value used
in the LIS runs is 24 hours (1da).

See Section <<ssec_timeinterval>> for a description
of how to specify a time interval.

`CABLE restart file:` specifies the CABLE-1.4b restart file.

`CABLE vegetation parameter table:` specifies the
CABLE-1.4b vegetation parameter file.

`CABLE canopy structure flag:` specifies the CABLE-1.4b
flag to select which canopy structure will be used; options
are default, hawkesbury, and canopy_vh.

`CABLE photosynthesis structure flag:` specifies the
CABLE-1.4b flag to select which photosynthesis structure
will be used; options are default and hawkesbury.

`CABLE soil structure flag:` specifies the CABLE-1.4b
flag to select which soil structure will be used; options
are soilsnow and sli.

`CABLE sli soils litter structure flag:` specifies the
CABLE-1.4b flag to select which litter structure will be used
when using the sli soil structure; options are default, on,
off, and resistance.

`CABLE sli soils isotope structure flag:` specifies the
CABLE-1.4b flag to select which isotope structure will be used
when using the sli soil structure; options are default, off,
HDO, H2180, and spatial.

`CABLE sli soils coupled structure flag:` specifies the
CABLE-1.4b flag to select which coupled structure will be used
when using the sli soil structure; options are coupled and
uncoupled.

`CABLE soil parameter table:` specifies the CABLE-1.4b
soil parameter file.

`CABLE fixed vegetation type:` specifies a fixed vegetation
type index for all grid points.  Entering a value of 0 will not
fix the vegetation types, and the code will use the
`Landcover data source` information instead.

`CABLE fixed soil type:` specifies a fixed soil type
index for all grid points.  Entering a value of 0 will
not fix the soil types, and the code will use the
`Soil texture data source` information instead.

`CABLE fixed snow-free soil albedo:` specifies the
snow-free soil albedo for all grid points.

`CABLE fixed CO2 concentration:` specifies the CO2
concentration of the near-surface air for all grid points,
in ppmv.

`CABLE reference height:` specifies the height in meters
of the forcing variables.

`CABLE maximum verbosity:` set to `.true.` to print to
the log details of variables during calculation of the tile.

`CABLE tile to print:` specifies the tile number to print to
the log; setting this value to 0 will print details of all tiles.

.Example _lis.config_ entry
....
CABLE model timestep:                     30mn
CABLE restart output interval:            1da
CABLE restart file:                       cable.rst
CABLE vegetation parameter table:         ./inpul/cable_parms/def_veg_params_igbp.txt
CABLE canopy structure flag:              default     # default; hawkesbury; canopy_vh
CABLE photosynthesis structure flag:      default     # default; hawkesbury
CABLE soil structure flag:                soilsnow    # soilsnow; sli
CABLE sli soils litter structure flag:    resistance  # default; on; off; resistance
CABLE sli soils isotope structure flag:   off         # default; off; HDO; H218O; spatial
CABLE sli soils coupled structure flag:   coupled     # coupled; uncoupled
CABLE soil parameter table:               ./inpul/cable_parms/def_soil_params.txt
CABLE fixed vegetation type:              0
CABLE fixed soil type:                    0
CABLE fixed snow-free soil albedo:        0.1
CABLE fixed CO2 concentration:            350.0    # in ppmv
CABLE reference height:                   40.0     # in meters
CABLE maximum verbosity:                  .true.   # write detail of every grid cell init and params to log?
CABLE tile to print:                      26784    # tile number to print (0 = print all tiles)
....


[[sssec_lsm_rdhm356,RDHM 3.5.6]]
==== RDHM 3.5.6

`RDHM356 model timestep:` specifies the timestep for the run.

See Section <<ssec_timeinterval>> for a description
of how to specify a time interval.

`RDHM356 restart output interval:` defines the restart
writing interval for RDHM356.

See Section <<ssec_timeinterval>> for a description
of how to specify a time interval.

`RDHM356 TempHeight:` specifies the observation height of
the temperature and humidity fields, in meters.

`RDHM356 WindHeight:` specifies the observation height of
the wind field, in meters.

`RDHM356 DT_SAC_SNOW17:` specifies the timestep
of SAC-HTET and SNOW-17 in seconds.
This must be `RDHM356 model timestep:` specified in seconds.

`RDHM356 DT_FRZ:` specifies the timestep of the frozen
soil model, in seconds.

`RDHM356 FRZ_VER_OPT:` specifies the version number of
the frozen soil model.
Acceptable values are:

|====
|Value | Description

|1     | Old version
|2     | New version
|====

Note, if set to 1, zero snow depth causes problems.

`RDHM356 SNOW17_OPT:` SNOW-17 option.
Acceptable values are:

|====
|Value | Description

|1     | Use Snow-17
|else  | Do not use Snow-17
|====

`RDHM356 SACHTET_OPT:` SAC-HTET option.
Acceptable values are:

|====
|Value | Description

|1     | Use Sac-HTET
|else  | Do not use Sac-HTET
|====

`RDHM356 NSTYP:` specifies the number of soil types.

`RDHM356 NVTYP:` specifies the number of vegetation types.

`RDHM356 NDINTW:` specifies the number of desired soil
layers for total and liquid soil moisture.

`RDHM356 NDSINT:` specifies the number of desired soil
layers for soil temperature.

`RDHM356 NORMALIZE:` specifies whether to normalize total
and liquid soil moisture output.
Acceptable values are:

|====
|Value | Description

|0     | Do not normalize
|1     | Normalize
|====

`RDHM356 DSINTW:` specifies the thickness of the desired
soil layers for liquid and total soil moisture.

`RDHM356 DSINT:` specifies the thickness of the desired
soil layers for soil temperature.

`RDHM356 PETADJ_MON:` specifies the adjustment of
potential evapotranspiration for 12 months.

`RDHM356 CZIL:` specifies the Zilitinkevich parameter,
range: [0.0, 1.0].

`RDHM356 FXEXP:` specifies the bare soil evaporation
exponential non-linear parameter.

`RDHM356 vegRCMAX:` specifies the maximum stomatal
resistance, in s/m.

`RDHM356 PC:` specifies the plant coefficient.

`RDHM356 PET_OPT:` specifies the potential
evapotranspiration scheme.
Acceptable values are:

|====
|Value | Description

|stem:[<0]  | Use energy-based Penman
|stem:[0]   | Use non-Penman-based ETP
|stem:[>0]  | Use empirical Penman equation
|====

`RDHM356 TOPT:` specifies the optimum air temperature,
in Kelvin.

`RDHM356 RDST:` specifies the tension water redistribution
scheme.
Acceptable values are:

|====
|Value | Description

|0     | Use OHD version of SRT (uses reference gradient instead of actual)
|1     | Use Noah version of SRT
|====

`RDHM356 thresholdRCMIN:` constant for alternating
RCMIN (0.5) (s/m).

`RDHM356 SFCREF:` specifies the reference wind speed
for potential evapotranspiration adjustment, in m/s.

`RDHM356 BAREADJ:` specifies the Ek-Chen evaporation
threshold switch.

`RDHM356 SNOW17_SWITCH:` specifies liquid water freezing
version.
Acceptable values are:

|====
|Value | Description

|0     | Victor`'s version
|1     | Eric`'s version
|====

`RDHM356 restart file:` specifies the RDHM 3.5.6 active
restart file.

`RDHM356 restart file format:` specifies the format of
the RDHM 3.5.6 restart file.
Acceptable values are:

|====
|Value  | Description

|binary | read/write binary restart files
|netcdf | read/write netCDF restart files
|====


`RDHM356 tmxmn directory:` specifies the directory containing the NetCDF file
of daily maximum and minimum temperature (F).

`RDHM356 initial UZTWC (ratio):` specifies the initial
upper zone tension water storage content.

`RDHM356 initial UZFWC (ratio):` specifies the initial
upper zone free water storage content.

`RDHM356 initial LZTWC (ratio):` specifies the initial
lower zone tension water storage content.

`RDHM356 initial LZFSC (ratio):` specifies the initial
lower zone supplemental free water storage content.

`RDHM356 initial LZFPC (ratio):` specifies the initial
lower zone primary free water storage content.

`RDHM356 initial ADIMC (ratio):` specifies the initial
additional impervious area content.

`RDHM356 initial TS0:` specifies the initial first soil
layer temperature, in Celsius.

`RDHM356 initial UZTWH (ratio):` specifies the initial
unfrozen upper zone tension water.

`RDHM356 initial UZFWH (ratio):` specifies the initial
unfrozen upper zone free water.

`RDHM356 initial LZTWH (ratio):` specifies the initial
unfrozen lower zone tension water.

`RDHM356 initial LZFSH (ratio):` specifies the initial
unfrozen lower zone supplemental free water.

`RDHM356 initial LZFPH (ratio):` specifies the initial
unfrozen lower zone primary free water.

`RDHM356 initial SMC:` specifies the initial volumetric
content of total soil moisture for each layer.

`RDHM356 initial SH2O:` specifies the initial volumetric
content of liquid soil moisture for each layer.

`RDHM356 initial WE:` specifies the initial snow water
equivalent without liquid water, in mm.

`RDHM356 initial LIQW:` specifies the initial liquid water
in snow.

`RDHM356 initial NEGHS:` specifies the initial negative
snow heat, in mm.

`RDHM356 initial TINDEX:` specifies the initial antecedent
temperature index.

`RDHM356 initial ACCMAX:` specifies the initial accumulated
snow water temperature, including liquid, in Celsius.

`RDHM356 initial SNDPT:` specifies the initial snow depth,
in cm.

`RDHM356 initial SNTMP:` specifies the initial average
snow temperature.

`RDHM356 initial SB:` specifies the last highest snow
water equivalent before any snow fall, in mm.

`RDHM356 initial SBAESC:` specifies the initial extent
of snow cover during melt and new snow fall.

`RDHM356 initial SBWS:` specifies the initial snow water
storage during melt and new snow fall, in mm.

`RDHM356 initial STORAGE:` specifies the initial snow
liquid water attenuation storage, in mm.

`RDHM356 initial AEADJ:` specifies the initial adjusted
areal snow cover fraction [0, 1].

`RDHM356 initial EXLAG:` specifies the initial array of
lagged liquid water values.

`RDHM356 initial NEXLAG:` specifies the number of
coordinates in the lagged liquid water array.

`RDHM356 initial TA_PREV:` specifies the air temperature
of previous timestep, in Celsius.

.Example _lis.config_ entry
....
RDHM356 model timestep:          "1hr"
RDHM356 restart output interval: "1hr"
RDHM356 TempHeight:               2.0
RDHM356 WindHeight:              10.0
RDHM356 DT_SAC_SNOW17:           3600
RDHM356 DT_FRZ:                  1800
RDHM356 FRZ_VER_OPT:             1
RDHM356 SNOW17_OPT:              1
RDHM356 SACHTET_OPT:             1
RDHM356 NSTYP:                   12
RDHM356 NVTYP:                   14
RDHM356 NDINTW:                  5
RDHM356 NDSINT:                  5
RDHM356 NORMALIZE:               1
RDHM356 DSINTW:                  0.05 0.25 0.60 0.75 1.00
RDHM356 DSINT:                   0.05 0.25 0.60 0.75 1.00
RDHM356 PETADJ_MON:              1.0 1.0 1.0 1.0 1.0 1.0 1.0 1.0 1.0 1.0 1.0 1.0
RDHM356 CZIL:                    0.12
RDHM356 FXEXP:                   2.0
RDHM356 vegRCMAX:                5000
RDHM356 PC:                      -1
RDHM356 PET_OPT:                 -1
RDHM356 TOPT:                    298
RDHM356 RDST:                    1
RDHM356 thresholdRCMIN:          0.5
RDHM356 SFCREF:                  4.0
RDHM356 BAREADJ:                 0.230000004
RDHM356 SNOW17_SWITCH:           1
RDHM356 restart file:            "none"
RDHM356 restart file format:     "netcdf"
RDHM356 tmxmn directory:         "none"
RDHM356 initial UZTWC (ratio):   0.55
RDHM356 initial UZFWC (ratio):   0.14
RDHM356 initial LZTWC (ratio):   0.56
RDHM356 initial LZFSC (ratio):   0.11
RDHM356 initial LZFPC (ratio):   0.46
RDHM356 initial ADIMC (ratio):   1.0
RDHM356 initial TS0:             4.0
RDHM356 initial UZTWH (ratio):   0.1
RDHM356 initial UZFWH (ratio):   0.1
RDHM356 initial LZTWH (ratio):   0.1
RDHM356 initial LZFSH (ratio):   0.1
RDHM356 initial LZFPH (ratio):   0.1
RDHM356 initial SMC:             0.35 0.35 0.35 0.35 0.35 0.35
RDHM356 initial SH2O:            0.35 0.35 0.35 0.35 0.35 0.35
RDHM356 initial WE:              0
RDHM356 initial LIQW:            0
RDHM356 initial NEGHS:           0
RDHM356 initial TINDEX:          0
RDHM356 initial ACCMAX:          0
RDHM356 initial SNDPT:           0
RDHM356 initial SNTMP:           0
RDHM356 initial SB:              0
RDHM356 initial SBAESC:          0
RDHM356 initial SBWS:            0
RDHM356 initial STORAGE:         0
RDHM356 initial AEADJ:           0
RDHM356 initial EXLAG:           0 0 0 0 0 0 0
RDHM356 initial NEXLAG:          7
RDHM356 initial TA_PREV:         0
....


ifdef::devonly[]
[[sssec_lsm_summa.1.0,SUMMA 1.0]]
==== SUMMA 1.0

`SUMMA.1.0 model timestep:` specifies the timestep for the run.

See Section <<ssec_timeinterval>> for a description
of how to specify a time interval.

.Example _lis.config_ entry
....
SUMMA.1.0 model timestep:
....
endif::devonly[]

==== AWRA-L 6.0.0

`AWRAL600 model timestep:` specifies the model timestep for the AWRA-L 6.0.0 LSM.

See Section <<ssec_timeinterval>> for a description
of how to specify a time interval.

`AWRAL600 restart output interval:` specifies the model timestep for the AWRA-L 6.0.0 LSM.

See Section <<ssec_timeinterval>> for a description
of how to specify a time interval.

`AWRAL600 restart file:` specifies the AWRA-L 6.0.0 restart file.

`AWRAL600 restart file format:` specifies the AWRA-L 6.0.0 restart file format, netcdf or binary (default=netcdf).

`AWRAL600 nhru:` specifies the number of hydrological response units (HRUs).

`AWRAL600 nhypsbins:` specifies the number of hypsometric curve distribution percentile bins.

`AWRAL600 slope_coeff:` specifies the scaling factor for slope.

`AWRAL600 pair:` specifies the air pressure.

`AWRAL600 kr_coeff:` specifies the scaling factor for ratio of saturated hydraulic conductivity.

`AWRAL600 hypsperc:` specifies the hypsometric curve distribution percentile bins.

The following constant parameter options accept values for each HRU specified in `AWRAL600 nhru` above, from shallow to deep.

`AWRAL600 alb_dry:` specifies the dry soil albedo for each HRU.

`AWRAL600 alb_wet:` specifies the wet soil albedo for each HRU.

`AWRAL600 cgsmax:` specifies the coefficient relating vegetation photosynthetic capacity to maximum stomatal conductance for each HRU.

`AWRAL600 er_frac_ref:` specifies the specific ratio of the mean evaporation rate and the mean rainfall intensity during storms for each HRU.

`AWRAL600 fsoilemax:` specifies the soil evaporation scaling factor corresponding to unlimited soil water supply for each HRU.

`AWRAL600 lairef:` specifies the reference leaf area index (at which fv = 0.63) for each HRU.

`AWRAL600 rd:` specifies the rooting depth for each HRU.

`AWRAL600 s_sls:` specifies the specific canopy rainfall storage per unit leaf area for each HRU.

`AWRAL600 sla:` specifies the specific leaf area for each HRU.

`AWRAL600 tgrow:` specifies the characteristic time scale for vegetation growth towards equilibrium for each HRU.

`AWRAL600 tsenc:` specifies the characteristic time scale for vegetation senescence towards equilibrium for each HRU.

`AWRAL600 ud0:` specifies the maximum possible root water uptake from the deep soil store for each HRU.

`AWRAL600 us0:` specifies the maximum possible root water uptake from the shallow soil store for each HRU.

`AWRAL600 vc:` specifies the vegetation photosynthetic capacity index per unit canopy cover for each HRU.

`AWRAL600 w0lime:` specifies the limiting the value of the relative soil moisture content of the top soil layer at which evaporation is reduced for each HRU.

`AWRAL600 w0ref_alb:` specifies the reference value of w0 that determines the rate of albedo decrease with wetness for each HRU.

`AWRAL600 wdlimu:` specifies the water-limiting relative water content of the deep soil store for each HRU.

`AWRAL600 wslimu:` specifies the water-limiting relative water content of the shallow soil store for each HRU.

`AWRAL600 timesteps:` specifies the number of daily timesteps.

`AWRAL600 initial sr:` specifies the volume of water in the surface water store.

`AWRAL600 initial sg:` specifies the  groundwater storage in the unconfined aquifer.

`AWRAL600 initial s0:` specifies the water storage in the surface soil layer for each HRU.

`AWRAL600 initial ss:` specifies the water content of the shallow soil store for each HRU.

`AWRAL600 initial sd:` specifies the water content of the deep soil store for each HRU.

`AWRAL600 initial mleaf:` specifies the leaf biomass.

.Example _lis.config_ entry:
....
AWRAL600 model timestep:          1da
AWRAL600 restart output interval: 1mo
AWRAL600 restart file:            none
AWRAL600 restart file format: "netcdf"

AWRAL600 nhru:          2
AWRAL600 nhypsbins:     20
AWRAL600 slope_coeff:   0.43879647
AWRAL600 pair:          97500.0
AWRAL600 kr_coeff:      0.66159026
AWRAL600 hypsperc:      0.0 0.01 0.02 0.03 0.04 0.05 0.06 0.07 0.08 0.09 0.1 0.15 0.2 0.3 0.4 0.5 0.6 0.75 0.9 1.0

# hru params (1st = shallow, 2nd = deep)
AWRAL600 alb_dry:       0.26 0.26
AWRAL600 alb_wet:       0.16 0.16
AWRAL600 cgsmax:        0.03209419 0.02124781
AWRAL600 er_frac_ref:   0.032129 0.06425805
AWRAL600 fsoilemax:     0.58500527 0.99960822
AWRAL600 lairef:        1.4 2.5
AWRAL600 rd:            1.0 6.0
AWRAL600 s_sls:         0.29277 0.067438
AWRAL600 sla:           10.0 3.0
AWRAL600 tgrow:         150.0 1000.0
AWRAL600 tsenc:         10.0 60.0
AWRAL600 ud0:           0.0 11.56989
AWRAL600 us0:           6.0 6.0
AWRAL600 vc:            0.65 0.35
AWRAL600 w0lime:        0.85 0.85
AWRAL600 w0ref_alb:     0.3 0.3
AWRAL600 wdlimu:        0.3 0.3
AWRAL600 wslimu:        0.3 0.3
AWRAL600 timesteps:     1

# hru params (1st = shallow, 2nd = deep)
AWRAL600 initial sr: 0.0
AWRAL600 initial sg: 100.0
AWRAL600 initial s0: 0.5 0.5
AWRAL600 initial ss: 0.5 0.5
AWRAL600 initial sd: 0.5 0.5
### 2/sla
AWRAL600 initial mleaf: 0.67 0.2
....

[[ssec_lakes,Lake models]]
=== Lake models


[[sssec_flake.1.0,FLAKE.1.0]]
==== FLAKE.1.0

`FLAKE1 model timestep:` specifies the timestep for FLAKE1.

See Section <<ssec_timeinterval>> for a description
of how to specify a time interval.

`FLAKE1 restart interval:` specifies the restart output
interval for FLAKE1.

See Section <<ssec_timeinterval>> for a description
of how to specify a time interval.

`FLAKE1 height where wind speed is measured:` specifies the height
where wind speed is measured. [m]

`FLAKE1 height where temperature and humidity are measured:`
specifies the height where temperature and humidity are measured. [m]

`FLAKE1 restart file:` specifies the FLAKE1 active restart file.

`FLAKE1 initial temperature at the air-snow interface:` specifies
the initial temperature at the air-snow interface. [K]

`FLAKE1 initial temperature at the snow-ice interface:` specifies
the initial temperature at the snow-ice interface. [K]

`FLAKE1 initial mean temperature of the water column:` specifies
the initial mean temperature of the water column. [K]

`FLAKE1 initial temperature of mixed layer:` specifies the
initial temperature of the mixed layer. [K]

`FLAKE1 initial temperature at the water-bottom sediment interface:`
specifies the initial temperature at the water-bottom sediment
interface. [K]

`FLAKE1 initial temperature at the bottom of the upper layer of the sediments:`
specifies the initial temperature at the bottom of the upper layer
of the sediments. [K]

`FLAKE1 initial thermocline shape factor:` specifies the
initial thermocline shape factor. [fraction]

`FLAKE1 initial snow thickness:` specifies the
initial snow thickness. [m]

`FLAKE1 initial ice thickness:` specifies the
initial ice thickness. [m]

`FLAKE1 initial thickness of mixed layer:` specifies the
initial thickness of the mixed layer. [m]

`FLAKE1 initial thickness of the upper layer of bottom sediments:`
specifies the initial thickness of the upper layer of bottom sediments.

`FLAKE1 initial surface temperature:` specifies the
initial surface temperature. [K]

`FLAKE1 initial water surface albedo with respect to solar radiation:`
specifies the initial water surface albedo with respect to solar
radiation. [fraction]

`FLAKE1 initial ice surface albedo with respect to the solar radiation:`
specifies the initial ice surface albedo with respect to the solar
radiation. [fraction]

`FLAKE1 initial snow surface albedo with respect to the solar radiation:`
specifies the initial snow surface albedo with respect to the solar
radiation. [fraction]

.Example _lis.config_ entry
....
FLAKE1 model timestep:
FLAKE1 restart interval:
FLAKE1 height where wind speed is measured:
FLAKE1 height where temperature and humidity are measured:
FLAKE1 restart file:
FLAKE1 initial temperature at the air-snow interface:
FLAKE1 initial temperature at the snow-ice interface:
FLAKE1 initial mean temperature of the water column:
FLAKE1 initial temperature of mixed layer:
FLAKE1 initial temperature at the water-bottom sediment interface:
FLAKE1 initial temperature at the bottom of the upper layer of the sediments:
FLAKE1 initial thermocline shape factor:
FLAKE1 initial snow thickness:
FLAKE1 initial ice thickness:
FLAKE1 initial thickness of mixed layer:
FLAKE1 initial thickness of the upper layer of bottom sediments:
FLAKE1 initial surface temperature:
FLAKE1 initial water surface albedo with respect to solar radiation:
FLAKE1 initial ice surface albedo with respect to the solar radiation:
FLAKE1 initial snow surface albedo with respect to the solar radiation:
....


[[ssec_openwater,Open water models]]
=== Open water models


[[sssec_templateopenwater,template open water]]
==== template open water

`Template open water timestep:` specifies the timestep for the run.

See Section <<ssec_timeinterval>> for a description
of how to specify a time interval.

.Example _lis.config_ entry
....
Template open water timestep:
....


[[ssec_landslides,Land slide models]]
=== Land slide models


[[sssec_gls,GLS]]
==== GLS

`GLS susceptibility index map:` [red]#specifies what?#

`GLS susceptibility index threshold:` [red]#specifies what?#

`GLS slope value:` [red]#specifies what?#

`GLS y-intercept value:` [red]#specifies what?#

`GLS rainfall accumulation interval1:` [red]#specifies what?#

`GLS rainfall accumulation interval2:` [red]#specifies what?#

`GLS rainfall accumulation interval3:` [red]#specifies what?#

`GLS rainfall threshold for interval1:` [red]#specifies what?#

`GLS rainfall threshold for interval2:` [red]#specifies what?#

`GLS rainfall threshold for interval3:` [red]#specifies what?#

`GLS model timestep:` [red]#specifies what?#

`GLS output format:` [red]#specifies what?#

`GLS output interval:` [red]#specifies what?#

.Example _lis.config_ entry
....
GLS susceptibility index map:
GLS susceptibility index threshold:
GLS slope value:
GLS y-intercept value:
GLS rainfall accumulation interval1:
GLS rainfall accumulation interval2:
GLS rainfall accumulation interval3:
GLS rainfall threshold for interval1:
GLS rainfall threshold for interval2:
GLS rainfall threshold for interval3:
GLS model timestep:
GLS output format:
GLS output interval:
....


[[sssec_trigrs,TRIGRS]]
==== TRIGRS

`TRIGRS initialization file:` [red]#specifies what?#

`TRIGRS app timestep:` [red]#specifies what?#

`TRIGRS rain input source style:` [red]#specifies what?#

.Example _lis.config_ entry
....
TRIGRS initialization file:
TRIGRS app timestep:
TRIGRS rain input source style:
....


[[ssec_irrigation,Irrigation]]
=== Irrigation

`Irrigation scheme:` specifies the name of the irrigation
scheme to use.
Acceptable values are:

|====
|Value     | Description

|none      | No irrigation scheme
|Sprinkler | Demand sprinkler scheme
|Flood     | Demand flood scheme
|====

`Irrigation output interval:` defines the output writing
interval for irrigation.

See Section <<ssec_timeinterval>> for a description
of how to specify a time interval.

`Irrigation threshold:` defines the irrigation trigger
threshold for the flood and sprinkler irrigation schemes.

`Irrigation max soil layer depth:` specifies the maximum soil layer depth. [red]#specifies what?#

`Sprinkler irrigation max root depth file:` specifies the
location of the max root depth file for sprinkler irrigation.

`Flood irrigation max root depth file:` specifies the
location of the max root depth file for flood irrigation.

`Drip irrigation max root depth file:` specifies the
location of the max root depth file for drip irrigation.

`Irrigation GVF parameter 1:` specifies growing season for
irrigation in Noah-MP [set to 0.40 for Ozdogan et al. (2010)
irrigation]

`Irrigation GVF parameter 2:` specifies growing season for
irrigation in Noah-MP [set to 0.00 for Ozdogan et al. (2010) 
irrigation]

In the original GVF threshold in the sprinkler irrigation scheme by Ozdogan et al. (2010), 
a fraction of 0.4 was applied as part of the max-min seasonality in GVF. Nie et al. (2018) 
added a dyanmic option. These two parameters and the GVF range allow the user to adjust
the percentage of the irrigation cut-off so that areas of greater GVF range will have a 
higher percentage cut-off and areas of lower GVF range will have a lower cut-off. In the 
code, the irrigation threhold contains the term 
(GVFparam1 + GVFparam2*(shdmax-shdmin))
instead of a static value of 0.4. By using this equation, the user may adjust the cut-off 
percentage as a function of GVF range (shdmax-shdmin).

`Groundwater abstraction for irrigation:` specifies whether
to withdraw water used for irrigation from the groundwater
in Noah-MP
1=Yes 0=No (default=0)

.Example _lis.config_ entry
....
Irrigation scheme:            "none"
Irrigation output interval:   "1da"
Irrigation threshold:          0.50
Sprinkler irrigation max root depth file:
Flood irrigation max root depth file:
Drip irrigation max root depth file:
....


[[ssec_routing,Routing]]
=== Routing


[[sssec_hymaprouting,HYMAP routing]]
==== HYMAP routing

`HYMAP routing model time step:` specifies the timestep for
the HyMAP router.

See Section <<ssec_timeinterval>> for a description
of how to specify a time interval.

`HYMAP routing model output interval:` defines the output
writing interval for the HyMAP router.

See Section <<ssec_timeinterval>> for a description
of how to specify a time interval.

`HYMAP run in ensemble mode:` specifies whether to run the
HyMAP router in ensemble mode.
Acceptable values are:

|====
|Value | Description

|0     | Do not run in ensemble mode
|1     | Run in ensemble mode
|====

`HYMAP routing method:` specifies the HyMAP routing method
to use.
Acceptable values are:

|====
|Value     | Description

|kinematic | use kinematic method
|diffusive | use diffusive method
|====

`HYMAP routing model linear reservoir flag:` specifies whether to
use linear reservoirs in the HyMAP router.
Acceptable values are:

|====
|Value | Description

|1     | Use
|2     | Do not use
|====

`HYMAP routing model evaporation option:` specifies whether
to compute evaporation in flood plains in the HyMAP router.
Note that the ability to calculate this evaporation is
currently disabled in the HyMAP router code.
Acceptable values are:

|====
|Value | Description

|1     | Compute evaporation in flood plains
|2     | Do not compute evaporation in flood plains
|====

`HYMAP routing model start mode:` specifies the restart mode
to be used for the HyMAP router.
Acceptable values are:

|====
|Value     | Description

|restart   | A restart mode is being used; read a HyMAP restart file
|coldstart | A cold start mode is being used; no restart file read
|====

`HYMAP routing model restart interval:` defines the restart writing
interval for the HyMAP router.

See Section <<ssec_timeinterval>> for a description
of how to specify a time interval.

`HYMAP routing model restart file:` specifies the HyMAP router
active restart file.

.Example _lis.config_ entry
....
HYMAP routing model time step: "30mn"
HYMAP routing model output interval: "1da"
HYMAP run in ensemble mode: 0
HYMAP routing method: "kinematic"
HYMAP routing model linear reservoir flag: 1
HYMAP routing model evaporation option: 2
HYMAP routing model start mode: "coldstart"
HYMAP routing model restart interval: "1mo"
HYMAP routing model restart file: "./OL/ROUTING/200001/LIS_RST_HYMAP_router_200001312345.d01.bin"
....


[[sssec_hymap2routing,HYMAP2 routing]]
==== HYMAP2 routing

`HYMAP2 routing model time step:` specifies the timestep for
the HyMAP2 router.

See Section <<ssec_timeinterval>> for a description
of how to specify a time interval.

`HYMAP2 routing model output interval:` defines the output
writing interval for the HyMAP2 router.

See Section <<ssec_timeinterval>> for a description
of how to specify a time interval.

`HYMAP2 run in ensemble mode:` specifies whether to run the
HyMAP2 router in ensemble mode.
Acceptable values are:

|====
|Value | Description

|0     | Do not run in ensemble mode
|1     | Run in ensemble mode
|====

`HYMAP2 routing method:` specifies the HyMAP2 routing method
to use.
Acceptable values are:

|====
|Value              | Description

|kinematic          | use kinematic method
|diffusive          | use diffusive method
|"`local inertia`"  | use local inertia method
|hybrid             | use hybrid method (requires a river flow map from LDT)
|====

`HYMAP2 routing model time step method:` specifies the HyMAP2
routing model time step method to use.
Acceptable values are:

|====
|Value     | Description

|constant  | use constant timestep
|adaptive  | use adaptive (time-varying) timesteps (must provide an alfa coefficient value)
|====

`HYMAP2 routing model adaptive time step alfa coefficient:`
specifies the adaptive time step alfa coefficent (a real number)
for the HyMAP2 router.  This coefficient is not needed if using
the `constant` time step method.

`HYMAP2 floodplain dynamics:` specifies whether simulate
floodplain dynamics in the HyMAP2 router.
Acceptable values are:

|====
|Value | Description

|0     | Do not use
|1     | Use
|====

`HYMAP2 reservoir operation option:` specifies whether to use
reservoir operations in the HyMAP2 router.  This option is still
in development in the HyMAP2 router within LIS.
Acceptable values are:

|====
|Value | Description

|0     | Do not use
|1     | Use (additional _lis.config_ entries required)
|====

`HYMAP2 number of reservoirs:` specifies the number of reservoirs
to use with the HyMAP2 router.  This config entry is only used
when `HYMAP2 reservoir operation option:` is set to 1.  The number
of reservoirs should be an integer.

`HYMAP2 reservoir operation input time series size:` specifies the
time series length (or number of time steps in the inputs files)
when using reservoir operations with the HyMAP2 router.  This config
entry is only used when `HYMAP2 reservoir operation option:` is set
to 1.  The time series size should be an integer.

`HYMAP2 reservoir operation input directory:` specifies the input
directory for the reservoir operation files to be used when using
reservoir operations with the HyMAP2 router.  This config entry is
only used when `HYMAP2 reservoir operation option:` is set to 1.

`HYMAP2 reservoir operation header filename:` specifies the filename
header for the reservoir operation files to be used when using
reservoir operations with the HyMAP2 router.  This config entry is
only used when `HYMAP2 reservoir operation option:` is set to 1.

`HYMAP2 reservoir operation input data type:` specifies the input
data type for the reservoir operation files to be used when using
reservoir operations with the HyMAP2 router.  This config entry is
only used when `HYMAP2 reservoir operation option:` is set to 1.  

|====
|Value            | Description

|"`water level`"  | Use water level data
|streamflow       | Use streamflow data
|====

`HYMAP2 routing model linear reservoir flag:` specifies whether to
use linear reservoirs in the HyMAP2 router.
Acceptable values are:

|====
|Value | Description

|0     | Do not use
|1     | Use
|====

`HYMAP2 routing model evaporation option:` specifies whether
to compute evaporation in flood plains in the HyMAP2 router.
Acceptable values are:

|====
|Value   | Description

|none    | Do not compute evaporation in flood plains
|penman  | Compute evaporation in flood plains using Penman method
|====

`HYMAP2 routing model dwi flag:` specifies whether
to use DWI maps from LDT in the HyMAP2 router.
Acceptable values are:

|====
|Value   | Description
|0       | Do not use DWI maps
|1       | Use DWI maps (requires two DWI fields from LDT)

|====

`HYMAP2 routing model start mode:` specifies the restart mode
to be used for the HyMAP2 router.
Acceptable values are:

|====
|Value     | Description

|restart   | A restart mode is being used; read a HyMAP2 restart file
|coldstart | A cold start mode is being used; no restart file read
|====

`HYMAP2 routing model restart interval:` defines the restart writing
interval for the HyMAP2 router.

See Section <<ssec_timeinterval>> for a description
of how to specify a time interval.

`HYMAP2 routing model restart file:` specifies the HyMAP2 router
active restart file.

`HYMAP2 enable 2-way coupling:` specifies whether to enable 2-way coupling.

|====
|Value | Description

|0     | Do not use
|1     | Use
|====

`HYMAP2 2-way coupling flooded fraction threshold:` specifies the flooded fraction
threshold used in the 2-way coupling mode.

.Example _lis.config_ entry
....
HYMAP2 routing model time step: "30mn"
HYMAP2 routing model output interval: "1da"
HYMAP2 run in ensemble mode: 0
HYMAP2 routing method: "kinematic"
HYMAP2 routing model time step method: "constant"
HYMAP2 routing model adaptive time step alfa coefficient: 0.7
HYMAP2 floodplain dynamics: 1
HYMAP2 reservoir operation option: 0
HYMAP2 number of reservoirs: 0
HYMAP2 reservoir operation input time series size: 1
HYMAP2 reservoir operation input directory: "./reservoir_data"
HYMAP2 reservoir operation header filename: "RESDATA"
HYMAP2 reservoir operation input data type: "streamflow"
HYMAP2 routing model linear reservoir flag: 1
HYMAP2 routing model evaporation option: "none"
HYMAP2 routing model dwi flag: 0
HYMAP2 routing model start mode: "coldstart"
HYMAP2 routing model restart interval: "1mo"
HYMAP2 routing model restart file: "./OL/ROUTING/197901/LIS_RST_HYMAP2_router_197901030000.d01.nc
HYMAP2 enable 2-way coupling: 0
HYMAP2 2-way coupling flooded fraction threshold: 2.0
....


[[sssec_nldasrouting,NLDAS routing]]
==== NLDAS routing

`NLDAS routing model output interval:` defines the output
writing interval for the NLDAS router.

See Section <<ssec_timeinterval>> for a description
of how to specify a time interval.

`NLDAS routing model restart interval:` defines the restart
writing interval for the NLDAS router.

See Section <<ssec_timeinterval>> for a description
of how to specify a time interval.

`NLDAS routing internal unit hydrograph file:` specifies the
internal unit hydrograph file.

`NLDAS routing transport unit hydrograph file:` specifies
the transport unit hydrograph file.

`NLDAS routing coordinates order file:` specifies the
coordinates order file.

`NLDAS routing initial condition for runoff:` specifies the
initial condition for runoff file.

`NLDAS routing initial condition for transport:` specifies
the initial condition for transport file.

`NLDAS routing model start mode:` specifies if a restart mode is
being used.
Acceptable values are:

|====
|Value     | Description

|restart   | A restart mode is being used
|coldstart | A cold start mode is being used, no restart file read
|====

`NLDAS routing model restart file:` specifies the NLDAS router
active restart file.

.Example _lis.config_ entry
....
NLDAS routing model output interval:
NLDAS routing model restart interval:
NLDAS routing internal unit hydrograph file:
NLDAS routing transport unit hydrograph file:
NLDAS routing coordinates order file:
NLDAS routing initial condition for runoff:
NLDAS routing initial condition for transport:
NLDAS routing model start mode:
NLDAS routing model restart file:
....


=== Runoff

[[sssec_erairunoff,ERA interim land runoff]]
==== ERA interim land runoff

`ERA interim land runoff data output directory:` specifies directory
where ERA interim outputs are located. 


`ERA interim land runoff data output interval:` specifies
ERA interim output time step

.Example _lis.config_ entry
....
ERA interim land runoff data output directory: ./ERAI_OUTPUT/
ERA interim land runoff data output interval: "1da"
....


[[sssec_gldas1runoff,GLDAS1 runoff]]
==== GLDAS1 runoff

`GLDAS1 runoff data output directory:` specifies directory
where GLDAS1 outputs are located.

`GLDAS1 runoff data model name:` specifies GLDAS1 land surface model name.

`GLDAS1 runoff data spatial resolution (degree):` specifies GLDAS1
output spatial resolution

`GLDAS1 runoff data output interval:` specifies 
GLDAS1 output time step

.Example _lis.config_ entry
....
GLDAS1 runoff data output directory: ./GLDAS1_OUTPUT/
GLDAS1 runoff data model name:  VIC
GLDAS1 runoff data spatial resolution (degree): 0.25
GLDAS1 runoff data output interval: "1da"
....


[[sssec_gldas2runoff,GLDAS2 runoff]]
==== GLDAS2 runoff

`GLDAS2 runoff data output directory:` specifies directory
where GLDAS2 outputs are located.

`GLDAS2 runoff data model name:` specifies GLDAS2 land surface model name.

`GLDAS2 runoff data spatial resolution (degree):` specifies GLDAS2
output spatial resolution

`GLDAS2 runoff data output interval:` specifies 
GLDAS2 output time step

.Example _lis.config_ entry
....
GLDAS2 runoff data output directory: ./GLDAS2_OUTPUT/
GLDAS2 runoff data model name:  VIC
GLDAS2 runoff data spatial resolution (degree): 0.25
GLDAS2 runoff data output interval: "1da"
....


[[sssec_gwbmiprunoff,GWBMIP runoff]]
==== GWBMIP runoff

`GWBMIP runoff data output directory:` specifies directory
where GWBMIP outputs are located.

`GWBMIP runoff data model name prefix:` specifies
 GWBMIP land surface model used.

`GWBMIP runoff data output interval:` specifies 
GWBMIP output time step

.Example _lis.config_ entry
....
GWBMIP runoff data output directory: ./GWBMIP_OUTPUT/
GWBMIP runoff data model name prefix: NOAH33
GWBMIP runoff data output interval: "1da"
....


[[sssec_lisrunoff,LIS runoff]]
==== LIS runoff

`LIS runoff output directory:` specifies directory
where LIS outputs are located.

`LIS runoff output interval:` specifies 
LIS output time step

.Example _lis.config_ entry
....
LIS runoff output directory: ./LIS_OUTPUT/
LIS runoff output interval: "1da"
....


[[sssec_merra2runoff,MERRA2 runoff]]
==== MERRA2 runoff

`MERRA2 runoff data output directory:` specifies directory
where MERRA2 outputs are located.

`MERRA2 runoff data output interval:` specifies 
MERRA2 output time step

.Example _lis.config_ entry
....
MERRA2 runoff data output directory: ./MERRA2_OUTPUT/
MERRA2 runoff data output interval: "1da"
....


[[sssec_nldas2runoff,NLDAS2 runoff]]
==== NLDAS2 runoff

`NLDAS2 runoff data output directory:` specifies directory
where NLDAS2 outputs are located.

`NLDAS2 runoff data model name:` specifies
 NLDAS2 land surface model used.

`NLDAS2 runoff data output interval:` specifies 
NLDAS2 output time step

.Example _lis.config_ entry
....
NLDAS2 runoff data output directory: ./NLDAS2_OUTPUT/
NLDAS2 runoff data model name:  NOAH
NLDAS2 runoff data output interval: "1da"
....


[[ssec_outputconfig,Model output configuration]]
=== Model output configuration

The output start time is used to define when to begin writing
model output.  Any value not defined will default to the corresponding
LIS start time.  The output start time does not affect restart writing.
Restart files are written according to the LIS start time and the model
restart output interval value.

The output start time is specified in the following format:

|====
|Variable | Value | Description

|`Output start year:`    | integer 2001 {endash} present | specifying output start year
|`Output start month:`   | integer 1 {endash} 12 | specifying output start month
|`Output start day:`     | integer 1 {endash} 31 | specifying output start day
|`Output start hour:`    | integer 0 {endash} 23 | specifying output start hour
|`Output start minutes:` | integer 0 {endash} 59 | specifying output start minute
|`Output start seconds:` | integer 0 {endash} 59 | specifying output start second
|====

Writing output may be restricted to a specified time with
respect to any year.  To restrict output to a specified time,
you must set
`Output at specific time only:` to 1, and then you must specify the
specific output writing time.  If you choose not to restrict output
writing to a specified time, then you do not have to set the
specific output writing time variables.

`Output at specific time only:` specifies whether to write
output only at a specified time.  Defaults to 0.
Acceptable values are:

|====
|Value | Description

|0     | Do not restrict output to a specified time
|1     | Restrict output to a specified time
|====

The specific output writing time is specified in the following format:

|====
|Variable | Value | Description

|`Specific output writing time (month):`  | integer 1 {endash} 12 | specifying output month
|`Specific output writing time (day):`    | integer 1 {endash} 31 | specifying output day
|`Specific output writing time (hour):`   | integer 0 {endash} 23 | specifying output hour
|`Specific output writing time (minute):` | integer 0 {endash} 59 | specifying output minute
|`Specific output writing time (second):` | integer 0 {endash} 59 | specifying output second
|====

.Example _lis.config_ entry
....
Output start year:
Output start month:
Output start day:
Output start hour:
Output start minutes:
Output start seconds:
Output at specific time only:
Specific output writing time (month):
Specific output writing time (day):
Specific output writing time (hour):
Specific output writing time (minute):
Specific output writing time (second):
....


`Model output attributes file:` specifies the attributes to be
used for a customizable model output. Please refer to the
sample MODEL_OUTPUT_LIST.TBL file for the complete specification.

.Example _lis.config_ entry
....
Model output attributes file: './MODEL_OUTPUT_LIST.TBL'
....


[[ssec_timeinterval,Defining a time interval]]
=== Defining a time interval

Time interval values must be entered in a format where the timestep
value is followed by 2 character string indicating the
time units.

Examples include: 60ss, 30mn, 2hr, 0.5da

Acceptable values for the timestep units are:

|====
|Value | Description

|ss    | seconds
|mn    | minutes
|hr    | hours
|da    | days
|mo    | months
|yr    | years
|====

Units of months assumes a 30-day month.

Units of years assumes a 365-day year.
<|MERGE_RESOLUTION|>--- conflicted
+++ resolved
@@ -335,11 +335,7 @@
 |"`PET USGS`"                  | USGS PET 1.0 deg
 |"`NAM242`"                    | NAM 242 AWIPS Grid \-- Over Alaska
 |"`WRFout`"                    | WRF output
-<<<<<<< HEAD
-=======
 |"`WRFoutv2`"                  | NCAR-WRF 4km output
-|"`RDHM.3.5.6`"                | RDHM 3.5.6 (SAC-HTET and SNOW-17)
->>>>>>> aa7b5fa3
 |"`LDT-generated`"             | LDT-generated forcing files
 |"`CLIM-Standard`"             | Forcing climatologies (LDT-generated)
 |"`GenEnsFcst`"                | Generic ensemble forecast
