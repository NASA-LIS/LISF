// This is the full lis.config file.  It contains all the user-configurable
// options plus documentation.
//
// Please add any updates to the LIS code regarding configuration options
// to this file --- including documentation.
//
// Lines in the lis.config file must be placed in between
//    ....
//    ....
// markers.
//
// Documentation for development-only configuration options should be placed
// in between
//    ifdef::devonly[]
//    endif::devonly[]
// markers.
//
// To include this file in the Users' Guide:
// 1) Checkout the latest copy of this file from the repository.
// 2) Place it with the source for the Users' Guide.
// 3) Rename it lis.config.adoc

//:sectnums:
//:math:
//:mathematical-format: svg
//:imagesoutdir: images
//:stem: latexmath
//:emdash: —
//:endash: –
//:devonly!:

== LIS config File
anchor:sec_lisconfigfile[LIS config File]

This section describes the options in the _lis.config_ file.

ifdef::devonly[]
Not all options described here are available in the public
version of LIS.
endif::devonly[]



=== Overall driver options
anchor:ssec_driveropts[Overall driver options]


`Running mode:` specifies the running mode used in LIS.
Acceptable values are:
|====
|Value                    | Description

|"`retrospective`"        | Retrospective mode
ifdef::devonly[]
|"`RTM forward`"          | RTM forward mode
|"`AGRMET ops`"           | AFWA AGRMET mode
endif::devonly[]
|"`WRF coupling`"         | Coupled WRF mode
ifdef::devonly[]
|"`GCE coupling`"         | Coupled GCE mode
|"`GFS coupling`"         | Coupled GFS mode
endif::devonly[]
|"`parameter estimation`" | Parameter estimation mode
|"`ensemble smoother`"    | Ensemble smoother mode
|"`forecast`"             | Forecast simulation mode
|====

.Example _lis.config_ entry
....
Running mode: retrospective
....


ifdef::devonly[]

`Map projection of the LIS domain:` specifies the
map projection of the LIS domain used for the run
Acceptable values are:

|====
|Value    | Description

|latlon   | Lat/Lon projection with SW to NE data ordering
|mercator | Mercator projection with SW to NE data ordering
|lambert  | Lambert conformal projection with SW to NE data ordering
|gaussian | Gaussian domain
|polar    | Polar stereographic projection with SW to NE data ordering
|UTM      | UTM domain
|hrap     | Hydrologic Rainfall Analysis Project (HRAP) grid
|           coordinate system
|====

.Example _lis.config_ entry
....
Map projection of the LIS domain: latlon
....
endif::devonly[]


`Number of nests:` specifies the number of nests used for the run.
Values 1 or higher are acceptable. The maximum number of nests is
limited by the amount of available memory on the system.
The specifications for different nests are done using white spaces
as the delimiter. Please see below for further explanations. Note
that all nested domains should run on the same projection and same
land surface model.

.Example _lis.config_ entry
....
Number of nests: 1
....


`Number of surface model types:` specifies the number of surface
model types used for the run.
Values of 1 through `LIS_rc%max_model_types`
(currently equal to 3)
are acceptable.

.Example _lis.config_ entry
....
Number of surface model types: 1
....


`Surface model types:` specifies the surface model types
used for the run.
Acceptable values are:

|====
|Value   |  Description

|LSM     | land surface model
|Lake    | lake model
|Glacier | glacier model
|====

.Example _lis.config_ entry
....
Surface model types: LSM
....


`Surface model output interval:` specifies the surface model
output interval.

See Section <<ssec_timeinterval>> for a description
of how to specify a time interval.

.Example _lis.config_ entry
....
Surface model output interval: 3hr
....


`Land surface model:` specifies the land surface model to run.
Acceptable values are:

|====
|Value       | Description

|none        | template lsm
|Noah.2.7.1  | Noah version 2.7.1
|Noah.3.2    | Noah version 3.2
|Noah.3.3    | Noah version 3.3
|Noah.3.6    | Noah version 3.6
|Noah.3.9    | Noah version 3.9
|Noah-MP.3.6 | Noah-MP version 3.6
|Noah-MP.4.0.1 | Noah-MP version 4.0.1
|RUC.3.7     | RUC version 3.7
|CLM.2       | CLM version 2.0
|VIC.4.1.1   | VIC version 4.1.1
|VIC.4.1.2   | VIC version 4.1.2.l
|Mosaic      | Mosaic
|HySSiB      | Hy-SSiB
|GeoWRSI.2   | GeoWRSI version 2.0
ifdef::devonly[]
|JULES.4.3   | JULES version 4.3
endif::devonly[]
|CABLE.1.4b  | CABLE version 1.4b
ifdef::devonly[]
|FASST       | FASST
endif::devonly[]
|"`CLSM F2.5`"  | Catchment Fortuna-2_5
|RDHM.3.5.6  | RDHM 3.5.6 (SAC-HTET and SNOW-17)
|====

.Example _lis.config_ entry
....
Land surface model: Noah.2.7.1
....


ifdef::devonly[]

`Lake model:` specifies the lake model to run.
Acceptable values are:

|====
|Value     | Description

|FLAKE.1.0 | FLAKE version 1.0
|====

.Example _lis.config_ entry
....
Lake model:
....
endif::devonly[]


`Open water model:` specifies the open water model to run.
Acceptable values are:

|====
|Value                   | Description

|"`template open water`" | template open water model
|====

.Example _lis.config_ entry
....
Open water model:
....


ifdef::devonly[]

`land slide model:` specifies the land slide model to run.
Acceptable values are:

|====
|Value      | Description

|"`GLS`"    | GLS model
|"`TRIGRS`" | TRIGRS model
|====

.Example _lis.config_ entry
....
land slide model:
....
endif::devonly[]


`Number of met forcing sources:` specifies the
number of met forcing datasets to be used. Acceptable
values are 0 or higher.

.Example _lis.config_ entry
....
Number of met forcing sources: 1
....


`Met forcing chosen ensemble member:` specifies the desired
ensemble member from a given forcing data source to be assigned
across all LIS ensemble members.  This option is enabled only if
the met forcing data source contains its own ensembles.

.Example _lis.config_ entry
....
Met forcing chosen ensemble member:
....


`Blending method for forcings:` specifies the
blending method to combine forcings when one or more forcing datasets are used.
Acceptable values are:

|====
|Value    | Description

|overlay  | datasets are overlaid on top of each other
            in the order they are specified.
            #Choose this method when using just one forcing dataset.#
|ensemble | each forcing dataset is assigned to a separate ensemble member.
|====

.Example _lis.config_ entry
....
Blending method for forcings: overlay
....


`Met forcing sources:` specifies the met forcing
data sources for the run. The values should be specified in a column
format.
Acceptable values for the sources are:

|====
|Value                         | Description

|"`none`"                      | None
|"`GDAS`"                      | GDAS
|"`GEOS`"                      | GEOS
|"`GEOS5 forecast`"            | GEOS5 Forecast
|"`GEFS forecast`"             | GEFS Forecast
|"`ECMWF`"                     | ECMWF
|"`GSWP1`"                     | GSWP1
|"`GSWP2`"                     | GSWP2
|"`ECMWF reanalysis`"          | ECMWF Reanalysis
ifdef::devonly[]
|"`AGRMET`"                    | AGRMET
endif::devonly[]
|"`PRINCETON`"                 | Princeton
|"`NLDAS1`"                    | NLDAS1
|"`NLDAS2`"                    | NLDAS2
|"`GLDAS`"                     | GLDAS
|"`GFS`"                       | GFS
|"`MERRA-Land`"                | MERRA-Land
|"`MERRA2`"                    | MERRA2
|"`CMAP`"                      | CMAP
|"`TRMM 3B42RT`"               | TRMM 3B42RT
|"`TRMM 3B42RTV7`"             | TRMM 3B42RTV7
|"`TRMM 3B42V6`"               | TRMM 3B42V6
|"`TRMM 3B42V7`"               | TRMM 3B42V7
|"`CPC CMORPH`"                | CMORPH from CPC
|"`GPM IMERG`"                 | GPM IMERG data from NASA
|"`CPC STAGEII`"               | STAGEII from CPC
|"`CPC STAGEIV`"               | STAGEIV from CPC
|"`NARR`"                      | North American Regional Reanalysis
|"`RFE2(daily)`"               | Daily rainfall estimator
|"`RFE2(GDAS bias-corrected)`" | RFE2 data bias corrected to GDAS
|"`CHIRPS2`"                   | UCSB CHIRPS v2.0 precipitation dataset
ifdef::devonly[]
|"`ALMIPII`"                   | ALMIPII
endif::devonly[]
|"`CEOP`"                      | CEOP
|"`SCAN`"                      | SCAN
ifdef::devonly[]
|"`ARMS`"                      | ARMS
endif::devonly[]
|"`GDAS(LSWG)`"                | GDAS data for LSWG project
ifdef::devonly[]
|"`D2PCPOKL`"                  | D2PCPOKL
|"`GDAS(3d)`"                  | GDAS 3d data
endif::devonly[]
|"`AGRMET radiation`"          | AGRMET radiation
|"`Bondville`"                 | Bondville site data
ifdef::devonly[]
|"`FASST test`"                | test data for FASST LSM
|"`TRIGRS test`"               | test data for TRIGRS model
endif::devonly[]
|"`SNOTEL`"                    | SNOTEL data
|"`COOP`"                      | COOP data
|"`Rhone AGG`"                 | Rhone AGG forcing data
|"`VIC processed forcing`"     | VIC processed forcing
|"`PALS station forcing`"      | PALS station forcing
|"`PILDAS`"                    | PILDAS
|"`PET USGS`"                  | USGS PET 1.0 deg
|"`NAM242`"                    | NAM 242 AWIPS Grid \-- Over Alaska
|"`WRFout`"                    | WRF output
|"`RDHM.3.5.6`"                | RDHM 3.5.6 (SAC-HTET and SNOW-17)
|"`LDT-generated`"             | LDT-generated forcing files
|"`CLIM-Standard`"             | Forcing climatologies (LDT-generated)
|"`GenEnsFcst`"                | Generic ensemble forecast
|"`AWAP`"                      | AWAP precipitation data
|"`GDAS T1534`"                | NCEP-specific GDAS T1534 forcing data
|====

.Example _lis.config_ entry
....
Met forcing sources: GDAS
....


`Topographic correction method (met forcing):` specifies whether
to use elevation correction for base forcing.
Acceptable values are:

|====
|Value          | Description

|"`none`"         | Do not apply topographic correction for forcing
|"`lapse-rate`"   | Use lapse rate correction for forcing
|"`slope-aspect`" | Apply slope-aspect correction for forcing
|====

.Example _lis.config_ entry
....
Topographic correction method (met forcing):  "lapse-rate"
....


`Enable spatial downscaling of precipitation:` specifies whether
to use spatial downscaling of precipitation.
Acceptable values are:

|====
|Value | Description

|0     | Do not enable spatial downscaling
|1     | Enable spatial downscaling
|====

.Example _lis.config_ entry
....
Enable spatial downscaling of precipitation: 0
....


`Spatial interpolation method (met forcing):`
specifies the type of interpolation scheme to
apply to the met forcing data.
Acceptable values are:

|====
|Value               | Description

|"`bilinear`"        | bilinear scheme
|"`budget-bilinear`" | conservative scheme
|"`neighbor`"        | neighbour scheme
|====

Bilinear interpolation uses 4 neighboring points to compute the
interpolation weights. The conservative approach uses 25 neighboring
points. If the conservative option is turned on, it is used to
interpolate the precipitation field only (to conserve water).
Other fields will still be interpolated with the bilinear option.

.Example _lis.config_ entry
....
Spatial interpolation method (met forcing): bilinear
....


`Spatial upscaling method (met forcing):`
specifies the type of upscaling scheme to
apply to the met forcing data.
Acceptable values are:

|====
|Value               | Description

|"`average`"         | averaging scheme
|====

Please note that not all met forcing readers support upscaling
of the met forcing data.

.Example _lis.config_ entry
....
Spatial upscaling method (met forcing): average
....


`Temporal interpolation method (met forcing):`
specifies the type of temporal interpolation scheme to
apply to the met forcing data.
Acceptable values are:

|====
|Value     | Description

|linear    | linear scheme
|trilinear | uber next scheme
|====

The linear temporal interpolation method computes the temporal weights
based on two points. Ubernext computes weights based on three points.
Currently the ubernext option is implemented only for the GSWP forcing.

.Example _lis.config_ entry
....
Temporal interpolation method (met forcing): linear
....


`Enable new zterp correction (met forcing):`
specifies whether to enable the new zterp correction.
Acceptable values are:

|====
|Value         | Description

|`.false.` | do not enable
|`.true.`  | enable
|====

Defaults to .false..

This is a scalar option, not per nest.

This new zterp correction addresses an issue that potentially can occur
at sunrise/sunset for some forcing datasets when running at small time
steps (like 15mn).  In some isolated cases, SWdown may have a large
unrealistic spike.  This correction removes the spike.  It also can
affect SWdown around sunrise/sunset by up 200 W/m2.  Users are advised
to run their own tests and review SWdown to determine which setting is
best for them.

For comparison against older LIS runs, set this option
to `.false.`.

.Example _lis.config_ entry
....
Enable new zterp correction (met forcing): .false.
....


=== Runtime options
anchor:ssec_runtimeopts[Runtime options]

`Forcing variables list file:` specifies the file containing
the list of forcing variables to be used. Please refer to the
sample forcing_variables.txt (Section <<sec_forcingvars>>)
file for a complete specification description.

.Example _lis.config_ entry
....
Forcing variables list file:     ./input/forcing_variables.txt
....


`Output methodology:` specifies whether to write output as a
1-D array containing only land points or as a 2-D array containing
both land and water points. 1-d tile space includes the subgrid
tiles and ensembles. 1-d grid space includes a vectorized, land-only
grid-averaged set of values.
Acceptable values are:

|====
|Value          | Description

|"`none`"         | Do not write output
|"`1d tilespace`" | Write output in a 1-D tile domain
|"`2d gridspace`" | Write output in a 2-D grid domain
|"`1d gridspace`" | Write output in a 1-D grid domain
|"`2d ensemble gridspace`" | Write individual ensemble member output
|                            in a 2-D grid domain
|====

When writing output using the "`2d gridspace`" setting with ensembles enabled,
LIS will average the ensemble members into one field to write into the
output file; when using the "`2d ensemble gridspace`" option, LIS will
write each ensemble member into the output file.

Note that the "`2d ensemble gridspace`" setting requires setting
the `Output data format:` option to "`netcdf`".

.Example _lis.config_ entry
....
Output methodology: "2d gridspace"
....


`Output model restart files:` specifies whether to write
model restart files.
Acceptable values are:

|====
|Value | Description

|0     | Do not write restart files
|1     | Write restart files
|====

.Example _lis.config_ entry
....
Output model restart files:   1
....


`Output data format:` specifies the format of the model output data.
Acceptable values are:

|====
|Value      | Description

|"`binary`" | Write output in binary format
|"`grib1`"  | Write output in GRIB-1 format
|"`grib2`"  | Write output in GRIB-2 format
|"`netcdf`" | Write output in netCDF format
|====

.Example _lis.config_ entry
....
Output data format: netcdf
....


`Output naming style:` specifies the style of the model output
names and their organization.
Acceptable values are:

|====
|Value                 | Description

|"`2 level hierarchy`" | 2 levels of hierarchy
|"`3 level hierarchy`" | 3 levels of hierarchy
|"`4 level hierarchy`" | 4 levels of hierarchy
|"`WMO convention`"    | WMO convention for weather codes
|====

.Example _lis.config_ entry
....
Output naming style: "3 level hierarchy"
....

`Enable output statistics:` specifies whether to write the ASCII
statistics file for the output data.
Acceptable values are:

|====
|Value                 | Description

|`.true.`  | Enable writing of the statistics file
|`.false.` | Disable writing of the statistics file
|====

Defaults to .true..

.Example _lis.config_ entry
....
Enable output statistics: .true.
....

`Output GRIB Table Version:` specifies GRIB table version.

`Output GRIB Center Id:` specifies GRIB center id.

`Output GRIB Subcenter Id:` specifies GRIB sub-center id.

`Output GRIB Grid Id:` specifies GRIB grid id.

`Output GRIB Process Id:` specifies GRIB process id.

`Output GRIB Packing Type:` specifies the algorithm
used to pack data into the GRIB message.
Acceptable values are:

|====
|grid_simple | grid_simple
|grid_jpeg   | grid_jpeg (GRIB-2 only) [red]#Do not use.# +
               There is an open issue regarding
               packing constant data with grid_jpeg.
|====

Though untested, there are more packingType available as listed at
https://software.ecmwf.int/wiki/display/GRIB/Grib+API+keys

.Example _lis.config_ entry
....
Output GRIB Table Version: 130
Output GRIB Center Id:     173
Output GRIB Subcenter Id:    4
Output GRIB Grid Id:        11
Output GRIB Process Id:      1
Output GRIB Packing Type:  grid_simple
....


For GRIB-2 try:

.Example _lis.config_ entry
....
Output GRIB Table Version:  13
Output GRIB Center Id:     173
Output GRIB Subcenter Id:    4
Output GRIB Grid Id:         0
Output GRIB Process Id:      1
Output GRIB Packing Type:  grid_simple
....


`Start mode:` specifies if a restart mode is being used.
Acceptable values are:

|====
|Value     | Description

|restart   | A restart mode is being used
|coldstart | A cold start mode is being used, no restart file read
|====

When the cold start option is specified, the program is initialized
using the LSM-specific initial conditions (typically assumed uniform
for all tiles). When a restart mode is used, it is assumed that a
corresponding restart file is provided depending upon which LSM is
used. The user also needs to make sure that the ending time of the
simulation is greater than model time when the restart file was
written.

.Example _lis.config_ entry
....
Start mode: coldstart
....


The start time is specified in the following format:

|====
|Variable | Value | Description

| `Starting year:`   | integer 2001 {endash} present | specifying starting year
| `Starting month:`  | integer 1 {endash} 12       | specifying starting month
| `Starting day:`    | integer 1 {endash} 31       | specifying starting day
| `Starting hour:`   | integer 0 {endash} 23       | specifying starting hour
| `Starting minute:` | integer 0 {endash} 59       | specifying starting minute
| `Starting second:` | integer 0 {endash} 59       | specifying starting second
|====

.Example _lis.config_ entry
....
Starting year:                             2002
Starting month:                            10
Starting day:                              29
Starting hour:                             1
Starting minute:                           0
Starting second:                           0
....


The end time is specified in the following format:

|====
|Variable | Value | Description

| `Ending year:`   | integer 2001 {endash} present | specifying ending year
| `Ending month:`  | integer 1 {endash} 12         | specifying ending month
| `Ending day:`    | integer 1 {endash} 31         | specifying ending day
| `Ending hour:`   | integer 0 {endash} 23         | specifying ending hour
| `Ending minute:` | integer 0 {endash} 59         | specifying ending minute
| `Ending second:` | integer 0 {endash} 59         | specifying ending second
|====

.Example _lis.config_ entry
....
Ending year:                               2002
Ending month:                              10
Ending day:                                31
Ending hour:                               1
Ending minute:                             0
Ending second:                             0
....


`LIS time window interval:` specifies the interval at which the
LIS run loop cycles, used in the "`ensemble smoother`" running mode.

.Example _lis.config_ entry
....
LIS time window interval:
....


`Undefined value:` specifies the undefined value.
The default is set to -9999.

.Example _lis.config_ entry
....
Undefined value: -9999
....


`Output directory:` specifies the name of the top-level output
directory.
Acceptable values are any 40 character string.
The default value is set to OUTPUT.
For simplicity, throughout the rest of this document, this top-level
output directory shall be referred to by its default name,
_$WORKING/LIS/OUTPUT_.

.Example _lis.config_ entry
....
Output directory: OUTPUT
....


`Diagnostic output file:` specifies the name of run time
diagnostic file.
Acceptable values are any 40 character string.

.Example _lis.config_ entry
....
Diagnostic output file: lislog
....


`Number of ensembles per tile:` specifies the number of
ensembles of tiles to be used. The value should be greater than
or equal to 1.

.Example _lis.config_ entry
....
Number of ensembles per tile: 1
....


The following options are used for subgrid tiling based on vegetation

`Maximum number of surface type tiles per grid:` defines the
maximum surface type tiles per grid (this can be as many as the total
number of vegetation types).

.Example _lis.config_ entry
....
Maximum number of surface type tiles per grid: 1
....


`Minimum cutoff percentage (surface type tiles):` defines the
smallest percentage of a cell for which to create a tile.
The percentage value is expressed as a fraction.

.Example _lis.config_ entry
....
Minimum cutoff percentage (surface type tiles): 0.05
....


`Maximum number of soil texture tiles per grid:` defines the
maximum soil texture tiles per grid (this can be as many as the total
number of soil texture types).

.Example _lis.config_ entry
....
Maximum number of soil texture tiles per grid: 1
....


`Minimum cutoff percentage (soil texture tiles):` defines the
smallest percentage of a cell for which to create a tile.
The percentage value is expressed as a fraction.

.Example _lis.config_ entry
....
Minimum cutoff percentage (soil texture tiles): 0.05
....


`Maximum number of soil fraction tiles per grid:` defines the
maximum soil fraction tiles per grid (this can be as many as the total
number of soil fraction types).

.Example _lis.config_ entry
....
Maximum number of soil fraction tiles per grid: 1
....


`Minimum cutoff percentage (soil fraction tiles):` defines the
smallest percentage of a cell for which to create a tile.
The percentage value is expressed as a fraction.

.Example _lis.config_ entry
....
Minimum cutoff percentage (soil fraction tiles): 0.05
....


`Maximum number of elevation bands per grid:` defines the
maximum elevation bands per grid (this can be as many as the total
number of elevation band types).

.Example _lis.config_ entry
....
Maximum number of elevation bands per grid: 1
....


`Minimum cutoff percentage (elevation bands):` defines the
smallest percentage of a cell for which to create a tile.
The percentage value is expressed as a fraction.

.Example _lis.config_ entry
....
Minimum cutoff percentage (elevation bands): 0.05
....


`Maximum number of slope bands per grid:` defines the
maximum slope bands per grid (this can be as many as the total
number of slope band types).

.Example _lis.config_ entry
....
Maximum number of slope bands per grid: 1
....


`Minimum cutoff percentage (slope bands):` defines the
smallest percentage of a cell for which to create a tile.
The percentage value is expressed as a fraction.

.Example _lis.config_ entry
....
Minimum cutoff percentage (slope bands): 0.05
....


`Maximum number of aspect bands per grid:` defines the
maximum aspect bands per grid (this can be as many as the total
number of aspect band types).

.Example _lis.config_ entry
....
Maximum number of aspect bands per grid: 1
....


`Minimum cutoff percentage (aspect bands):` defines the
smallest percentage of a cell for which to create a tile.
The percentage value is expressed as a fraction.

.Example _lis.config_ entry
....
Minimum cutoff percentage (aspect bands): 0.05
....


This section specifies the 2-d layout of the processors in a
parallel processing environment. There are two ways that the user
can specify the 2-d layout.

One way is the user can specify the number of
processors along the east-west dimension and north-south dimension
using `Number of processors along x:` and `Number of processors
along y:`, respectively. Note that the layout of processors should
match the total number of processors used. For example, if 8
processors are used, the layout can be specified as 1x8, 2x4, 4x2, or
8x1.  *When choosing this way, the option
`Decompose by processes:` must be set to `.false.`.*
This way is useful when you must match a specific layout.

The other way is the user can allow LIS to create a load-balanced
layout based on the number of processes.  For example, if 8
processors are used, LIS will create a 4x2 layout where each
process contains roughly the same amount of land-based grid-cells.
When this way is chosen, LIS ignores both the
`Number of processors along x:` and the
`Number of processors along y:` options.
This way is useful when your running domain contains a large
number of ocean-based grid-cells, which would result in many
under-utilized processes when using a specified layout.

Acceptable values for `Decompose by processes` are:

|====
|Value   | Description
|.false. | Do not decompose by processes.
           Use `Number of processors along x:` and
           `Number of processors along y:` to create
           the specified layout.
|.true.  | Do decompose by processes.
|====

Defaults to .false..

Further, this section also allows the specification of halos
around the domains on each processor using `Halo size along x:`
and `Halo size along y:`.

.Example _lis.config_ entry
....
Decompose by processes:          .false.
Number of processors along x:    2
Number of processors along y:    2
Halo size along x: 0
Halo size along y: 0
....


`Routing model:` specifies the routing model to run.
Acceptable values are:

|====
|Value             | Description

|none              | do not use a routing model
|"`NLDAS router`"  | use the NLDAS router
|"`HYMAP router`"  | use the HyMAP router
|"`HYMAP2 router`" | use the HyMAP2 router
|====


`External runoff data source:` Specifices the data source to be 
used for reading the surface runoff and baseflow fields for 
offline routing. 

Acceptable values are:

|====
|Value                          | Description

|"LIS runoff output"            | Use LIS outputs
|"GLDAS1 runoff data"           | Use the GLDAS1 outputs
|"GLDAS2 runoff data"           | Use the GLDAS2 outputs
|"NLDAS2 runoff data"           | Use the NLDAS2 outputs
|"MERRA2 runoff data"           | Use the MERR2 outputs
|"ERA interim land runoff data" | Use ERA-Interim-Land outputs
|"GWB MIP runoff data"          | Use the Global Water Budget (GWB) model intercomparison project outputs
|====


`Number of application models:` specifies the number
of application models to run.

.Example _lis.config_ entry
....
Routing model: none
External runoff data source: "LIS runoff output"
Radiative transfer model: none
Number of application models: 0
....


=== Forecast runmode
anchor:ssec_fcst[Forecast runmode]

This section specifies the choice of forecast options.

`Forecast forcing source mode:` specifies the
forecast run-mode and source option (e.g., ensemble
streamflow prediction, or ESP), and
depends on the number of forcing datasets selected.
Acceptable values are:

|====
|Value                | Description

|"`ESP conventional`" | ESP conventional method
|"`ESP boot`"         | ESP bootstrapping method
|====

.Example _lis.config_ entry
....
Forecast forcing source mode:      "ESP conventional"
....


`ESP conventional start time of the forcing archive:` specifies the
ESP conventional forcing start date (YYYY MM DD).

`ESP conventional end time of the forcing archive:` specifies the
ESP conventional forcing end date (YYYY MM DD).

`ESP conventional include targeted forecast year:` is an option
if the user wants to include the year from the historical archive
that is the same target year being forecasted.  This is to 
provide a check of the climatology, but it is not recommended
for hindcast evaluations.

.Example _lis.config_ entry
....
ESP conventional start time of the forcing archive: 1982 1 1
ESP conventional end time of the forcing archive:   2010 1 1
ESP conventional include targeted forecast year:     1 1
....


`ESP boot sampling time window interval:` specifies the ESP
bootstrapping ("boot") temporal sampling window. 

`ESP boot start time of the forcing archive:` specifies the
ESP bootstrapping ("boot") forcing start date (YYYY MM DD).

`ESP boot end time of the forcing archive:` specifies the
ESP bootstrapping ("boot") forcing end date (YYYY MM DD).
  

.Example _lis.config_ entry
....
ESP boot sampling time window interval:      "10da"
ESP boot start time of the forcing archive:  1982  1 1
ESP boot end time of the forcing archive:    2010  1 1
....


`Forecast forcing start mode:` specifies the
type of forecast start mode, either coldstart or
restart.  If restart is specified, a restart file
name needs to be supplied.

.Example _lis.config_ entry
....
Forecast forcing start mode:           "coldstart"
....


`Forecast forcing restart filename:` specifies the
restart filename.

.Example _lis.config_ entry
....
Forecast forcing restart filename:     "LIS_RST_CLSMF25_201005050000.d01.nc"
....


=== Data assimilation
anchor:ssec_dataassim[Data assimilation]

This section specifies the choice of data assimilation options.

`Number of data assimilation instances:` specifies the
number of data assimilation instances. Valid values are
0 (no assimilation) or higher.

.Example _lis.config_ entry
....
Number of data assimilation instances: 0
....


`Data assimilation algorithm:` specifies the choice of data
assimilation algorithms.
Acceptable values are:

|====
|Value                | Description

|"`none`"             | None
|"`Direct insertion`" | Direct Insertion
|"`EnKF`"             | GMAO EnKF data assimilation
|"`EnKS`"             | GRACE ensemble Kalman filter data assimilation
|====

.Example _lis.config_ entry
....
Data assimilation algorithm: none
....


`Data assimilation set:` specifies the "`assimilation set`",
which is the instance related to the assimilation
of a particular observation.
Acceptable values are:

|====
|Value                          | Description

|"`none`"                       | none
ifdef::devonly[]
|"`Synthetic SM`"               | Synthetic soil moisture
|"`Synthetic SWE`"              | Synthetic SWE
|"`Synthetic LST`"              | Synthetic LST
|"`Synthetic(Multilayer) sm`"   | Synthetic multi-soil moisture observation types
|"`Synthetic L-band Tb`"        | Synthetic L-band brightness temperature observations
|"`ISCCP LST`"                  | ISCCP LST
endif::devonly[]
|"`AMSR-E(NASA) soil moisture`" | AMSRE L3 soil moisture daily gridded data (HDF format)
|"`AMSR-E(LPRM) soil moisture`" | AMSRE L3 soil moisture daily gridded data (HDF format)
|"`ESA CCI soil moisture`"      | ESA CCI soil moisture
|"`Windsat`"                    | Windsat
ifdef::devonly[]
|"`Windsat C-band`"             | Windsat C-band
|"`ANSA SWE`"                   | ANSA SWE
endif::devonly[]
|"`ANSA SCF`"                   | ANSA SCF
|"`ANSA snow depth`"            | ANSA snow depth
|"`SMMR snow depth`"            | SMMR snow depth
|"`SMMI snow depth`"            | SMMI snow depth
ifdef::devonly[]
|"`AMSR-E SWE`"                 | AMSR-E SWE
endif::devonly[]
|"`PMW snow`"                   | PMW-based SWE or snow depth
|"`MODIS SCF`"                  | MODIS SCF
|"`GRACE TWS`"                  | GRACE TWS
|"`SMOPS-ASCAT soil moisture`"  | SMOPS-ASCAT soil moisture
ifdef::devonly[]
|"`ASCAT (TUW) soil moisture`"  | ASCAT (TUW) soil moisture
endif::devonly[]
|"`GCOMW AMSR2 L3 snow depth`"  | AMSR2 (GCOMW) L3 snow depth
|"`GCOMW AMSR2 L3 soil moisture`" | AMSR2 (GCOMW) soil moisture
|"`SMAP(NASA) soil moisture`"   | NASA SMAP soil moisture
|"`SMAP(NRT) soil moisture`"    | Near-real time SMAP soil moisture
|"`PILDAS SM`"                  | PILDAS soil moisture
|"`SMOS L2 soil moisture`"      | SMOS L2 soil moisture
|"`SMOS(NESDIS) soil moisture`" | NESDIS SMOS soil moisture
|"`SNODEP`"                     | AFWA SNODEP
<<<<<<< HEAD
|"`LDTSI`"                      | LDT Snow and Ice Analysis
|"`SMAP(NASA) vegetation optical depth`"  | NASA L-band vegetation optical depth 
=======
|"`USAFSI`"                     | USAF Snow and Ice Analysis
>>>>>>> 1617dd74
|====

.Example _lis.config_ entry
....
Data assimilation set: none
....


`Data assimilation exclude analysis increments:` specifies whether
the analysis increments
are to be skipped. This option is typically used along with the dynamic
bias estimation algorithm. The user can choose to apply only the bias
increments or both the bias increments and analysis increments.
Acceptable values are:

|====
|Value | Description

|0     |  Apply analysis increments
|1     |  Do not apply analysis increments
|====

.Example _lis.config_ entry
....
Data assimilation exclude analysis increments:     0
....


`Data assimilation output interval for diagnostics:` specifies
the output diagnostics interval.

See Section <<ssec_timeinterval>> for a description
of how to specify a time interval.

.Example _lis.config_ entry
....
Data assimilation output interval for diagnostics: 1da
....


`Data assimilation number of observation types:` specifies the
number of observation species/types used in the assimilation.

.Example _lis.config_ entry
....
Data assimilation number of observation types: 0
....


`Data assimilation output ensemble spread:` specifies whether to output
the ensemble spread.
Acceptable values are:

|====
|Value | Description

|0     |  Do not output the ensemble members
|1     |  Output the ensemble members
|====

.Example _lis.config_ entry
....
Data assimilation output ensemble spread: 0
....


`Data assimilation output processed observations:` specifies
whether the processed, quality-controlled
observations are to be written (Note that a corresponding observation
plugin routine needs to be implemented).
Acceptable values are:

|====
|Value | Description

|0     |  Do not output the processed observations
|1     |  Output the processed observations
|====

.Example _lis.config_ entry
....
Data assimilation output processed observations: 0
....


`Data assimilation output innovations:` specifies whether
a binary output of the normalized innovations is to be written.
Acceptable values are:

|====
|Value | Description

|0     |  Do not output the innovations
|1     |  Output the innovations
|====

.Example _lis.config_ entry
....
Data assimilation output innovations: 0
....


`Data assimilation use a trained forward model:` specifies whether
to use a trained forward model.
Acceptable values are:

|====
|Value | Description

|0     |  Do not use a trained forward model
|1     |  Use a trained forward model
|====

`Data assimilation trained forward model output file:` specifies
the name of the output file for the trained forward model.
The training is done by LDT, and thus, this file is produced by LDT.

.Example _lis.config_ entry
....
Data assimilation use a trained forward model: 0
Data assimilation trained forward model output file: none
....


`Data assimilation scaling strategy:` specifies the scaling strategy.
Acceptable values are:

|====
| Value            | Description

| none             | Do not use any scaling
| "Linear scaling" | Apply a linear scaling strategy 
| "CDF matching"   | Scales observations using CDF matching
|====

.Example _lis.config_ entry
....
Data assimilation scaling strategy: none
....


`Data assimilation observation domain file:` specifies the observation
domain file, which will be used as the domain to compute the 
innovations. 

.Example _lis.config_ entry
....
Data assimilation observation domain file: ascat_cdf_domain.nc
....


=== Bias estimation

`Bias estimation algorithm:` specifies the dynamic bias estimation
algorithm to use.
Acceptable values are:

|====
|Value                        | Description

|"`none`"                     | No dynamic bias estimation
|"`Adaptive bias correction`" | NASA GMAO dynamic bias estimation
|====

.Example _lis.config_ entry
....
Bias estimation algorithm: none
....


`Bias estimation attributes file:` ASCII file that
specifies the attributes of the bias estimation. A
sample file is shown below, which lists the variable
name first. This is followed by the nparam value
(0-no bias correction, 1- constant bias correction without
diurnal cycle, 3- diurnal sine/cosine bias correction,
5 - semi-diurnal sine/cosine bias correction,
2-"`time of day`" bias correction with 2 separate bias
estimates per day, 4 - "`time of day`" bias correction with
4 separate estimates per day, 8 - "`time of day`" bias
correction with 8 separate bias estimates per day),
tconst (which describes the time scale relative to the
temporal spacing of the observations), and trelax
(which specifies temporal relaxation parameter, in seconds)

.Example bias estimation attributes file
[%hardbreaks]
#nparam  tconst trelax
Soil Temperature
1.0    0.05    86400.0

.Example _lis.config_ entry
....
Bias estimation attributes file:
....


`Bias estimation restart output frequency:` Specifies the frequency
of bias restart files.

See Section <<ssec_timeinterval>> for a description
of how to specify a time interval.

.Example _lis.config_ entry
....
Bias estimation restart output frequency: 1da
....


`Bias estimation start mode:` This option specifies whether the
bias parameters are to be read from a checkpoint file.
Acceptable values are:

|====
|Value | Description

|none  | Do not use a bias restart file
|read  | Use a bias restart file
|====

.Example _lis.config_ entry
....
Bias estimation start mode: none
....


`Bias estimation restart file:` Specifies the restart file to be
used for initializing bias parameters

.Example _lis.config_ entry
....
Bias estimation restart file: none
....


`Perturbations start mode:` specifies if the perturbations settings
should be read from a restart file.
Acceptable values are:

|====
|Value     | Description

|coldstart | None (cold start)
|restart   | Use restart file
|====

.Example _lis.config_ entry
....
Perturbations start mode: coldstart
....


`Apply perturbation bias correction:` specifies whether
to apply the Ryu et al. algorithm, (JHM 2009), to forcing and
model states to avoid undesirable biases resulting from perturbations.
Acceptable values are:

|====
|Value | Description

|0     | Do not apply
|1     | Apply
|====

.Example _lis.config_ entry
....
Apply perturbation bias correction:
....


`Perturbations restart output interval:` specifies the
perturbations restart output writing interval.

See Section <<ssec_timeinterval>> for a description
of how to specify a time interval.

.Example _lis.config_ entry
....
Perturbations restart output interval: 1da
....


`Perturbations restart filename:` specifies the name of the
restart file, which is used to initialize perturbation settings
if a cold start option is not employed.

.Example _lis.config_ entry
....
Perturbations restart filename: none
....


`Forcing perturbation algorithm:` specifies the algorithm for
perturbing the forcing variables.
Acceptable values are:

|====
|Value           | Description

|"`none`"        | None
|"`GMAO scheme`" | GMAO perturbation algorithm
|====

.Example _lis.config_ entry
....
Forcing perturbation algorithm: none
....


`Forcing perturbation frequency:` specifies the forcing
perturbation interval.

See Section <<ssec_timeinterval>> for a description
of how to specify a time interval.

.Example _lis.config_ entry
....
Forcing perturbation frequency: 1hr
....


`Forcing attributes file:` ASCII file that
specifies the attributes of the forcing (for perturbations)
A sample file is shown below, which lists 3 forcing
variables. For each variable, the name of the variable is
specified first, followed by the min and max values in the
next line. This is repeated for each additional variable.

.Example forcing attributes file
[%hardbreaks]
#varmin  varmax
Incident Shortwave Radiation Level 001
0.0      1300.0
Incident Longwave Radiation Level 001
-50.0    800.0
Rainfall Rate Level 001
0.0      0.001

.Example _lis.config_ entry
....
Forcing attributes file: none
....


`Forcing perturbation attributes file:` ASCII file that
specifies the attributes of the forcing perturbations.
A sample file is shown below, which lists 3 forcing
variables. There are three lines of specifications for
each variable. The first line specifies the name of the
variable. The second line specifies the perturbation type
(0-additive, 1-multiplicative) and the perturbation type
for standard deviation (0-additive, 1-multiplicative). The
third line specifies the following values in that order:
standard deviation of perturbations, coefficient of
standard deviation (if perturbation type for standard
deviation is 1),standard normal max, whether to enable
zero mean in perturbations, temporal correlation scale
(in seconds), x and y -correlations and finally the cross
correlations with other variables.

.Example forcing perturbation attributes file
[%hardbreaks]
#ptype   std    std_max   zeromean  tcorr  xcorr ycorr ccorr
Incident Shortwave Radiation Level 001
1  0
0.50     2.5     1     86400     0     0     1.0  -0.5  -0.8
Incident Longwave Radiation Level 001
0  1
50.0     0.2     2.5   1   86400  0    0    -0.5   1.0  0.5
Rainfall Rate Level 001
1  0
0.50     2.5     1       86400  0     0     0.8   0.5  1.0

.Example _lis.config_ entry
....
Forcing perturbation attributes file: none
....


`State perturbation algorithm:` specifies the algorithm for
perturbing the state prognostic variables.
Acceptable values are:

|====
|Value           | Description

|"`none`"        | None
|"`GMAO scheme`" | GMAO perturbation algorithm
|====

.Example _lis.config_ entry
....
State perturbation algorithm: none
....


`State perturbation frequency:` specifies the prognostic variable
perturbation interval.

See Section <<ssec_timeinterval>> for a description
of how to specify a time interval.

.Example _lis.config_ entry
....
State perturbation frequency: 1hr
....


`State attributes file:` ASCII file that specifies
the attributes of the prognostic variables.
A sample file is shown below, which lists 2 model state
variables. For each variable, the name of the variable is
specified first, followed by the min and max values in the
next line. This is repeated for each additional variable.

.Example state attributes file
[%hardbreaks]
#name  varmin  varmax
SWE
0.0   100.0
Snowdepth
0.0   100.0

.Example _lis.config_ entry
....
State attributes file: none
....


`State perturbation attributes file:` ASCII file that specifies
the attributes of the prognostic variable perturbations.
A sample file is provided below, which follows the same format
as that of the forcing perturbations attributes file:

.Example state perturbation attributes file
[%hardbreaks]
#perttype  std    std_max   zeromean  tcorr  xcorr ycorr ccorr
SWE
1    0
0.01   2.5       1        10800   0    0    1.0  0.9
Snowdepth
1    0
0.02    2.5       1        10800   0    0    0.9  1.0

.Example _lis.config_ entry
....
State perturbation attributes file: none
....


`Observation perturbation algorithm:` specifies the algorithm
for perturbing the observations.
Acceptable values are:

|====
|Value           | Description

|"`none`"        | None
|"`GMAO scheme`" | GMAO perturbation algorithm
|====

.Example _lis.config_ entry
....
Observation perturbation algorithm: none
....


`Observation perturbation frequency:` specifies the observation
perturbation interval.

See Section <<ssec_timeinterval>> for a description
of how to specify a time interval.

.Example _lis.config_ entry
....
Observation perturbation frequency: 1hr
....


`Observation attributes file:` ASCII file that
specifies the attributes of the observation variables.
A sample file is provided below, which follows the same format
as that of the forcing attributes file and state attributes file.

.Example observation attributes file
[%hardbreaks]
#error rate varmin  varmax
ANSA SWE
10.0   0.01   500

.Example _lis.config_ entry
....
Observation attributes file: none
....


`Observation perturbation attributes file:` ASCII file that
specifies the attributes of the observation variable perturbations.
A sample file is provided below, which follows the same format
as that of the forcing perturbations attributes file:

.Example observation perturbation attributes file
[%hardbreaks]
#perttype  std    std_max   zeromean  tcorr  xcorr ycorr ccorr
ANSA SWE
0     10      2.5        1        10800       0    0    1

.Example _lis.config_ entry
....
Observation perturbation attributes file: none
....


`IMS data directory:` specifies the location of the IMS data.

.Example _lis.config_ entry
....
IMS data directory:
....

ifdef::devonly[]

==== Synthetic Soil Moisture Assimilation
anchor:sssec_syntheticsm[Synthetic Soil Moisture Assimilation]

`Synthetic soil moisture data directory:` specifies the
directory for the synthetic soil moisture data.

`Synthetic soil moisture model CDF file:` specifies the name
of the model CDF file (observations will be scaled into this
climatology)

`Synthetic soil moisture observation CDF file:` specifies the name
of the observation CDF file.

`Synthetic soil moisture number of bins in the CDF:`
specifies the number of bins in the CDF.

.Example _lis.config_ entry
....
Synthetic soil moisture data directory:       ./input/dainput/SynSM/
Synthetic soil moisture model CDF file:       lsm.cdf.nc
Synthetic soil moisture observation CDF file: obs_cdf.nc
Synthetic soil moisture number of bins in the CDF:
....
endif::devonly[]


==== PILDAS Soil Moisture Assimilation
anchor:sssec_pildassm[PILDAS Soil Moisture Assimilation]

`PILDAS soil moisture data directory:` specifies the
directory for the PILDAS soil moisture data.

`PILDAS use scaled standard deviation model:` specifies
whether the observation error standard deviation is to be scaled using model
and observation standard deviation.

`PILDAS soil moisture model CDF file:` specifies the name
of the model CDF file (observations will be scaled into this
climatology)

`PILDAS soil moisture observation CDF file:` specifies the name
of the observation CDF file.

`PILDAS soil moisture number of bins in the CDF:`
specifies the number of bins in the CDF.

.Example _lis.config_ entry
....
PILDAS soil moisture data directory:       ./input/...
PILDAS use scaled standard deviation model: 1
PILDAS soil moisture model CDF file:       lsm.cdf.nc
PILDAS soil moisture observation CDF file: obs_cdf.nc
PILDAS soil moisture number of bins in the CDF:
....


ifdef::devonly[]

==== Synthetic Soil Moisture (multiple observation types) Assimilation
anchor:sssec_syntheticmultism[Synthetic Soil Moisture (multiple observation types) Assimilation]


`Synthetic multi-sm data directory:` specifies the
directory for the synthetic soil moisture data (multi-levels).

.Example _lis.config_ entry
....
Synthetic multi-sm data directory: ./input/dainput/SynSM/
....
endif::devonly[]


ifdef::devonly[]

==== Synthetic SWE Assimilation
anchor:sssec_syntheticswe[Synthetic SWE Assimilation]

`Synthetic SWE data directory:` specifies the directory
for the synthetic snow water equivalent data.

.Example _lis.config_ entry
....
Synthetic SWE data directory:           ./input/dainput/SynSWE/
....
endif::devonly[]


ifdef::devonly[]

==== Synthetic LST Assimilation
anchor:sssec_syntheticlst[Synthetic LST Assimilation]

`Synthetic LST data directory:` specifies the directory
for the synthetic land surface temperature data

.Example _lis.config_ entry
....
Synthetic LST data directory:           ./input/dainput/SynLST/
....
endif::devonly[]


ifdef::devonly[]

==== Synthetic L-band Tb Assimilation
anchor:sssec_syntheticlbandtb[Synthetic L-band Tb Assimilation]

`Synthetic L-band Tb data directory:` specifies the directory
for the synthetic brightness temperature data

.Example _lis.config_ entry
....
Synthetic L-band Tb data directory:           ./input/dainput/SynTb/
....
endif::devonly[]


ifdef::devonly[]

==== Synthetic SND Assimilation
anchor:sssec_syntheticsndda[Synthetic SND Assimilation]

`Synthetic SND data directory:` specifies the directory
for the synthetic snow depth data.

.Example _lis.config_ entry
....
Synthetic SND data directory:
....
endif::devonly[]


ifdef::devonly[]

==== ISCCP Tskin Assimilation
anchor:sssec_isccptskinda[ISCCP Tskin Assimilation]

`ISCCP Tskin data directory:` specifies the directory for the
International Satellite Cloud Climatology Project (ISCCP) LST data.

`ISCCP Tskin scale data:` specifies if the LST observations
are to be scaled or not (0 {emdash} no scaling, 1 {emdash} scale data).

`ISCCP Tskin model mean data file:` specifies the name of the
file containing the monthly mean values from the LSM.

`ISCCP Tskin model std data file:` specifies the name of the
file containing the monthly standard deviation values from the LSM.

`ISCCP Tskin obs mean data file:` specifies the name of the
file containing the monthly mean values of the observations.

`ISCCP Tskin obs std data file:` specifies the name of the
file containing the monthly standard deviation values of the
observations.

.Example _lis.config_ entry
....
ISCCP Tskin data directory: '../ISCCP/'
ISCCP Tskin scale data:     0
ISCCP Tskin model mean data file: ../SND_Input/noah_mean
ISCCP Tskin model std data file: ../SND_Input/noah_std
ISCCP Tskin obs mean data file: ../SND_Input/isccp_obs_mean
ISCCP Tskin obs std data file: ../SND_Input/isccp_obs_std
....
endif::devonly[]


==== AMSR-E (NASA) soil moisture assimilation
anchor:sssec_nasaamsreda[AMSR-E (NASA) soil moisture assimilation]

`NASA AMSR-E soil moisture data directory:` specifies the directory
for the AMSR-E (NASA/NSIDC) soil moisture data.

`NASA AMSR-E soil moisture scale observations:` specifies if the
observations are to be rescaled (using CDF matching).

`NASA AMSR-E soil moisture model CDF file:` specifies the
name of the model CDF file (observations will be scaled into this
climatology).

`NASA AMSR-E soil moisture observation CDF file:` specifies the
name of the observation CDF file.

`NASA AMSR-E soil moisture number of bins in the CDF:` specifies the
number of bins in the CDF.

.Example _lis.config_ entry
....
NASA AMSR-E soil moisture data directory:       'input'
NASA AMSR-E soil moisture scale observations:   1
NASA AMSR-E soil moisture model CDF file:       lsm_cdf.nc
NASA AMSR-E soil moisture observation CDF file: obs_cdf.nc
NASA AMSR-E soil moisture number of bins in the CDF: 100
....


==== AMSR-E (LPRM) soil moisture assimilation
anchor:sssec_lprmamsreda[AMSR-E (LPRM) soil moisture assimilation]

`AMSR-E(LPRM) soil moisture data directory:` specifies the
directory for the AMSR-E (LPRM) soil moisture data.

`AMSR-E(LPRM) soil moisture use raw data:` specifies if the
the raw fields (in wetness units) or scaled fields
(in volumetric units) are to be used.

`AMSR-E(LPRM) use scaled standard deviation model:` specifies if
the observation error standard deviation is to be scaled using
model and observation standard deviation.

`AMSR-E(LPRM) model CDF file:` specifies the
name of the model CDF file (observations will be scaled into this
climatology).

`AMSR-E(LPRM) observation CDF file:` specifies the
name of the observation CDF file.

`AMSR-E(LPRM) soil moisture number of bins in the CDF:`
specifies the number of bins in the CDF.

.Example _lis.config_ entry
....
AMSR-E(LPRM) soil moisture data directory:       'input'
AMSR-E(LPRM) soil moisture use raw data:          0
AMSR-E(LPRM) use scaled standard deviation model: 1
AMSR-E(LPRM) model CDF file:                      lsm_cdf.nc
AMSR-E(LPRM) observation CDF file:                obs_cdf.nc
AMSR-E(LPRM) soil moisture number of bins in the CDF: 100
....


==== WindSat soil moisture assimilation
anchor:sssec_windsatsmda[WindSat soil moisture assimilation]

`WindSat soil moisture data directory:` specifies the directory
for the WindSat soil moisture data.

`WindSat scale observations:` specifies if the
observations are to be rescaled (using CDF matching).

`WindSat model CDF file:` specifies the
name of the model CDF file (observations will be scaled into this
climatology).

`WindSat observation CDF file:` specifies the
name of the observation CDF file.

`WindSat number of bins in the CDF:` specifies the
number of bins in the CDF.

.Example _lis.config_ entry
....
WindSat soil moisture data directory:       'input'
WindSat scale observations:                  1
WindSat model CDF file:                      lsm_cdf.nc
WindSat observation CDF file:                obs_cdf.nc
WindSat number of bins in the CDF:           100
....


ifdef::devonly[]

==== WindSat C-band soil moisture assimilation
anchor:sssec_windsatcbandsmda[WindSat C-band soil moisture assimilation]

`WindSat C-band soil moisture data directory:` specifies the
directory for the WindSat C-band soil moisture data.

`WindSat C-band scale observations:` specifies if the
observations are to be rescaled (using CDF matching).

`WindSat C-band model CDF file:` specifies the
name of the model CDF file (observations will be scaled into this
climatology).

`WindSat C-band observation CDF file:` specifies the
name of the observation CDF file.

`WindSat C-band number of bins in the CDF:`
specifies the number of bins in the CDF.

.Example _lis.config_ entry
....
WindSat C-band soil moisture data directory:       'input'
WindSat C-band scale observations:                  1
WindSat C-band model CDF file:                      lsm_cdf.nc
WindSat C-band observation CDF file:                obs_cdf.nc
WindSat C-band number of bins in the CDF: 100
....
endif::devonly[]


==== SNODEP Assimilation
anchor:sssec_snodepda[SNODEP Assimilation]

`SNODEP data directory:` specifies the directory for the
SNODEP data.

`SNODEP mesh resolution:` specifies the resolution of the
SNODEP mesh (8 or 16).

`SNODEP naming convention:` specifies the naming convention of the
SNODEP data.
Acceptable values are:

|====
|Value     | Description

|"`LIS`"   | YYYYMMDD/SNODEP/SNODEP_16_NH_YYYYMMDDHH.GR1
|"`other`" | SNODEP_16_NH_YYYYMMDDHH.GR1
|====

.Example _lis.config_ entry
....
SNODEP data directory:                  ./FORCING/AFWA1
SNODEP mesh resolution:                 8
SNODEP naming convention:               LIS
....


==== USAFSI Assimilation
anchor:sssec_usafsida[USAFSI Assimilation]

`USAFSI data directory:` specifies the directory for the
USAFSI data.

`USAFSI netcdf filename prefix:` specifies the prefix of 
the USAFSI dataset. If prefix is "usafsi", file name will 
be "usafsi_yyyymmddhh.nc."

.Example _lis.config_ entry
....
USAFSI data directory:                  ./FORCING/USAFSI
USAFSI netcdf filename prefix:         usafsi
....

ifdef::devonly[]

==== ANSA SWE Assimilation
anchor:sssec_ansasweda[ANSA SWE Assimilation]

`ANSA SWE data directory:` specifies the directory for the
ANSA SWE data.

`ANSA SWE lower left lat:` specifies the lower left latitude
of the ANSA domain. (cylindrical latitude/longitude projection)

`ANSA SWE lower left lon:` specifies the lower left longitude
of the ANSA domain. (cylindrical latitude/longitude projection)

`ANSA SWE upper right lat:` specifies the upper right latitude
of the ANSA domain. (cylindrical latitude/longitude projection)

`ANSA SWE upper right lon:` specifies the upper right longitude
of the ANSA domain. (cylindrical latitude/longitude projection)

`ANSA SWE resolution (dx):` specifies the resolution of the
of the ANSA domain along the east-west direction.

`ANSA SWE resolution (dy):` specifies the resolution of the
of the ANSA domain along the north-south direction.

.Example _lis.config_ entry
....
ANSA SWE data directory:                  ./ANSASWE
ANSA SWE lower left lat:                  -89.875
ANSA SWE lower left lon:                  -179.875
ANSA SWE upper right lat:                  89.875
ANSA SWE upper right lon:                 179.875
ANSA SWE resolution (dx):                  0.25
ANSA SWE resolution (dy):                  0.25
....
endif::devonly[]


==== ANSA Snow Covered Fraction (SCF) Assimilation
anchor:sssec_ansascfda[ANSA Snow Covered Fraction (SCF) Assimilation]

`ANSA SCF data directory:` specifies the directory for the
ANSA SCA data.

`ANSA SCF lower left lat:` specifies the lower left latitude
of the ANSA domain. (cylindrical latitude/longitude projection)

`ANSA SCF lower left lon:` specifies the lower left longitude
of the ANSA domain. (cylindrical latitude/longitude projection)

`ANSA SCF upper right lat:` specifies the upper right latitude
of the ANSA domain. (cylindrical latitude/longitude projection)

`ANSA SCF upper right lon:` specifies the upper right longitude
of the ANSA domain. (cylindrical latitude/longitude projection)

`ANSA SCF resolution (dx):` specifies the resolution of the
of the ANSA domain along the east-west direction.

`ANSA SCF resolution (dy):` specifies the resolution of the
of the ANSA domain along the north-south direction.

`ANSA SCF local time for assimilation:` specifies the local time
for performing the ANSA SCF assimilation; LIS will find the closest
time depending on model timestep.

`ANSA SCF field name:` specifies the name of the SCF field to be
assimilated in the ANSA SCF data file.

`ANSA SCF file name convention:` specifies the name convention
of the ANSA SCF file; currently supported: _*YYYYMMDD*_, _*YYYYDOY*_.

`ANSA SCF use triangular-shaped observation error:` specifies
whether to use a triangular-shaped observation error as follows
(De Lannoy et al., 2012):
stem:[std = std*scf\_obs] if stem:[scf\_obs<=50];
stem:[std = std*(100-scf\_obs)] if stem:[scf\_obs>50];
otherwise, stem:[std] remains to be the same as read in from the observation
perturbation attributes file.

`ANSA SCF using EnKF with DI:` specifies whether to used rule-based
direct insertion approach to supplement EnKF when model predicts zero
or full snow cover for all ensemble members. The entries after this
are needed only if 1 is specified here.

`ANSA SCF direct insertion methodology:` specifies which
rule to use when model predicts snow and observation says no snow.
Acceptable values are:

|====
|Value           | Description

| "`standard`"   | use Rodell and Houser (2004)
| "`customized`" | use Liu et al. (2013)
|====

`ANSA SCF amount of SWE (mm) to add to model:` specifies how much
SWE to add to model when observation sees snow while model predicts
no snow.

`ANSA SCF maximum SWE melt rate (mm/day):` specifies the SWE melt rate
if "`customized`" is chosen for the direction insertion methodology.

`ANSA SCF threshold of model SWE to be removed at once:` specifies
the threshold of model SWE to be removed when observation says no snow.

`ANSA SCF length of snowmelt period in days:` specifies the length
of the typical snowmelt period in the region.

`ANSA SCF threshold of observed SCF for snow presence:` specifies
the threshold of observed SCF for indicating snow presence.

`ANSA SCF threshold of observed SCF for snow non-presence:`
specifies the threshold of observed SCF for indicating snow non-presence.

`ANSA SCF threshold of model SWE(mm) for snow non-presence:`
specifies the threshold of model SWE for indicating snow absence.

`ANSA SCF threshold of observed SCF for non-full snow cover:`
specifies the threshold of observed SCF which indicates non-full
snow cover.

.Example _lis.config_ entry
....
ANSA SCF data directory:           ./ANSA_SCF_UCO
ANSA SCF lower left lat:           35.025
ANSA SCF lower left lon:           -112.475
ANSA SCF upper right lat:          43.975
ANSA SCF upper right lon:          -105.525
ANSA SCF resolution (dx):          0.05
ANSA SCF resolution (dy):          0.05
ANSA SCF local time for assimilation:                      10.0
ANSA SCF field name:                                       "/ansa_interpsnow"
ANSA SCF file name convention:                             "ansa_all_YYYYMMDD.h5"
ANSA SCF use triangular-shaped observation error:          1
ANSA SCF using EnKF with DI:                               1
ANSA SCF direct insertion methodology:                     "customized"
ANSA SCF amount of SWE (mm) to add to model:               10
ANSA SCF maximum SWE melt rate (mm/day):                   50
ANSA SCF threshold of model SWE to be removed at once:     20
ANSA SCF length of snowmelt period in days:                15
ANSA SCF threshold of observed SCF for snow presence:      0.4
ANSA SCF threshold of observed SCF for snow non-presence:  0.1
ANSA SCF threshold of model SWE(mm) for snow non-presence: 5
ANSA SCF threshold of observed SCF for non-full snow cover: 0.7
....


==== ANSA snow depth Assimilation
anchor:sssec_ansasnowdepthda[ANSA snow depth Assimilation]

`ANSA snow depth data directory:` specifies the directory for the
ANSA snow depth data.

`ANSA snow depth lower left lat:` specifies the lower left latitude
of the ANSA domain. (cylindrical latitude/longitude projection)

`ANSA snow depth lower left lon:` specifies the lower left
longitude of the ANSA domain. (cylindrical latitude/longitude
projection)

`ANSA snow depth upper right lat:` specifies the upper right
latitude of the ANSA domain. (cylindrical latitude/longitude
projection)

`ANSA snow depth upper right lon:` specifies the upper right
longitude of the ANSA domain. (cylindrical latitude/longitude
projection)

`ANSA snow depth resolution (dx):` specifies the resolution
of the ANSA domain along the east-west direction.

`ANSA snow depth resolution (dy):` specifies the resolution
of the ANSA domain along the north-south direction.

`ANSA snow depth use IMS data for snow detection:` specifies whether to use
IMS data for snow detection.
Acceptable values are:

|====
|Value | Description

| 0    | Do not use IMS data
| 1    | Use IMS data
|====

`ANSA snow depth IMS data directory:` specifies the location
of the IMS data directory.

`ANSA snow depth use MODIS (MOD10C1) data for snow detection:`
specifies whether to use MODIS (MOD10C1) data for snow detection.
Acceptable values are:

|====
|Value | Description

| 0    | Do not use MODIS (MOD10C1) data
| 1    | Use MODIS (MOD10C1) data
|====

`ANSA snow depth MOD10C1 data directory:` specifies the location
of MODIS (MOD10C1) data.

.Example _lis.config_ entry
....
ANSA snow depth data directory:                  ./ANSASNWD
ANSA snow depth lower left lat:                  -89.875
ANSA snow depth lower left lon:                  -179.875
ANSA snow depth upper right lat:                  89.875
ANSA snow depth upper right lon:                 179.875
ANSA snow depth resolution (dx):                  0.25
ANSA snow depth resolution (dy):                  0.25
ANSA snow depth use IMS data for snow detection:
ANSA snow depth IMS data directory:
ANSA snow depth use MODIS (MOD10C1) data for snow detection:
ANSA snow depth MOD10C1 data directory:
....


==== SMMR snow depth Assimilation
anchor:sssec_smmrsnowdepthda[SMMR snow depth Assimilation]

`SMMR snow depth data directory:` specifies the directory for the
SMMR snow depth data.

.Example _lis.config_ entry
....
SMMR snow depth data directory:                  ./SMMR
....


==== SSMI snow depth Assimilation
anchor:sssec_ssmisnowdepthda[SSMI snow depth Assimilation]

`SSMI snow depth data directory:` specifies the directory for the
SSMI snow depth data.

`SSMI snow depth use IMS data for snow detection:` specifies
whether to use IMS data for snow detection.
Acceptable values are:

|====
|Value | Description

| 0    | Do not use IMS data
| 1    | Use IMS data
|====

`SSMI snow depth IMS data directory:` specifies the location of
the IMS data.

`SSMI snow depth use MODIS (MOD10C1) data for snow detection:`
specifies whether to use MODIS (MOD10C1) data for snow detection.
Acceptable values are:

|====
|Value | Description

| 0    | Do not use MODIS (MOD10C1) data
| 1    | Use MODIS (MOD10C1) data
|====

`SSMI snow depth MOD10C1 data directory:` specifies the location
of the MODIS (MOD10C1) data.

.Example _lis.config_ entry
....
SSMI snow depth data directory:                  ./SSMI
SSMI snow depth use IMS data for snow detection:
SSMI snow depth IMS data directory:
SSMI snow depth use MODIS (MOD10C1) data for snow detection:
SSMI snow depth MOD10C1 data directory:
....


ifdef::devonly[]

==== AMSR-E SWE Assimilation
anchor:sssec_amsresweda[AMSR-E SWE Assimilation]

`AMSR-E SWE data directory:` specifies the directory for the
SSMI snow depth data.

.Example _lis.config_ entry
....
AMSR-E SWE data directory:                  ./AMSRE_SWE
....
endif::devonly[]


==== MODIS snow cover fraction assimilation
anchor:sssec_modisscfda[MODIS snow cover fraction assimilation]

`MODIS SCF data directory:` specifies the directory for
the MODIS snow cover fraction data.

`MODIS SCF use gap filled product:` specifies whether
the gap-filled product is to be used (1-use, 0-do not use).

`MODIS SCF cloud threshold:` Cloud cover threshold to be
used for screening observations (in percentage).

`MODIS SCF cloud persistence threshold:` Cloud cover persistence
threshold to be used for screening observations (in days).

.Example _lis.config_ entry
....
MODIS SCF data directory: ./MODIS
MODIS SCF use gap filled product: 1
MODIS SCF cloud threshold: 90
MODIS SCF cloud persistence threshold: 3
....


==== PMW snow depth or SWE assimilation
anchor:sssec_pmwsnowdepthda[PMW snow depth or SWE assimilation]

`PMW snow data directory:` specifies the directory for the
PMW SWE or snow depth data.

`PMW snow data file format (HDF4, HDF-EOS, HDF5):` specifies
the file format of the PMW snow data. Currently, three options
are supported: HDF4, HDF-EOS, and HDF5

`PMW snow data coordinate system (EASE, LATLON):` specifies
the coordinate system of the PMW snow data. Currently two options
are supported: EASE and LATLON.

`PMW snow data variable (SWE, snow depth):` specifies which variable
to assimilate: SWE or snow depth

`PMW snow data unit (m, cm, mm, inch):` specifies the unit of
the snow data; currently only units of m, cm, mm, inch are supported

`PMW snow data use flag (1=yes, 0=no):` specifies whether to use
the data flags that come along with the PMW snow data in the same file

`PMW snow data flag - number of invalid values:` specifies
the number of invalid values in the flag field of the PMW snow data

`PMW snow data flag - invalid values:` specifies the invalid values
of the flag field of the PMW snow data

`PMW snow data - number of additional invalid values:` specifies
the number of additional invalid values in the actual data field of
the PMW snow data

`PMW snow data - additional invalid values:` specifies the invalid
values of the actual data field of the PMW snow data

`PMW snow data - apply min/max mask:` specifies whether to use
min/max data values for quality control of the PMW snow data

`PMW snow data minimum valid value:` specifies the minimum valid
value of the PMW snow data

`PMW snow data maximum valid value:` specifies the maximum valid
value of the PMW snow data

`PMW snow data scale factor:` specifies the scale factor of
the PMW snow data

`PMW snow data file name convention:` specifies the file name
convention of the PMW snow data; currently only the following two
formats are supported:
_*YYYYMMDD*_  and _*YYYYDOY*_
note that the PMW snow reader assumes that the data files are stored
in corresponding year directory as follows: datadir/YYYY/\*YYYMMDD*

`PMW snow data assimilation local time:` specifies the local time
in hours to apply the assimilation (usually corresponding to the overpass time)

`PMW snow data - apply mask with GVF (1=yes, 0=no):` specifies
whether to use greenness vegetation fraction as mask for assimilation;
1 is suggested unless confidence is high with the PMW snow data (e.g.,
those that are bias corrected against station data) in dense vegetation
area.  If "`1`" is chosen, LIS will not assimilate PMW snow data in
those areas with gvf \textgreater 0.7.

`PMW snow data - apply mask with landcover type (1=yes, 0=no):`
specifies whether to use landcover type as mask for assimilation.
If "`1`" is chosen, LIS will not assimilate PMW snow data in areas
with forest land cover.

`PMW snow data - apply mask with LSM temperature (1=yes, 0=no):`
specifies whether to use model-based temperatures as mask for
assimilation. if "`1`" is chosen, LIS will not assimilate PMW snow
data in areas with a skin temperature or surface soil temperature
higher than 5 degree C according to the LSM. This mask should be
used with care if the LSM temperatures are known to be biased.

The following 8 configuration lines are for HDF5+LANTON datasets only

`PMW snow data lower left lat:` specifies the lower left latitude
of the dataset.

`PMW snow data lower left lon:` specifies the lower left longitude
of the dataset.

`PMW snow data upper right lat:` specifies the upper right latitude
of the dataset.

`PMW snow data upper right lon:` specifies the upper right longitude
of the dataset.

`PMW snow data resolution (dx):` specifies horizontal resolution dx
of the dataset.

`PMW snow data resolution (dy):` specifies vertical resolution dy
of the dataset.

`PMW (HDF5) snow data field name:` specifies the name of the snow
data field in the dataset for assimilation.

`PMW (HDF5) snow data flag field name:` specifies the name of the
snow data
flag field to use as a mask for assimilation; this must be specified if
the `PMW snow data use flag (1=yes, 0=no):` option is set to 1.

The following 4 configuration lines are for HDF4+EASE datasets only

`PMW (HDF4) snow data NL SDS index (-1, 0, 1, 2, ...):`
specifies the index of the SDS of the NL grid in the PMW snow data;
valid index starts from 0; use -1 if no SDS for the NL grid is to be
assimilated.

`PMW (HDF4) snow data SL SDS index (-1, 0, 1, 2, ...):`
specifies the index of the SDS of the SL grid in the PMW snow data;
valid index starts from 0; use -1 if no SDS for the NL grid is to be
assimilated.

`PMW (HDF4) snow data flag NL SDS index (-1, 0, 1, 2, ...):`
specifies the index of the flag SDS of the NL grid in the PMW snow data;
this must be specified if
the `PMW snow data use flag (1=yes, 0=no):` option is set to 1.

`PMW (HDF4) snow data flag SL SDS index (-1, 0, 1, 2, ...):`
specifies the index of the flag SDS of the SL grid in the PMW snow data;
this must be specified if
the `PMW snow data use flag (1=yes, 0=no):` option is set to 1.

The following 6 configuration lines are for HDF-EOS+EASE datasets only

`PMW (HDF-EOS) NL grid name:` specifies the name of the NL grid.

`PMW (HDF-EOS) SL grid name:` specifies the name of the SL grid.

`PMW (HDF-EOS) NL SDS name:` specifies the name of the SDS in the
NL grid.

`PMW (HDF-EOS) SL SDS name:` specifies the name of the SDS in the
SL grid.

`PMW (HDF-EOS) NL snow data flag SDS name:` specifies the name of
the data
flag SDS in the NL grid; this must be specified if
the `PMW snow data use flag (1=yes, 0=no):` option is set to 1.

`PMW (HDF-EOS) SL snow data flag SDS name:` specifies the name of
the data
flag SDS in the SL grid; this must be specified if
the `PMW snow data use flag (1=yes, 0=no):` option is set to 1.

.Example _lis.config_ entry
....
# all datasets
PMW snow data directory:                          "./input/ANSA_OI"
PMW snow data file format (HDF4, HDF-EOS, HDF5):  "HDF5"
PMW snow data coordinate system (EASE, LATLON):   "LATLON"
PMW snow data variable (SWE, snow depth):         "snow depth"
PMW snow data unit (m, cm, mm, inch):             "mm"
PMW snow data use flag (1=yes, 0=no):                1
PMW snow data flag - number of invalid values:       2
PMW snow data flag - invalid values:                 -1  0
PMW snow data - number of additional invalid values: 0
PMW snow data - additional invalid values:           494 496 504 596 508 510
PMW snow data - apply min/max mask:                  1
PMW snow data minimum valid value:                   0
PMW snow data maximum valid value:                   5000
PMW snow data scale factor:                          1.0
PMW snow data file name convention:                  "ansa_all_YYYYMMDD.h5"
PMW snow data assimilation local time:               2.0
PMW snow data - apply mask with GVF (1=yes, 0=no):             0
PMW snow data - apply mask with landcover type (1=yes, 0=no):  0
PMW snow data - apply mask with LSM temperature (1=yes, 0=no): 0

# HDF5 & LATLON datasets only
PMW snow data lower left lat:                     50.025
PMW snow data lower left lon:                    -172.975
PMW snow data upper right lat:                    75.725
PMW snow data upper right lon:                   -130.025
PMW snow data resolution (dx):                   0.05
PMW snow data resolution (dy):                   0.05
PMW (HDF5) snow data field name:                 "ansa_swe_depth"
PMW (HDF5) snow data flag field name:            "ansa_swe_depth_flag"

# HDF4 & EASE datasets only
PMW (HDF4) snow data NL SDS index (-1, 0, 1, 2, ...):       0
PMW (HDF4) snow data SL SDS index (-1, 0, 1, 2, ...):       -1
PMW (HDF4) snow data flag NL SDS index (-1, 0, 1, 2, ...):  1
PMW (HDF4) snow data flag SL SDS index (-1, 0, 1, 2, ...):  -1

# HDF-EOS and EASE datasets only
PMW (HDF-EOS) NL grid name:                  "Northern Hemisphere"
PMW (HDF-EOS) SL grid name:                  "Southern Hemisphere"
PMW (HDF-EOS) NL SDS name:                   "SWE_NorthernDaily"
PMW (HDF-EOS) SL SDS name:                   "SWE_SouthernDaily"
PMW (HDF-EOS) NL snow data flag SDS name:    "Flags_NorthernDaily"
PMW (HDF-EOS) SL snow data flag SDS name:    "Flags_SouthernDaily"
....


==== GRACE TWS Assimilation
anchor:sssec_gracetwsda[GRACE TWS Assimilation]

`GRACE data directory:` specifies the directory for the
GRACE TWS data (processed data from LDT).

`GRACE use reported measurement error values:` specifies
whether to use the spatially distributed reported measurement
errors in the GRACE data for specifying observation errors.
Acceptable values are:

|====
|Value | Description

|0     | Do not use
|1     | Use
|====

.Example _lis.config_ entry
....
GRACE data directory:                  ./GRACEOBS
GRACE use reported measurement error values:
....


==== SMOPS ASCAT soil moisture assimilation
anchor:sssec_smops_ascat_smda[SMOPS ASCAT soil moisture assimilation]

`SMOPS ASCAT soil moisture data directory:` specifies the directory
for the SMOPS ASCAT soil moisture data.

`SMOPS ASCAT model CDF file:` specifies the
name of the model CDF file (observations will be scaled into this
climatology).

`SMOPS ASCAT observation CDF file:` specifies the
name of the observation CDF file.

`SMOPS ASCAT soil moisture number of bins in the CDF:` specifies the
number of bins in the CDF.

`SMOPS ASCAT CDF read option:` specifies whether to read all months of
or to read month by month from a monthly CDF file.

Acceptable values are:

|====
|Value    | Description

|0 | Read all months
|1 | Read month by month
|====

NOTE: Select 0 for yearly CDF data.

`SMOPS ASCAT use realtime data:` specifies whether to use
the 6 hour data feed instead of the daily data feed.
Acceptable values are:

|====
|Value | Description

|0     | Use daily data feed
|1     | Use 6 hour data feed
|====

`SMOPS ASCAT soil moisture use scaled standard deviation model:` specifies
whether to use scaled standard deviation.
This generates and uses spatially distributed observation
errors by scaling the specified observation error standard
deviation by a factor of the model standard deviation to the
observation standard deviation.
stem:[( e \mapsto e \times m_\sigma / o_\sigma )]

`SMOPS ASCAT naming convention:` specifies the naming convention of the
SMOPS soil moisture data.  Used when reading the 6-hour data feed.
Acceptable values are:

|====
|Value          | Description

|"`LIS`"        | YYYY/NPR_SMOPS_CMAP_DYYYYMMDDHH.gr2
|"`AGRMET ops`" | smops_dYYYYMMDD_sHH0000_cness.gr2 or 
                  NPR_SMOPS_CMAP_DYYYYMMDDHH.gr2, depending on date
|====

For 'AGRMET ops', dates before 2017-10-05 use the
smops_dYYYYMMDD_sHH0000_cness.gr2 naming convention;
dates on or after 2017-10-05 use the NPR_SMOPS_CMAP_DYYYYMMDDHH.gr2 naming
convention.

NOTE:: When reading the daily data feed, the naming convention is 'LIS'.

`SMOPS ASCAT version:` specifies the version of the SMOPS datasets.
Defaults to "date-based".
Acceptable values are:


|====
| Value        | Description

| "date-based" | Assume the version of the dataset based on date. (default)
| "`1.3`"      | Treat the dataset as version 1.3.
| "`2.0`"      | Treat the dataset as version 2.0.
| "`3.0`"      | Treat the dataset as version 3.0.
| "NESDIS V3.0 REGEN" | Assume the version of the dataset based on the
                        NESDIS version 3.0 regeneration date.
|====

There are three versions of the SMOPS datasets.  According to the
use by the 557th Weather Wing:

[%hardbreaks]
                         version_1.3 <  2016-10-31T12:00:00
  2016-10-31T12:00:00 <= version_2.0 <  2017-08-24T12:00:00
                         version_3.0 >= 2017-08-24T12:00:00

Also, NESDIS has regenerated SMOPS version 3.0 datasets starting
from 2012-08-01.

The value 'date-based' will use the dates 2016-10-31 and 2017-08-24
to determine the version of the SMOPS datasets.

The value 'NESDIS V3.0 REGEN' will use the date 2012-08-01
to determine the version of the SMOPS datasets.

Should you need to explicitly state the version of the SMOPS datasets,
then you may specify their version with either '1.3', '2.0', or '3.0'.


.Example _lis.config_ entry
....
SMOPS ASCAT soil moisture data directory:       'input'
SMOPS ASCAT model CDF file:                      lsm_cdf.nc
SMOPS ASCAT observation CDF file:                obs_cdf.nc
SMOPS ASCAT CDF read option:                     0
SMOPS ASCAT soil moisture number of bins in the CDF: 100
SMOPS ASCAT use realtime data: 0
SMOPS ASCAT soil moisture use scaled standard deviation model: 1
SMOPS ASCAT naming convention: LIS
SMOPS ASCAT version: 'date-based'
....


==== SMOS L2 soil moisture assimilation
anchor:sssec_smosl2smda[SMOS L2 soil moisture assimilation]

`SMOS L2 soil moisture data directory:` specifies the directory
for the SMOS LS soil moisture data.

`SMOS L2 scale observations:` specifies whether to scale
the observations.
Acceptable values are:

|====
|Value | Description

|0     | Do not scale
|1     | Scale
|====

`SMOS L2 use scaled standard deviation model:` specifies whether
the observation error standard deviation is to be scaled using
model and observation standard deviation.

`SMOS L2 model CDF file:` specifies the name of the model CDF
file (observations will be scaled into this climatology).

`SMOS L2 observation CDF file:` specifies the name of the
observation CDF file.

`SMOS L2 soil moisture number of bins in the CDF:` specifies
the number of bins in the CDF.

.Example _lis.config_ entry
....
SMOS L2 soil moisture data directory:
SMOS L2 scale observations:
SMOS L2 use scaled standard deviation model:
SMOS L2 model CDF file:
SMOS L2 observation CDF file:
SMOS L2 soil moisture number of bins in the CDF:
....


ifdef::devonly[]

==== ASCAT (TU Wein) soil moisture assimilation
anchor:sssec_ascattuwsmda[ASCAT (TU Wein) soil moisture assimilation]

`ASCAT (TUW) soil moisture data directory:` specifies the directory
for the ASCAT (TUW) soil moisture data.

`ASCAT (TUW) use scaled standard deviation model:` specifies if
the observation error standard deviation is to be scaled using
model and observation standard deviation.

`ASCAT (TUW) model CDF file:` specifies the
name of the model CDF file (observations will be scaled into this
climatology).

`ASCAT (TUW) observation CDF file:` specifies the
name of the observation CDF file.

`ASCAT (TUW) soil moisture number of bins in the CDF:` specifies
the number of bins in the CDF.

.Example _lis.config_ entry
....
ASCAT (TUW) soil moisture data directory:       'input'
ASCAT (TUW) use scaled standard deviation model: 1
ASCAT (TUW) model CDF file:                      lsm_cdf.nc
ASCAT (TUW) observation CDF file:                obs_cdf.nc
ASCAT (TUW) soil moisture number of bins in the CDF: 100
....
endif::devonly[]


==== Simulated GRACE
anchor:sssec_simgraceda[Simulated GRACE]

`Simulated GRACE data directory:` specifies the location
of the simulated GRACE data.

`Simulated GRACE configuration:` specifies the simulated GRACE
configuration.
Acceptable values are:

|====
|Value   | Description

|GRACE   | GRACE
|GRACEFO | GRACE follow-on
|GRACE-2 | GRACE 2
|====

`Simulated GRACE use reported measurement error values:` specifies
whether to use the simulated GRACE reported measurement error values.
Acceptable values are:

|====
|Value | Description

|0     | Do not use reported measurement error values
|1     | Use reported measurement error values
|====

.Example _lis.config_ entry
....
Simulated GRACE data directory:
Simulated GRACE configuration:
Simulated GRACE use reported measurement error values:
....


ifdef::devonly[]

==== Synthetic Streamflow
anchor:sssec_synsfda[Synthetic Streamflow]

`Synthetic streamflow data directory:` specifies the location
of the synthetic streamflow data.

.Example _lis.config_ entry
....
Synthetic streamflow data directory:
....
endif::devonly[]


==== ESA CCI soil moisture data assimilation
anchor:sssec_esaccismda[ESA CCI soil moisture data assimilation]

`ESA CCI soil moisture data directory:` specifies the location
of the ESA CCI soil moisture data.

`ESA CCI soil moisture data version:` specifies the version of the ESA CCI soil
moisture data.

`ESA CCI use scaled standard deviation model:` specifies if the observation
error standard deviation is to be scaled using model and observation standard
deviation.

`ESA CCI model CDF file:` specifies the name of the model CDF file
(observations will be scaled into this climatology).

`ESA CCI observation CDF file:` specifies the name of the observation CDF file.

`ESA CCI soil moisture number of bins in the CDF:` specifies the number of
bins in the CDF.

.Example _lis.config_ entry
....
ESA CCI soil moisture data directory:
ESA CCI soil moisture data version:
ESA CCI use scaled standard deviation model:
ESA CCI model CDF file:
ESA CCI observation CDF file:
ESA CCI soil moisture number of bins in the CDF:
....


==== AMSR2 (GCOMW) soil moisture data assimilation
anchor:sssec_amsr2gcomwsmda[AMSR2 (GCOMW) soil moisture data assimilation]

`AMSR2(GCOMW) soil moisture data directory:` specifies the AMSR2(GCOMW) soil
moisture data directory.

`AMSR2(GCOMW) scale observations:` specifies whether to scale
the observations.
Acceptable values are:

|====
|Value | Description

|0     | Do not scale
|1     | Scale
|====

`AMSR2(GCOMW) use scaled standard deviation model:` specifies whether the
observation error standard deviation is to be scaled using model and
observation standard deviation.

`AMSR2(GCOMW) model CDF file:` specifies the name of the model CDF file
(observations will be scaled into this climatology).

`AMSR2(GCOMW) observation CDF file:` specifies the name of the observation
CDF file.

`AMSR2(GCOMW) soil moisture number of bins in the CDF:` specifies the number of
bins in the CDF.


.Example _lis.config_ entry
....
AMSR2(GCOMW) soil moisture data directory:
AMSR2(GCOMW) scale observations:
AMSR2(GCOMW) use scaled standard deviation model:
AMSR2(GCOMW) model CDF file:
AMSR2(GCOMW) observation CDF file:
AMSR2(GCOMW) soil moisture number of bins in the CDF:
....


==== AMSR2 (GCOMW) snow depth data assimilation
anchor:sssec_amsr2gcomwsndda[AMSR2 (GCOMW) snow depth data assimilation]

`AMSR2(GCOMW) snow depth data directory:`
specifies the directory for the AMSR2(GCOMW) snow depth data.

`AMSR2(GCOMW) snow depth use IMS data for snow detection:`
specifies whether to use IMS data for snow detection.
Acceptable values are:

|====
|Value | Description

| 0    | Do not use IMS data
| 1    | Use IMS data
|====

`AMSR2(GCOMW) snow depth IMS data directory:` specifies the location of
the IMS data.

`AMSR2(GCOMW) snow depth use MODIS (MOD10C1) data for snow detection:`
specifies whether to use MODIS (MOD10C1) data for snow detection.
Acceptable values are:

|====
|Value | Description

| 0    | Do not use MODIS (MOD10C1) data
| 1    | Use MODIS (MOD10C1) data
|====

`AMSR2(GCOMW) snow depth MOD10C1 data directory:` specifies the location
of the MODIS (MOD10C1) data.

`AMSR2(GCOMW) snow depth use bias corrected version:` specifies whether to use
to bias corrected data.
Acceptable values are:

|====
|Value | Description

| 0    | Do not use bias corrected version
| 1    | Use bias corrected version
|====

`AMSR2(GCOMW) snow depth use input mask:` specifies whether to use an input
mask.
Acceptable values are:

|====
|Value | Description

| 0    | Do not use input mask
| 1    | Use input mask
|====

`AMSR2(GCOMW) snow depth input mask file:` specifies the input mask file.


.Example _lis.config_ entry
....
AMSR2(GCOMW) snow depth data directory:
AMSR2(GCOMW) snow depth use IMS data for snow detection:
AMSR2(GCOMW) snow depth IMS data directory:
AMSR2(GCOMW) snow depth use MODIS (MOD10C1) data for snow detection:
AMSR2(GCOMW) snow depth MOD10C1 data directory:
AMSR2(GCOMW) snow depth use bias corrected version:
AMSR2(GCOMW) snow depth use input mask:
AMSR2(GCOMW) snow depth input mask file:
....


==== SMAP (NASA) soil moisture assimilation
anchor:sssec_smapnasasmda[SMAP (NASA) soil moisture assimilation]

`SMAP(NASA) soil moisture data directory:` specifies the SMAP(NASA) soil
moisture data directory

`SMAP(NASA) soil moisture data designation:`  specifies the 
designation of the SMAP data 

Acceptable values are:

|====
|Value    | Description

|SPL3SMAP | Level3 active passive SMAP data
|SPL3SMP  | Level3 passive SMAP data 
|====

`SMAP(NASA) soil moisture use scaled standard deviation model:` specifies
whether the observation error standard deviation is to be scaled using model
and observation standard deviation.

`SMAP(NASA) model CDF file:` specifies the name of the model CDF file
(observations will be scaled into this climatology).

`SMAP(NASA) observation CDF file:` specifies the name of the observation
CDF file.

`SMAP(NASA) soil moisture number of bins in the CDF:` specifies the number of
bins in the CDF.

`SMAP(NASA) CDF read option:` specifies whether to read all months of
or to read month by month from a monthly CDF file.

Acceptable values are:

|====
|Value    | Description

|0 | Read all months
|1 | Read month by month
|====

NOTE: Select 0 for yearly CDF data.

.Example _lis.config_ entry
....
SMAP(NASA) soil moisture data directory:
SMAP(NASA) soil moisture data designation:
SMAP(NASA) soil moisture use scaled standard deviation model:
SMAP(NASA) model CDF file:
SMAP(NASA) observation CDF file:
SMAP(NASA) soil moisture number of bins in the CDF:
SMAP(NASA) CDF read option:
....


==== SMAP (NRT) soil moisture assimilation
anchor:sssec_smapnrtsmda[SMAP (NRT) soil moisture assimilation]

`SMAP(NRT) soil moisture data directory:` specifies the SMAP(NRT) soil
moisture data directory

`SMAP(NRT) soil moisture apply SMAP QC flags:` specifies whether to apply
SMAP QC flags.

NOTE: This is no longer used.  Set it to 0.

`SMAP(NRT) soil moisture use scaled standard deviation model:` specifies
whether the observation error standard deviation is to be scaled using model
and observation standard deviation.

`SMAP(NRT) model CDF file:` specifies the name of the model CDF file
(observations will be scaled into this climatology).

`SMAP(NRT) observation CDF file:` specifies the name of the observation
CDF file.

`SMAP(NRT) soil moisture number of bins in the CDF:` specifies the number of
bins in the CDF.

`SMAP(NRT) CDF read option:` specifies whether to read all months of
or to read month by month from a monthly CDF file.

Acceptable values are:

|====
|Value    | Description

|0 | Read all months
|1 | Read month by month
|====

NOTE: Select 0 for yearly CDF data.

.Example _lis.config_ entry
....
SMAP(NRT) soil moisture data directory:
SMAP(NRT) soil moisture apply SMAP QC flags:
SMAP(NRT) soil moisture use scaled standard deviation model:
SMAP(NRT) model CDF file:
SMAP(NRT) observation CDF file:
SMAP(NRT) soil moisture number of bins in the CDF:
SMAP(NRT) CDF read option:
....


==== SMAP (NASA) vegetation optical depth assimilation
anchor:sssec_smapnasavodda[SMAP (NASA) vegetation optical depth assimilation]

`SMAP(NASA) vegetation optical depth data directory:` specifies the SMAP(NASA) vegetation 
optical depth data directory

`SMAP(NASA) vegetation optical depth data designation:`  specifies the 
designation of the SMAP VOD data 

Acceptable values are:

|====
|Value    | Description

|SPL2SMP    | Level2 passive VOD data
|SPL2SMP_E  | Level2 oversampled passive VOD data 
|====

`SMAP(NASA) vegetation optial depth use scaled standard deviation model:` specifies
whether the observation error standard deviation is to be scaled using model
and observation standard deviation.

`SMAP(NASA) vegetation optial depth apply SMAP QC flags:` specifies
whether to employ the standard SMAP QC flags to screen VOD data 

`SMAP(NASA) reference LAI CDF file:` specifies the name of the reference LAI CDF file
(observations will be scaled into this climatology).

`SMAP(NASA) vegetation optical depth observation CDF file:` specifies the name of the observation VOD
CDF file.

`SMAP(NASA) vegetation optical depth number of bins in the CDF:` specifies the number of
bins in the CDF.

.Example _lis.config_ entry
....
SMAP(NASA) vegetation optical depth data directory:    
SMAP(NASA) vegetation optical depth data designation:  
SMAP(NASA) vegetation optical depth use scaled standard deviation model: 
SMAP(NASA) vegetation optical depth apply SMAP QC flags:                 
SMAP(NASA) reference LAI CDF file:          
SMAP(NASA) vegetation optical depth observation CDF file:
SMAP(NASA) vegetation optical depth number of bins in the CDF: 
....

==== SMOS (NESDIS) soil moisture assimilation
anchor:sssec_smosnesdissmda[SMOS (NESDIS) soil moisture assimilation]

`SMOS(NESDIS) soil moisture data directory:` specifies the SMOS(NESDIS) soil
moisture data directory

`SMOS(NESDIS) soil moisture use scaled standard deviation model:` specifies
whether the observation error standard deviation is to be scaled using model
and observation standard deviation.

`SMOS(NESDIS) model CDF file:` specifies the name of the model CDF file
(observations will be scaled into this climatology).

`SMOS(NESDIS) observation CDF file:` specifies the name of the observation
CDF file.

`SMOS(NESDIS) soil moisture number of bins in the CDF:` specifies the number of
bins in the CDF.


.Example _lis.config_ entry
....
SMOS(NESDIS) soil moisture data directory:
SMOS(NESDIS) soil moisture use scaled standard deviation model:
SMOS(NESDIS) model CDF file:
SMOS(NESDIS) observation CDF file:
SMOS(NESDIS) soil moisture number of bins in the CDF:
....


=== Radiative Transfer/Forward Models
anchor:ssec_rtms[Radiative Transfer/Forward Models]

This section specifies the choice of radiative transfer or forward
modeling tools.

`Radiative transfer model:` specifies which RTM is to be used.
Acceptable values are:

|====
|Value         | Description

ifdef::devonly[]
|CRTM          | CRTM
|CRTM2         | CRTM2
endif::devonly[]
|CRTM2EM       | CRTM2EM
|CMEM          | CMEM
|"`Tau Omega`" | "`Tau Omega`"
|====

`RTM invocation frequency:` specifies the invocation frequency
of the chosen RTM.

See Section <<ssec_timeinterval>> for a description
of how to specify a time interval.

`RTM history output frequency:` specifies the history
output frequency of the RTM.

See Section <<ssec_timeinterval>> for a description
of how to specify a time interval.

.Example _lis.config_ entry
....
Radiative transfer model:     CRTM2EM
RTM invocation frequency:     1hr
RTM history output frequency: 3hr
....


ifdef::devonly[]

==== CRTM
anchor:ssec_crtm[CRTM]

This section specifies the specifications to enable a CRTM instance.

`CRTM number of sensors:` specifies the number of sensors
to be used.

`CRTM number of layers:` specifies the number of atmospheric
layers.

`CRTM number of absorbers:` specifies the number of absorbers.

`CRTM number of clouds:` specifies the number of cloud types.

`CRTM number of aerosols:` specifies the number of aerosol types.

`CRTM sensor id:` specifies the name of sensors to be simulated.

`CRTM coefficient data path:` specifies the location of the files
containing the CRTM coefficient data.  These data are part of the
Subversion checkout that was performed to obtain the CRTM library
from JCSDA.  The `CRTM coefficient data path:` variable should
either explicitly specify the whole path to or symbolically link to
_trunk/fix/TauCoeff/ODPS/Big_Endian/_ found within the
aforementioned checkout.

`CRTM zenith angle:` [red]#specifies what?#

.Example _lis.config_ entry
....
CRTM number of sensors:        1
CRTM number of layers:         64
CRTM number of absorbers:      2
CRTM number of clouds:         0
CRTM number of aerosols:       0
CRTM sensor id:                amsua_n18
CRTM coefficient data path:    ./Coefficient_Data/
CRTM zenith angle:
....
endif::devonly[]


ifdef::devonly[]
==== CRTM2
anchor:ssec_crtm2[CRTM2]

This section specifies the specifications to enable a CRTM2 instance.
For more information regarding CRTM2, please read the CRTM2 User's
Guide, _REL-2.1.CRTM_User_Guide.pdf_, found at
ftp://ftp.emc.ncep.noaa.gov/jcsda/CRTM/REL-2.1/

`CRTM number of sensors:` specifies the number of sensors
to be used.

`CRTM number of layers:` specifies the number of atmospheric
layers.

`CRTM number of absorbers:` specifies the number of absorbers.

`CRTM number of clouds:` specifies the number of cloud types.

`CRTM number of aerosols:` specifies the number of aerosol types.

`CRTM sensor id:` specifies the name of sensors to be simulated.

`CRTM coefficient data path:` specifies the location of the files
containing the CRTM coefficient data.  These data are part of the
Subversion checkout that was performed to obtain the CRTM library
from JCSDA.  The `CRTM coefficient data path:` variable should
either explicitly specify the whole path to or symbolically link to
_trunk/fix/TauCoeff/ODPS/Big_Endian/_ found within the
aforementioned checkout.

`CRTM zenith angle:` [red]#specifies what?#

.Example _lis.config_ entry
....
CRTM number of sensors:        1
CRTM number of layers:         64
CRTM number of absorbers:      2
CRTM number of clouds:         0
CRTM number of aerosols:       0
CRTM sensor id:                amsua_n18
CRTM coefficient data path:    ./Coefficient_Data/
CRTM zenith angle:
....
endif::devonly[]


==== CRTM2EM
anchor:ssec_crtm2em[CRTM2EM]

This section specifies the specifications to enable a CRTM2EM instance.

`CRTM number of sensors:` specifies the number of sensors
to be used.

`CRTM number of layers:` specifies the number of atmospheric
layers.

`CRTM number of absorbers:` specifies the number of absorbers.

`CRTM number of clouds:` specifies the number of cloud types.

`CRTM number of aerosols:` specifies the number of aerosol types.

`CRTM sensor id:` specifies the name of sensors to be simulated.

`CRTM coefficient data path:` specifies the location of the files
containing the CRTM coefficient data.  These data are part of the
Subversion checkout that was performed to obtain the CRTM library
from JCSDA.  The `CRTM coefficient data path:` variable should
either explicitly specify the whole path to or symbolically link to
_trunk/fix/TauCoeff/ODPS/Big_Endian/_ found within the
aforementioned checkout.

`CRTM zenith angle:` [red]#specifies what?#

`RTM input soil moisture correction:` specifies whether to
enable input soil moisture correction.
Acceptable values are:

|====
|Value | Description

|0     | Do not enable correction
|1     | Enable correction
|====

`RTM input soil moisture correction src mean file:` specifies
the RTM input soil moisture correction src mean file.

`RTM input soil moisture correction src sigma file:` specifies
the RTM input soil moisture correction src sigma file.

`RTM input soil moisture correction dst mean file:` specifies
the RTM input soil moisture correction dst mean file.

`RTM input soil moisture correction dst sigma file:` specifies
the RTM input soil moisture correction dst sigma file.

.Example _lis.config_ entry
....
CRTM number of sensors:        1
CRTM number of layers:         64
CRTM number of absorbers:      2
CRTM number of clouds:         0
CRTM number of aerosols:       0
CRTM sensor id:                amsua_n18
CRTM coefficient data path:    ./Coefficient_Data/
CRTM zenith angle:
RTM input soil moisture correction:
RTM input soil moisture correction src mean file:
RTM input soil moisture correction src sigma file:
RTM input soil moisture correction dst mean file:
RTM input soil moisture correction dst sigma file:
....


==== CMEM3
anchor:ssec_cmem3[CMEM3]

This section specifies the specifications to enable a CMEM3 instance.
For more information regarding CMEM3, please see
http://www.ecmwf.int/research/data_assimilation/land_surface/cmem/cmem_index.html.

`CMEM3 sensor id:` specifies the name of sensors to be simulated.

`CMEM3 number of frequencies:` specifies the number of
frequencies.

`CMEM3 frequencies file:` specifies the file
containing the CMEM3 frequencies data.
This is an ASCII file containing two columns of data.
The first column specifies frequency in GHz; the second column
specifies the incidence angle.  A sample file for AMSR-E:

|====
| 6.925 | 55.0
| 10.65 | 55.0
| 18.7  | 55.0
| 23.8  | 55.0
| 36.5  | 55.0
| 89.0  | 55.0
|====

`RTM input soil moisture correction:` specifies whether to
enable input soil moisture correction.
Acceptable values are:

|====
|Value | Description

|0     | Do not enable correction
|1     | Enable correction
|====

`RTM input soil moisture correction src mean file:` specifies
the RTM input soil moisture correction src mean file.

`RTM input soil moisture correction src sigma file:` specifies
the RTM input soil moisture correction src sigma file.

`RTM input soil moisture correction dst mean file:` specifies
the RTM input soil moisture correction dst mean file.

`RTM input soil moisture correction dst sigma file:` specifies
the RTM input soil moisture correction dst sigma file.

.Example _lis.config_ entry
....
CMEM3 sensor id:                  amsre
CMEM3 number of frequencies:      ./amsre-freqs.tx
CMEM3 frequencies file:
RTM input soil moisture correction:
RTM input soil moisture correction src mean file:
RTM input soil moisture correction src sigma file:
RTM input soil moisture correction dst mean file:
RTM input soil moisture correction dst sigma file:
....


=== Optimization and Uncertainty Estimation
anchor:ssec_optimization[Optimization and Uncertainty Estimation]

This section specifies options for carrying out parameter estimation
and uncertainty estimation.

`Optimization/Uncertainty Estimation Algorithm:` Specifies which
algorithm is to be used for optimization.
Acceptable values are:

|====
|Value                                     | Description

|"`none`"                                  | no optimization
ifdef::devonly[]
|"`Enumerated search`"                     | enumerated search
endif::devonly[]
|"`Levenberg marquardt`"                   | Levenberg-Marquardt
|"`Genetic algorithm`"                     | Genetic Algorithm
ifdef::devonly[]
|"`Shuffled complex evolution`"            | SCE-UA Algorithm
endif::devonly[]
|"`Monte carlo sampling`"                  | MCSIM Algorithm
|"`Random walk markov chain monte carlo`"  | MCMC Algorithm
|"`Differential evolution markov chain`"   | DEMC Algorithm
|"`Differential evolution markov chain z`" | DEMCz Algorithm
|====

`Optimization/Uncertainty Estimation Set:` specifies
the calibration data set,
which represents the observation source used in the particular
parameter estimation instance.
Acceptable values are:

|====
|Value                    | Description

|"`NONE`"                 | template observations
|"`No obs`"               | no observations
ifdef::devonly[]
|"`WG PBMR sm`"           | PBMR soil moisture data for Walnut Gulch
|"`Synthetic sm1`"        | synthetic soil moisture data
|"`Synthetic sm2`"        | synthetic soil moisture data
|"`Ameriflux obs`"        | flux data from the Ameriflux data network
|"`ARM obs`"              | fluxes, soil moisture, and soil temperature
                            data from the ARM network
|"`Macon landslide obs`"  | Macon County landslide observation data
|"`Global landslide obs`" | Global landslide observation data
|"`CNRS`"                 | CNRS
|"`CNRS MPDI`"            | CNRS MPDI
endif::devonly[]
|"`AMSRE SR`"             | AMSR-E (Colorado State Univ.)
ifdef::devonly[]
|"`AMSRE SR MPDI`"        | AMSR-E Microwave Polarization Difference
                            Index (Colorado State Univ.)
endif::devonly[]
|"`AMSR-E(LPRM) pe soil moisture`" | AMSR-E LPRM soil moisture
ifdef::devonly[]
|"`Gridded FLUXNET`"      | FLUXNET
|"`USDA ARSsm`"           | USDA ARS soil moisture
endif::devonly[]
|====

`Objective Function Method:` specifies the objective function
method.
Acceptable values are:

|====
|Value             | Description

ifdef::devonly[]
|"`LM`"            | Least squares (Levenberg-Marquardt)
endif::devonly[]
|"`Least squares`" | Least squares
|"`Likelihood`"    | Maximum likelihood
|"`Probability`"   | Maximize probability
|====

`Write PE Observations:` specifies whether to output processed
observations for parameter estimation
Acceptable values are:

|====
|Value | Description

|0     | Do not write pe observations
|1     | Write pe observations
|====

`Number of model types subject to parameter estimation:`
specifies the number of model classes used in a parameter estimation
instance.  E.g.: if LSM and RTM parameters are simultaneously being
calibrated then this option will be 2.

`Model types subject to parameter estimation:` specifies the
names of the model types to be used in the parameter estimation
instance.  E.g.: LSM RTM

`Number of model types with observation predictors for parameter estimation:`
specifies the number of model types (e.g., LSM, RTM) that will be
generating predictions of observations for comparison against real
observations when conducting parameter or uncertainty estimation.
Acceptable values are either 1 or 2.

`Model types with observation predictors for parameter estimation:`
specifies the list of model types (e.g., LSM, RTM) that will be
generating predictions of observations for comparison against real
observations when conducting parameter or uncertainty estimation.
Acceptable values are a combination of LSM and/or RTM.

`Initialize decision space with default values:` specifies
whether to use defaults instead of sampled values at the beginning
of optimization.
Acceptable values are:

|====
|Value | Description

|0     | Use defaults
|1     | Use sampled values
|====
(Yes, this is backwards from what the label suggests.)

`Calibration period start year:` specifies the starting year
of the calibration period.

`Calibration period start month:` specifies the starting
month of the calibration period.

`Calibration period start day:` specifies the starting day
of the calibration period.

`Calibration period start hour:` specifies the starting hour
of the calibration period.

`Calibration period start minutes:` specifies the starting
minutes of the calibration period.

`Calibration period start seconds:` specifies the starting
seconds of the calibration period.

`LSM Decision space attributes file:` [red]#specifies what?#

`RTM Decision space attributes file:` [red]#specifies what?#


==== Least squares
anchor:ssec_ls[Least squares]

This section provides specifications of the LS objective function instance

`Least Squares objective function weights file:` specifies the file containing
the weights to be applied to each objective function

`Least Squares objective function mode:` specifies which
least squares aggregation to use.
Acceptable values are:

|====
|Value | Description

|1     | distributed (ie, optimized for each cell independently)
|====

`Least Squares objective function minimum number of obs:` for
grid cells with fewer obs than specified, least squares parameter
estimation will not be conducted so as to avoid "`overfitting`" model to the data.


==== Probability
anchor:sssec_probability[Probability]

This section provides specifications of the Probability objective function
instance.

`Prior distribution attributes file:` specifies the file containing the
 prior probability distribution over the parameters


==== Likelihood
anchor:sssec_likelihood[Likelihood]

This section provides specifications of the Likelihood objective function
instance.  There are no additional specifications needed.  Unlike the Probability
objective function, Likelihood does not factor in prior probability.


ifdef::devonly[]

==== Enumerated search
anchor:ssec_es[Enumerated search]

`ES decision space attributes file:` specifies the ES decision space
attributes file.

.Example _lis.config_ entry
....
ES decision space attributes file:
....
endif::devonly[]


==== Levenberg Marquardt
anchor:ssec_lm[Levenberg Marquardt]

`LM start mode:` [red]#specifies what?#

`LM restart file:` [red]#specifies what?#

`LM maximum number of observations:` [red]#specifies what?#

`LM maximum iterations:` [red]#specifies what?#

`LM mode:` [red]#specifies what?#

`LM objective function tolerance:` [red]#specifies what?#

`LM decision space tolerance:` [red]#specifies what?#

`LM orthogonality tolerance:` [red]#specifies what?#

`LM step bound factor:` [red]#specifies what?#

`LM forward difference step length:` [red]#specifies what?#

.Example _lis.config_ entry
....
LM start mode:
LM restart file:
LM maximum number of observations:
LM maximum iterations:
LM mode:
LM objective function tolerance:
LM decision space tolerance:
LM orthogonality tolerance:
LM step bound factor:
LM forward difference step length:
....


==== Genetic Algorithm
anchor:ssec_ga[Genetic Algorithm]

This section provides specifications of the genetic algorithm instance

`GA restart file:` specifies the name of the
GA restart file.

`GA number of generations:` specifies the
number of generations of GA.

`GA number of children per parent:` specifies how many
offsprings are produced by two parent solutions (1 or 2).

`GA crossover scheme:` specifies the type of crossover
scheme.
Acceptable values are:

|====
|Value | Description

|1     | single point crossover
|2     | uniform crossover
|====

`GA crossover probability:` threshold to be used for
conducting a crossover operation.
`GA mutation scheme:` specifies the type of mutation
scheme.
Acceptable values are:

|====
|Value | Description

|0     | jump mutation
|1     | creep mutation
|====

`GA creep mutation probability:` specifies the
creep mutation max threshold.

`GA jump mutation probability:` specifies the
jump mutation max threshold.

`GA use elitism:` specifies whether to enable
elitism in the selection of new solutions.
Acceptable values are:

|====
|Value | Description

|0     | do not use
|1     | use
|====

`GA start mode:` specifies the start mode.
Acceptable values are:

|====
|Value     | Description

|restart   | restart
|coldstart | cold start
|====

.Example _lis.config_ entry
....
GA restart file:                 ./OUTPUT/EXP999/GA/GA.188.GArst
GA number of generations:                      100
GA number of children per parent:              1
GA crossover scheme:                           2
GA crossover probability:                      0.5
GA use creep mutations:                        0
GA creep mutation probability:                 0.04
GA jump mutation probability:                  0.02
GA use elitism:                                1
GA start mode:                                 coldstart
....


ifdef::devonly[]
==== Shuffled complex evolution
anchor:ssec_sceua[Shuffled complex evolution]

`SCEUA Decision Space Attributes File:` specifies the name of the SCEUA
decision space attributes file.

`SCEUA start mode:` specifies the start mode.
Acceptable values are:

|====
|Value     | Description

|restart   | restart
|coldstart | cold start
|====

`SCEUA restart file:` specifies the name of the SCEUA restart file.

`SCEUA Max. Num. of Func. Evals. before Optimization Terminates:`  [red]#specifies what?#

`SCEUA Num. of Shuffles to End Opt. if Crit. less than Min.:` [red]#specifies what?#

`SCEUA Min. Frac. Crit. Change in Specified Shuffles to Cont. Opt.:` [red]#specifies what?#

`SCEUA Number of Optimization Complexes:` [red]#specifies what?#

`SCEUA Seed Value:` [red]#specifies what?#

`SCEUA Whether to User-specify the Control Parameters:` [red]#specifies what?#

`SCEUA Number of Points in a Subcomplex:` [red]#specifies what?#

`SCEUA Num. of Evolution Steps before Shuffle for a Complex:` [red]#specifies what?#

`SCEUA Whether Include Initial Point in Population:` [red]#specifies what?#

.Example _lis.config_ entry
....
SCEUA Decision Space Attributes File:
SCEUA start mode:
SCEUA restart file:
SCEUA Max. Num. of Func. Evals. before Optimization Terminates:
SCEUA Num. of Shuffles to End Opt. if Crit. less than Min.:
SCEUA Min. Frac. Crit. Change in Specified Shuffles to Cont. Opt.:
SCEUA Number of Optimization Complexes:
SCEUA Seed Value:
SCEUA Whether to User-specify the Control Parameters:
SCEUA Number of Points in a Subcomplex:
SCEUA Num. of Evolution Steps before Shuffle for a Complex:
SCEUA Whether Include Initial Point in Population:
....
endif::devonly[]


==== Random walk markov chain monte carlo
anchor:ssec_rwmcmc[Random walk markov chain monte carlo]

`RWMCMC decision space attributes file:` specifies the RWMCMC decision
space attributes file.

`RWMCMC start mode:` specifies the start mode.
Acceptable values are:

|====
|Value     | Description

|restart   | restart
|coldstart | cold start
|====

`RWMCMC restart file:` specifies the name of the RWMCMC restart file.

`RWMCMC number of iterations:` specifies the number of iterations of RWMCMC.

`RWMCMC perturbation factor:` Applied uniformly to all parameters.
The product of this term and the width of the parameter range (ie, max-min)
determines the random-walk-like term ('`b`') in the RWMCMC algorithm.


.Example _lis.config_ entry
....
RWMCMC decision space attributes file:
RWMCMC start mode:
RWMCMC restart file:
RWMCMC number of iterations:
RWMCMC perturbation factor:
....


==== Differential Evolution Markov Chain (DEMC) algorithm
anchor:ssec_demc[Differential Evolution Markov Chain (DEMC) algorithm]

`DEMC decision space attributes file:` specifies the DEMC decision space
attributes file.

`DEMC start mode:` specifies the start mode.
Acceptable values are:

|====
|Value     | Description

|restart   | restart
|coldstart | cold start
|====

`DEMC restart file:` specifies the name of the DEMC restart file.

`DEMC number of iterations:` specifies the number of iterations of DEMC.

`DEMC perturbation factor:` Applied uniformly to all parameters.
The product of this term and the width of the parameter range (ie, max-min)
determines the random-walk-like term ('`b`') in the DEMC algorithm

`DEMC mode hopping frequency:` At this frequency (f), full jumps between
separated regions of high probability may occur (so as to better balance
exploration of each region) through the setting of a DEMCz control parameter
(gamma=1); at frequency 1-f, the settings are optimized for exploration
of the local region of high probability (gamma=2.38)


.Example _lis.config_ entry
....
DEMC decision space attributes file:
DEMC start mode:
DEMC restart file:
DEMC number of iterations:
DEMC perturbation factor:
DEMC mode hopping frequency:
....


==== Differential Evolution Markov Chain (DEMCz) algorithm
anchor:ssec_demcz[Differential Evolution Markov Chain (DEMCz) algorithm]

This section provides specifications of the DEMCz algorithm instance.
DEMCz is an instance of Bayesian analysis (Reference: Gelman et al. (1995)) conducted via
Markov chain Monte Carlo (MCMC) (Reference: Brooks et al. (2011)).
MCMC enables generation of parameter ensembles for subsequent LIS ensemble runs,
where the ensembles reflect user-specified probability distributions as updated with
observational datasets.
Reference for DEMCz: ter Braak (2006), and ter Braak and Vrugt (2008).
DEMCz implements DEMC with the "`sampling from the past`" of ter Braak and Vrugt (2008)

`DEMCz restart file:` specifies the name of the
DEMCz restart file.

`DEMCz number of iterations:` specifies the
number of iterations of DEMCz.

`DEMCz GA restart file:` specifies the GA solution
 that serves as the DEMCz algorithm starting point

`DEMCz perturbation factor:` Applied uniformly to
 all parameters.  The product of this term and the
width of the parameter range (ie, max-min) determines the random-walk-like term ('`b`') in the DEMCz algorithm

`DEMCz mode hopping frequency:` At this frequency (f), full jumps between separated regions of high probability
may occur (so as to better balance exploration of each region) through the setting of a DEMCz
control parameter (gamma=1); at frequency 1-f, the settings are optimized for exploration of the local region of high probability (gamma=2.38)

`DEMCz start mode:` specifies the start mode.
Acceptable values are:

|====
|Value     | Description

|restart   | restart
|coldstart | cold start
|====

.Example _lis.config_ entry
....
DEMCz restart file:                 ./OUTPUT/DEMCz/DEMCz.188.DEMCzrst
DEMCz number of iterations:         100
DEMCz start mode:                   coldstart
DEMCz GA restart file:              ./OUTPUT/GA/GA.188.GArst
DEMCz perturbation factor:         0.001
DEMCz mode hopping frequency:      0.10
....


==== Monte Carlo simulation
anchor:ssec_mcsim[Monte Carlo simulation]

This section provides specifications of the MCSIM algorithm instance.
MCSIM randomly samples from user-specified probability distributions
to generate parmeter ensembles for subsequent use in  LIS ensemble runs.
Unlike MCMC algorithms (e.g., DEMCz), the probability distributions being sampled
are those given by the user, and not as updated with observational datasets.
Algorithm reference: Morgan and Henrion (1990).

`MCSIM number of iterations:` specifies the
number of iterations of MCSIM.  This typically will be
set to 1.  Only set to values higher than 1 to accumulate more samples
than can be achieved in a single LIS ensemble run.

`MCSIM start mode:` specifies the start mode.  The restart option, as just noted,
would only be needed if the number of samples that can be achieved in a single LIS ensemble run is limiting.

Acceptable values are:
|====
|Value     | Description

|restart   | restart
|coldstart | cold start
|====

`MCSIM restart file:` specifies the name of the
MCSIM restart file.

.Example _lis.config_ entry
....
MCSIM number of iterations:         1
MCSIM start mode:                   coldstart
MCSIM restart file:                 none
....


==== Observations for Parameter Estimation
anchor:ssec_peobs[Observations for Parameter Estimation]

This section of the config file includes the observation specifications
for parameter estimation.

ifdef::devonly[]

==== Walnut Gulch PBMR soil moisture data
anchor:sssec_wgpbmrsm[Walnut Gulch PBMR soil moisture data]

`WG PBMR soil moisture data directory:` specifies the location
of the Walnut Gulch PBMR soil moisture data.

`WG PBMR observations attributes file:` specifies the location
of the observation attributes file.

`WG PBMR site index:` specifies the site location of the
forcing data.

.Example _lis.config_ entry
....
WG PBMR soil moisture data directory:   ../WG_domain/PBMR/
WG PBMR observations attributes file:   ./wgPBMRsm_attribs.txt
WG PBMR site index:                     5
....
endif::devonly[]


ifdef::devonly[]

==== Synthetic soil moisture1
anchor:sssec_pesynsm1[Synthetic soil moisture1]

`Syn SM data directory:` specifies the location of the synthetic soil
moisture data.

`Syn SM observations attributes file:` specifies the synthetic soil moisture
observations attributes file.

`Syn SM number of observation types:` specifies the number of synthetic
soil moisture observation types.

.Example _lis.config_ entry
....
Syn SM data directory:
Syn SM observations attributes file:
Syn SM number of observation types:
....
endif::devonly[]


ifdef::devonly[]

==== Ameriflux network observations
anchor:sssec_ameriflux[Ameriflux network observations]

`Ameriflux data directory:` [red]#specifies what?#

`Ameriflux station list file:` [red]#specifies what?#

`Ameriflux observations attributes file:` [red]#specifies what?#

.Example _lis.config_ entry
....
Ameriflux data directory:
Ameriflux station list file:
Ameriflux observations attributes file:
....
endif::devonly[]

ifdef::devonly[]

==== ARM network observations
anchor:sssec_armobs[ARM network observations]

`ARM data directory:` [red]#specifies what?#

`ARM site identifier name:` [red]#specifies what?#

`ARM station list file:` [red]#specifies what?#

`ARM objective space attributes file:` [red]#specifies what?#

`ARM number of observation types:` [red]#specifies what?#

.Example _lis.config_ entry
....
ARM data directory:
ARM site identifier name:
ARM station list file:
ARM objective space attributes file:
ARM number of observation types:
....
endif::devonly[]


ifdef::devonly[]

==== Macon County landslide observation data
anchor:sssec_mcland[Macon County landslide observation data]

`Macon County Landslide Obs data directory:` specifies the location of the
Macon County landslide observation data.

`Macon County Landslide observations attributes file:` specifies the 
Macon County landslide observation attributes file.

.Example _lis.config_ entry
....
Macon County Landslide Obs data directory:
Macon County Landslide observations attributes file:
....
endif::devonly[]

ifdef::devonly[]

==== Global landslide observation data
anchor:sssec_glbland[Global landslide observation data]

`Global Landslide Obs data directory:` specifies the location of the global
landslide observation data.

`Global Landslide observations attributes file:` specifies the global
landslide observations attributes file.

.Example _lis.config_ entry
....
Global Landslide Obs data directory:
Global Landslide observations attributes file:
....
endif::devonly[]


ifdef::devonly[]

==== CNRS
anchor:sssec_cnrs[CNRS]

`CNRS Emissivity Obs data directory:` [red]#specifies what?#

`CNRS Emissivity Obs mask directory:` [red]#specifies what?#

`CNRS Emissivity observations attributes file:` [red]#specifies what?#

`Overpass hr descending:` [red]#specifies what?#

`Overpass hr ascending:` [red]#specifies what?#

`Mask hr ascending lower:` [red]#specifies what?#

`Mask hr ascending upper:` [red]#specifies what?#

`Mask hr descending lower:` [red]#specifies what?#

`Mask hr descending upper:` [red]#specifies what?#

`Mask cloud threshold:` [red]#specifies what?#

.Example _lis.config_ entry
....
CNRS Emissivity Obs data directory:
CNRS Emissivity Obs mask directory:
CNRS Emissivity observations attributes file:
Overpass hr descending:
Overpass hr ascending:
Mask hr ascending lower:
Mask hr ascending upper:
Mask hr descending lower:
Mask hr descending upper:
Mask cloud threshold:
....
endif::devonly[]


==== AMSRE_SR Emissivity
anchor:sssec_amsresremobs[AMSRE_SR Emissivity]
`AMSRE_SR Emissivity Obs data directory:` specifies the location
of the AMSR-E emissivity retrievals data.

`AMSRE_SR Emissivity observations attributes file:` specifies the location
of the observation attributes file.

`AMSRE_SR number of observations threshold:` specifies how many observations
must be behind emissivity average for cell

`Overpass hr descending:` [red]#specifies what?#

`Overpass hr ascending:` [red]#specifies what?#

`Mask hr ascending lower:` [red]#specifies what?#

`Mask hr ascending upper:` [red]#specifies what?#

`Mask hr descending lower:` [red]#specifies what?#

`Mask hr descending upper:` [red]#specifies what?#

.Example _lis.config_ entry
....
AMSRE_SR Emissivity Obs data directory: './obs/'
AMSRE_SR Emissivity observations attributes file: './AMSRE_SR_attribs.txt'
AMSRE_SR number of observations threshold: 5
Overpass hr descending:
Overpass hr ascending:
Mask hr ascending lower:
Mask hr ascending upper:
Mask hr descending lower:
Mask hr descending upper:
....


==== AMSR-E (LPRM) pe soil moisture
anchor:sssec_amsrelprmsm[AMSR-E (LPRM) pe soil moisture]
`LPRM AMSRE soil moisture data directory:` specifies the location
of the AMSR-E LPRM soil moisture data.

`LPRM AMSRE soil moisture observations attributes file:` specifies the location
of the observation attributes file.

.Example _lis.config_ entry
....
LPRM AMSRE soil moisture data directory: './LPRM.v6'
LPRM AMSRE soil moisture observations attributes file: './LPRM_attribs.txt'
....


ifdef::devonly[]

==== USDA ARS soil moisture
anchor:sssec_usdaarssm[USDA ARS soil moisture]

`USDA ARS Soilmoisture Obs data directory:` specifies the location of the
USDA ARS soil moisture observation data.

`USDA ARS Soilmoisture observations attributes file:` specifies the USDA
ARS soil moisture observations attributes file.

`USDA ARS number of observations threshold:` [red]#specifies what?#

.Example _lis.config_ entry
....
USDA ARS Soilmoisture Obs data directory:
USDA ARS Soilmoisture observations attributes file:
USDA ARS number of observations threshold:
....
endif::devonly[]


ifdef::devonly[]

==== FLUXNET
anchor:sssec_fluxnet[FLUXNET]

`FLUXNET data directory:` [red]#specifies what?#

`FLUXNET objective space attributes file:` [red]#specifies what?#

`FLUXNET number of observation types:` [red]#specifies what?#

.Example _lis.config_ entry
....
FLUXNET data directory:
FLUXNET objective space attributes file:
FLUXNET number of observation types:
....
endif::devonly[]


//ifdef::devonly[]
//
//==== ISCCP Tskin
//anchor:sssec_isccptskin[ISCCP Tskin]
//
//`ISCCP Tskin objective space attributes file:` specifies the ISCCP Tskin
//objective space attributes file.
//
//`ISCCP Tskin number of observation types:` specifies the number of ISCCP
//Tskin observation types.
//
//.Example _lis.config_ entry
//....
//ISCCP Tskin objective space attributes file:
//ISCCP Tskin number of observation types:
//....
//endif::devonly[]


==== No obs
anchor:sssec_noobs[No obs]
This PE observation option is used when conducting MCSIM as MCSIM
does not factor in observational datasets
in the sampling of parameter ensembles.  There are no configuration options.


=== Parameters
anchor:ssec_parameters[Parameters]

`LIS domain and parameter data file:` specifies the
primary input file that contains LIS parameter data.

LIS 7 includes a pre-processing system called the
Land Data Toolkit (LDT).  It reads the raw parameter
data and processes them to the LIS running domain.
The `LIS domain and parameter data file:` is the
result of the LDT pre-processing.  Please read the
"`Land Data Toolkit (LDT) User's Guide`" for more
information.

.Example _lis.config_ entry
....
LIS domain and parameter data file: ./lis_input.d01.nc
....


==== Parameter options
anchor:ssec_paramopts[Parameter options]

`Landmask data source:` specifies the usage of landmask data
in the run.
Acceptable values are:

|====
|Value | Description

|none  | Do not landmask
|LDT   | Read landmask from the LDT-generated `LIS domain and parameter data file:`
|====

`Landcover data source:` specifies the usage of landcover data
in the run.
Acceptable values are:

|====
|Value   | Description

|LDT     | Read landcover data from the LDT-generated `LIS domain and parameter data file:`
|====

.Example _lis.config_ entry
....
Landmask data source:  LDT
Landcover data source: LDT
....


`Soil texture data source:` specifies the usage of soil texture
data in the run.
Acceptable values are:

|====
|Value | Description

|none  | Do not read soil texture
|LDT   | Read soil texture data from the LDT-generated `LIS domain and parameter data file:`
|====

.Example _lis.config_ entry
....
Soil texture data source: LDT
....


`Soil fraction data source:` specifies the usage of soil
fraction parameters in the run.
Acceptable values are:

|====
|Value | Description

|none  | Do not read soil fractions
|LDT   | Read soil fractions data from the LDT-generated `LIS domain and parameter data file:`
|====

.Example _lis.config_ entry
....
Soil fraction data source: none
....


`Soil color data source:` specifies the usage of soil
color data in the run.
Acceptable values are:

|====
|Value | Description

|none  | Do not read soil color
|LDT   | Read soil color data from the LDT-generated `LIS domain and parameter data file:`
|====

.Example _lis.config_ entry
....
Soil color data source: none
....


`Elevation data source:` specifies the usage of topography data
in the run.
Acceptable values are:

|====
|Value | Description

|none  | Do not read elevation
|LDT   | Read elevation data from the LDT-generated `LIS domain and parameter data file:`
|====

.Example _lis.config_ entry
....
Elevation data source: LDT
....


`Slope data source:` specifies the usage of slope data in the run.
Acceptable values are:

|====
|Value | Description

|none  | Do not read slope
|LDT   | Read slope data from the LDT-generated `LIS domain and parameter data file:`
|====

.Example _lis.config_ entry
....
Slope data source: none
....


`Aspect data source:` specifies the usage of aspect data in the run.
Acceptable values are:

|====
|Value | Description

|none  | Do not read aspect
|LDT   | Read aspect data from the LDT-generated `LIS domain and parameter data file:`
|====

.Example _lis.config_ entry
....
Aspect data source: none
....


`Curvature data source:` specifies the usage of curvature data
in the run.
Acceptable values are:

|====
|Value | Description

|none  | Do not read curvature
|LDT   | Read curvature data from the LDT-generated `LIS domain and parameter data file:`
|====

.Example _lis.config_ entry
....
Curvature data source: none
....


`LAI data source:` specifies the usage of LAI data in the run.
Acceptable values are:

|====
|Value    | Description

|none     | Do not read LAI
|LDT      | Read LAI data from the LDT-generated `LIS domain and parameter data file:`
|"`MODIS real-time`" | Read MODIS real-time LAI
|ALMIPII  | Read ALMIPII real-time LAI
|====

.Example _lis.config_ entry
....
LAI data source: none
....


`SAI data source:` specifies the usage of LAI data in the run.
Acceptable values are:

|====
|Value    | Description

|none     | Do not read SAI
|LDT      | Read SAI data from the LDT-generated `LIS domain and parameter data file:`
|"`MODIS real-time`" | Read MODIS real-time SAI
|====

.Example _lis.config_ entry
....
SAI data source: none
....


`Albedo data source:` specifies the usage of albedo data
in the run.
Acceptable values are:

|====
| Value   | Description

| none    | Do not read albedo
| LDT     | Read albedo data from the LDT-generated `LIS domain and parameter data file:`
| ALMIPII | Read the real-time ALMIP-II albedo data
|====

.Example _lis.config_ entry
....
Albedo data source: LDT
....


`Max snow albedo data source:` specifies the usage of the
maximum snow albedo in the run.
Acceptable values are:

|====
|Value | Description

|none  | Do not read max snow albedo
|fixed | Use fixed max snow albedo from the "`lis.config`" file.
|      |   This option is only available to the Noah-3.x LSMs.
|LDT   | Read max snow albedo data from the LDT-generated `LIS domain and parameter data file:`
|====

.Example _lis.config_ entry
....
Max snow albedo data source: LDT
....


`Greenness data source:` specifies the usage of greenness
fraction data in the run.
Acceptable values are:

|====
|Value             | Description

|none              | Do not read greenness fraction
|LDT               | Read greenness data from the LDT-generated `LIS domain and parameter data file:`
|"`NESDIS weekly`" | Read NESDIS weekly greenness fraction
|SPORT             | Read SPORT greenness fraction
|VIIRS             | Read VIIRS greenness fraction
|ALMIPII           | Read ALMIP-II greenness fraction
|====

.Example _lis.config_ entry
....
Greenness data source: LDT
....


`Roughness data source:` specifies the usage of roughness data
in the run.
Acceptable values are:

|====
|Value | Description

|none  | Do not read roughness
|LDT   | Read roughness data from the LDT-generated `LIS domain and parameter data file:`
|ALMIPII | Read the ALMIPII real-time roughness data
|====

.Example _lis.config_ entry
....
Roughness data source: none
....


`Porosity data source:` specifies the usage of soil porosity data
in the run.
Acceptable values are:

|====
|Value | Description

|none  | Do not read soil porosity
|LDT   | Read porosity data from the LDT-generated `LIS domain and parameter data file:`
|====

.Example _lis.config_ entry
....
Porosity data source: none
....


`Ksat data source:` specifies the usage of hydraulic conductivity
data in the run.
Acceptable values are:

|====
|Value | Description

|none  | Do not read hydraulic conductivity
|LDT   | Read hydraulic conductivity data from the LDT-generated `LIS domain and parameter data file:`
|====

.Example _lis.config_ entry
....
Ksat data source: none
....


`B parameter data source:` specifies the usage of b parameter data
in the run.
Acceptable values are:

|====
|Value | Description

|none  | Do not read b parameter
|LDT   | Read b parameter data from the LDT-generated `LIS domain and parameter data file:`
|====

.Example _lis.config_ entry
....
B parameter data source: none
....


`Quartz data source:` specifies the usage of quartz data
in the run.
Acceptable values are:

|====
|Value | Description

|none  | Do not read quartz
|LDT   | Read quartz data from the LDT-generated `LIS domain and parameter data file:`
|====

.Example _lis.config_ entry
....
Quartz data source: none
....


`Emissivity data source:` specifies the usage of emissivity data
in the run.
Acceptable values are:

|====
|Value   | Description

|none    | Do not read emissivity
|LDT     | Read emissivity data from the LDT-generated `LIS domain and parameter data file:`
|ALMIPII | Read the real-time ALMIPII emissivity data
|====

.Example _lis.config_ entry
....
Emissivity data source: none
....


==== TBOT lag
anchor:sssec_tbotlag[TBOT lag]

`TBOT lag skin temperature update option:` specifies whether
to adjust deep soil temperature as a weighted average of
previous year's annual mean skin temperature and mean of time
series of recent daily mean skin temperatures.
Acceptable values are:

|====
|Value | Description

|0     | Do not adjust deep soil temperature
|1     | Adjust deep soil temperature
|====

`TBOT skin temperature lag days:` specifies the number of
lag days.

.Example _lis.config_ entry
....
TBOT lag skin temperature update option: 0
TBOT skin temperature lag days:          0
....


ifdef::devonly[]
==== ALMIPII real-time albedo
anchor:sssec_almipiirtalb[ALMIPII real-time albedo]

`ALMIPII albedo data directory:` specifies the location of the 
ALMIPII real-time albedo data.

.Example _lis.config_ entry
....
ALMIPII albedo data directory:
....
endif::devonly[]


//==== MODIS monthly climatology LAI
//anchor:sssec_modisclimolai[MODIS monthly climatology LAI]
//
//`MODIS LAI data directory:` specifies the location of the
//MODIS monthly climatology LAI files.
//
//.Example _lis.config_ entry
//....
//MODIS LAI data directory:
//....


==== MODIS real-time LAI
anchor:sssec_modisrtlai[MODIS real-time LAI]

`MODIS RT LAI data directory:` specifies the location of the
MODIS real-time LAI files.

.Example _lis.config_ entry
....
MODIS RT LAI data directory:
....


ifdef::devonly[]
==== ALMIPII real-time LAI
anchor:sssec_almipiirtlai[ALMIPII real-time LAI]

`ALMIPII LAI data directory:` specifies the location of the
ALMIPII real-time LAI files.

.Example _lis.config_ entry
....
ALMIPII LAI data directory:
....
endif::devonly[]


==== NESDIS weekly greenness fraction
anchor:sssec_nesdisgreenness[NESDIS weekly greenness fraction]

`NESDIS greenness data directory:` specifies the location of
the NESDIS weekly greenness files.

.Example _lis.config_ entry
....
NESDIS greenness data directory:
....


==== SPORT greenness fraction
anchor:sssec_sportgreenness[SPORT greenness fraction]

`SPORT greenness data directory:` specifies the location of
the SPORT greenness files.

`SPORT GVF use realtime mode:` specifies whether to use the
realtime mode.  When not using realtime mode, LIS reads the
previous and the next GVF bookends for temporal interpolation.
When using realtime mode, LIS reads only the next GVF bookend
for temporal interpolation.
Acceptable values are:

|====
|Value | Description

|0     | Do not use realtime mode
|1     | Use realtime mode
|====

`SPORT GVF lower left lat:` specifies the lower left latitude
of the SPORT GVF domain.
(cylindrical latitude/longitude projection)

`SPORT GVF lower left lon:` specifies the lower left
longitude of the SPORT GVF domain.
(cylindrical latitude/longitude projection)

`SPORT GVF upper right lat:` specifies the upper right latitude
of the SPORT GVF domain.
(cylindrical latitude/longitude projection)

`SPORT GVF upper right lon:` specifies the upper right
longitude of the SPORT GVF domain.
(cylindrical latitude/longitude projection)

`SPORT GVF resolution (dx):` specifies the resolution of the
SPORT GVF domain along the east-west direction.

`SPORT GVF resolution (dy):` specifies the resolution of the
SPORT GVF domain along the north-south direction.

.Example _lis.config_ entry
....
SPORT greenness data directory:  ./LISDATA/MODISNDVI/GVF_COMBINED_GLOBAL/gvf_SPORT_3KM
SPORT GVF use realtime mode:      1
SPORT GVF lower left lat:        -59.985
SPORT GVF lower left lon:       -179.985
SPORT GVF upper right lat:        89.985
SPORT GVF upper right lon:       179.985
SPORT GVF resolution (dx):         0.03
SPORT GVF resolution (dy):         0.03
....


==== VIIRS greenness fraction
anchor:sssec_viirsgreenness[VIIRS greenness fraction]

`VIIRS GVF use realtime mode:` specifies whether to use the
realtime mode.  When not using realtime mode, LIS reads the
previous and the next GVF bookends for temporal interpolation.
When using realtime mode, LIS reads only the next GVF bookend
for temporal interpolation.
Acceptable values are:

|====
|Value | Description

|0     | Do not use realtime mode
|1     | Use realtime mode
|====

`VIIRS GVF lower left lat:` specifies the lower left latitude
of the VIIRS GVF domain.
(cylindrical latitude/longitude projection)

`VIIRS GVF lower left lon:` specifies the lower left
longitude of the VIIRS GVF domain.
(cylindrical latitude/longitude projection)

`VIIRS GVF upper right lat:` specifies the upper right latitude
of the VIIRS GVF domain.
(cylindrical latitude/longitude projection)

`VIIRS GVF upper right lon:` specifies the upper right
longitude of the VIIRS GVF domain.
(cylindrical latitude/longitude projection)

`VIIRS GVF resolution (dx):` specifies the resolution of the
VIIRS GVF domain along the east-west direction.

`VIIRS GVF resolution (dy):` specifies the resolution of the
VIIRS GVF domain along the north-south direction.

`VIIRS greenness data directory:` specifies the location of
the VIIRS greenness files.

.Example _lis.config_ entry
....
VIIRS greenness data directory:  ./LISDATA/VIIRSGVF/NESDIS_GVF_LISREAL/gvf_VIIRS_4KM
VIIRS GVF use realtime mode:      1
VIIRS GVF lower left lat:        -89.982
VIIRS GVF lower left lon:       -179.982
VIIRS GVF upper right lat:        89.982
VIIRS GVF upper right lon:       179.982
VIIRS GVF resolution (dx):         0.036
VIIRS GVF resolution (dy):         0.036
....


ifdef::devonly[]
==== ALMIPII real-time greenness fraction
anchor:sssec_almipiirtgreenness[ALMIPII real-time greenness fraction]

`ALMIPII greenness data directory:` specifies the location of the ALMIPII
real-time greenness data.

.Example _lis.config_ entry
....
ALMIPII greenness data directory:
....
endif::devonly[]


ifdef::devonly[]
==== ALMIPII real-time emissivity
anchor:sssec_almipiirtemiss[ALMIPII real-time emissivity]

`ALMIPII emissivity data directory:` specifies the location of the ALMIPII
real-time emissivity data.

.Example _lis.config_ entry
....
ALMIPII emissivity data directory:
....
endif::devonly[]


ifdef::devonly[]
==== ALMIPII real-time roughness
anchor:sssec_almipiirtrough[ALMIPII real-time roughness]

`ALMIPII roughness data directory:` specifies the location of the ALMIPII
real-time roughness data.

.Example _lis.config_ entry
....
ALMIPII roughness data directory:
....
endif::devonly[]


=== Forcings
anchor:ssec_forcings[Forcings]


==== GDAS
anchor:sssec_forcings_gdas[GDAS]

`GDAS forcing directory:` specifies the location of the GDAS
forcing files.

.Example _lis.config_ entry
....
GDAS forcing directory:            ./input/FORCING/GDAS/
....


==== GEOS
anchor:sssec_forcings_geos[GEOS]

`GEOS forcing directory:` specifies the location of the GEOS
forcing files.

.Example _lis.config_ entry
....
GEOS forcing directory:            ./input/FORCING/GEOS/BEST_LK/
....


==== ECMWF
anchor:sssec_forcings_ecmwf[ECMWF]

`ECMWF forcing directory:` specifies the location of the ECMWF
forcing files.

.Example _lis.config_ entry
....
ECMWF forcing directory:       ./input/FORCING/ECMWF/
....


==== ECMWF Reanalysis
anchor:sssec_forcings_ecmwf_reanalysis[ECMWF Reanalysis]

`ECMWF Reanalysis forcing directory:` specifies the location of
the ECMWF Reanalysis forcing files.

`ECMWF Reanalysis maskfile:` specifies the file containing
the ECMWF Reanalysis land/sea mask.

`ECMWF Reanalysis domain x-dimension size:` specifies the
number of columns of the ECMWF Reanalysis domain.

`ECMWF Reanalysis domain y-dimension size:` specifies the
number of rows of the ECMWF Reanalysis domain.

//`ECMWF Reanalysis elevation map:` specifies the ECMWF Reanalysis elevation map.

.Example _lis.config_ entry
....
ECMWF Reanalysis forcing directory:   ./input/FORCING/ECMWF-REANALYSIS/
ECMWF Reanalysis maskfile:            ./input/FORCING/ECMWF-REANALYSIS/ecmwf_land_sea.05
ECMWF Reanalysis domain x-dimension size:     720
ECMWF Reanalysis domain y-dimension size:     360
....


ifdef::devonly[]

==== AFWA/AGRMET
anchor:sssec_forcings_afwa[AFWA/AGRMET]

`AGRMET forcing directory:` specifies the location of the root
directory containing the input files. The AGRMET processing algorithms
assumes the following hierarchy under the root directory at each
instance.  For example, if the root directory for storing the files
is "`FORCING/AFWA/`", and the current instance is December 1st, 2005,
then the files are stored under the "`FORCING/AFWA/20051201/`"
directory.
The additional directory names specified here are assumed to be
located under this root directory.

`AGRMET first guess source:` specifies the source of the first
guess data.
Acceptable values are:

|====
|Value  | Description

|GFS    | use GFS data
|GALWEM | use UK Unified Model (GALWEM) data
|====

`AGRMET GALWEM nominal resolution (km):` specifies the nominal horizontal
resolution of the GALWEM GRIB2 data in kilometers.
Acceptable values are:

|====
|Value  | Description

|17     | 17-km (long-time operational resolution at USAF)
|10     | 10-km (proposed operational resolution upgrade for 2020)
|====

`AGRMET GFS filename version:` specifies which filename version convention
is used for the GFS GRIB files.
Acceptable values are:

|====
|Value  | Description
|1      | Example: MT.avn_CY.00_fh.0000_tl.press_gr.0p5deg
|2      | Example: PS.NCEP_SC.U_DI.A_DC.GRID_GP.GFS_SP.SIMPLE_GR.C0P5DEG_AR.GLOBAL_PA.GFS_DD.20200213_CY.00_FH.000_DF.GR2
|====

`AGRMET analysis directory:` specifies the location where temporary
precip analysis fields will be written.

`AGRMET surface fields directory:` specifies the location of the
surface fields (_sfc*_).

`AGRMET merged precip directory:` specifies the location of the
processed precip obs (__presav_*__).

`AGRMET cloud data directory:` specifies the location of the
WWMCA data (_WWMCA*_).

`AGRMET GFS data directory:` specifies the location of the
GFS data (_MT.avn*_).

`AGRMET GALWEM data directory:` specifies the location of the
UK Unified Model (GALWEM) data
(__PS.557WW_SC.U_DI.F_GP.GALWEM-*__).

`AGRMET SSMI data directory:` specifies the location of the
SSM/I data (_ssmira_*_).

`AGRMET GEOPRECIP data directory:` specifies the location of the
GEOPRECIP files (_prec08*_ and _rank08*_).

`AGRMET JMOBS data directory:` specifies the location of the
surface and precip obs (_sfcobs_*_ and _preobs_*_).

`AGRMET use timestamp on directories:` specifies whether or not
to use a timestamp on directories.
Acceptable values are:

|====
|Value | Description

|0     | do not use timestamp
|1     | use timestamp
|====

`AGRMET use timestamp on gfs:` specifies whether or not
to use a timestamp on gfs.
Acceptable values are:

|====
|Value | Description

|0     | do not use timestamp
|1     | use timestamp
|====

`AGRMET latlon mask file:` specifies the location of the
0.1 degree landmask that can be used for processing of
respective GEOPRECIP data.  Treatment of this is considered
"`beta`".

`AGRMET 8th polar mask file:` specifies the landmask
in 8th mesh polar stereographic projection used by the AGRMET
algorithms {emdash} useful when different from the basis grid.

`AGRMET 8th polar terrain file:` specifies the terrain in
8th mesh polar stereographic projection used by the AGRMET
algorithms {emdash} useful when different from basis grid.

`AGRMET 16th polar mask file:` specifies the landmask in
16th mesh polar stereographic projection used by the AGRMET
algorithms {emdash} useful when different from the basis grid.

`AGRMET 16th polar terrain file:` specifies the terrain in
16th mesh polar stereographic projection used by the AGRMET
algorithms {emdash} useful when different from basis grid.

`AGRMET 64th polar mask file:` specifies the landmask in
64th mesh polar stereographic projection used by the AGRMET
algorithms {emdash} useful when different from the basis grid.

`AGRMET 64th polar terrain file:` specifies the terrain in
64th mesh polar stereographic projection used by the AGRMET
algorithms {emdash} useful when different from basis grid.

`AGRMET native imax:` specifies the native grid dimension
x direction which is useful for when precip forcing will come
in on different grid from the grid used for cloud and shortwave
processing.

|====
|Value  | Description

|512    | 8th mesh polar stereo
|1024   | 16th mesh polar stereo
|(4096) | (64th mesh polar stereo reserved for future use)
|====

`AGRMET native jmax:` specifies the native grid dimension
y direction which is useful for when precip forcing will come
in on different grid from the grid used for cloud and shortwave
processing.

|====
|Value  | Description

|512    | 8th mesh polar stereo
|1024   | 16th mesh polar stereo
|(4096) | (64th mesh polar stereo reserved for future use)
|====

`AGRMET GEOPRECIP imax:` specifies the GEOPRECIP grid dimension
x direction which is useful for when precip and native grid differ.

|====
|Value  | Description

|512    | 8th mesh polar stereo
|1024   | 16th mesh polar stereo
|(4096) | (64th mesh polar stereo reserved for future use)
|(3600) | (1/10 degree latlon reserved for future use {emdash} note
          this isn't grid centered)
|====

`AGRMET GEOPRECIP jmax:` specifies the GEOPRECIP grid dimension
y direction which is useful for when precip and native grid differ.

|====
|Value  | Description

|512    | 8th mesh polar stereo
|1024   | 16th mesh polar stereo
|(4096) | (64th mesh polar stereo reserved fro future use)
|(1801) | (1/10 degree latlon reserved for future use {emdash} note
          this isn't grid centered)
|====

`AGRMET SSMI imax:` specifies the SSMI/S grid dimension x direction
which is useful for when precip and native grid differ.

|====
|Value  | Description

|512    | 8th mesh polar stereo
|1024   | 16th mesh polar stereo
|(4096) | (64th mesh polar stereo reserved for future use)
|(1440) | (1/4 degree latlon reserved for future use {emdash} note
          this is grid centered)
|====

`AGRMET SSMI jmax:` specifies the SSMI/S grid dimension y direction
which is useful for when precip and native grid different

|====
|Value  | Description

|512    | 8th mesh polar stereo
|1024   | 16th mesh polar stereo
|(4096) | (64th mesh polar stereo reserved fro future use)
|(720)  | (1/4 degree latlon reserved for future use {emdash} note
          this is grid centered)
|====

`AGRMET sfcalc cntm file:` specifies the name of the files with
the spreading radii used for the barnes analysis on the GFS and
surface obs.

`AGRMET precip climatology:` specifies the path to the precip
climatology data.

`AGRMET nogaps wind weight:` specifies the weighting factor for the
first guess winds.

`AGRMET minimum wind speed:` specifies the minimum allowable wind
speed on the AGRMET grid.

`AGRMET use present/past weather estimate:` specifies whether to
use present/past weather estimates.
Acceptable values are:

|====
|Value | Description

|0     | do not use estimates
|1     | use estimates
|====

`AGRMET use precip observations:` specifies whether to use
precip observations.
Acceptable values are:

|====
|Value | Description

|0     | do not use observations
|1     | use observations
|====

`AGRMET use SSMI data:` specifies whether to use SSM/I data.
Acceptable values are:

|====
|Value | Description

|0     | do not use SSM/I data
|1     | use SSM/I data
|====

`AGRMET use CDFSII-based estimate:` specifies whether to use
a CDFS-II based estimate.
Acceptable values are:

|====
|Value | Description

|0     | do not use estimate
|1     | use estimate
|====

`AGRMET use GEOPRECIP estimate:` specifies whether to use
a GEOPRECIP based estimate.
Acceptable values are:

|====
|Value | Description

|0     | do not use
|1     | use the estimate, do not use the rank {emdash}
         assumes that rank of GEOPRECIP is 1;
         i.e., uses it when it's available
|2     | use the estimate and use the rank
|====

`AGRMET CDFSII time interval:` specifies the CDFS-II time interval
to look for cloud amount. Current value is 6.

`AGRMET use precip climatology:` specifies whether to use
precip climatology.
Acceptable values are:

|====
|Value | Description

|0     | do not use precip climatology
|1     | use precip climatology
|====

`AGRMET SSMI zero use switch:` specifies whether to use
SSM/I zeros.
Acceptable values are:

|====
|Value | Description

|0     | do not use zeros
|1     | use zeros
|====

`AGRMET snow distribution shape parameter:` specifies the snow
distribution shape parameter. (A typical value is 2.6.)

`AGRMET alternate monthly weighting factor:` specifies
the alternate monthly weighting factor used in the precip processing.

`AGRMET minimum 3hr climo value:` specifies a minimum 3 hour
precip climo value required to generate a non-zero CDFSII total
cloud-based precip estimate. A typical value is 0.025.

`AGRMET maximum 3hr climo value:` specifies a maximum 3 hour
precip climo value required to generate a non-zero CDFSII total
cloud-based precip estimate. A typical value is 0.375.

`AGRMET minimum precip-per-precip day multiplier:` specifies a
minimum precip-per-precip day multiplier used to generate a non-zero
CDFSII total cloud based precip estimate. A typical value is 0.0.

`AGRMET maximum precip-per-precip day multiplier:` specifies a
maximum precip-per-precip day multiplier used to generate a non-zero
CDFSII total cloud based precip estimate. A typical value is 1.1.

`AGRMET cloud threshold to generate CDFSII estimate:`
specifies the cloud threshold to generate a CDFSII-based estimate. A
typical value is 85.0.

`AGRMET median cloud cover percentage1:` specifies the median
cloud cover percentage to move to for the CDFSII based precip estimate.
A typical value is 15.0.

`AGRMET median cloud cover percentage2:` specifies the median
cloud cover percentage to move to for the CDFSII based precip
estimate. A typical value is 0.60.

`AGRMET overcast percentage:` specifies the overcast percentage
to move to for CDFSII based precipitation estimate. A typical value
is 0.30.

`AGRMET 3hr maximum precip ceiling:` specifies the 3 hour
maximum precip ceiling value. A typical value is 200.0.

`AGRMET security classification:` E.g., C for confidential,
S for secret, T for top secret, U for unclassified.
See AFWAMAN_15-3.doc.

`AGRMET distribution classification:` E.g., A for approved
for public release.  See AFWAMAN_15-3.doc.

`AGRMET data category:` E.g., ANLYS for analysis.
See AFWAMAN_15-3.doc.

`AGRMET area of data:` Domain descriptor.  E.g., GLOBAL
for global theater.

`AGRMET maximum surface obs:` specifies the maximum surface obs.
Defaults to 25000.

`AGRMET maximum precip obs:` specifies the maximum precip obs.
Defaults to 50000.

`AGRMET retrospective root filename:` specifies the retrospective
root filename.

`AGRMET use CMORPH data:` specifies whether to use
the CMORPH data.
Acceptable values are:

|====
|Value | Description

|0     | do not use CMORPH
|1     | use CMORPH
|====

`AGRMET CMORPH minimum temperature threshold:` specifies the
CMORPH minimum temperature threshold.

`AGRMET CMORPH maximum temperature threshold:` specifies the
CMORPH maximum temperature threshold.

`AGRMET GEO_PRECIP minimum temperature threshold:` specifies the
GEO_PRECIP minimum temperature threshold.

`AGRMET GEO_PRECIP maximum temperature threshold:` specifies the
GEO_PRECIP maximum temperature threshold.

`AGRMET CMORPH data directory:` specifies the location of the
CMORPH data.

`AGRMET CMORPH imax:` specifies the CMORPH grid dimension
x direction which is useful for when precip and native grid differ.
// [red]#What are acceptable values?#

`AGRMET CMORPH jmax:` specifies the CMORPH grid dimension
y direction which is useful for when precip and native grid differ.
// [red]#What are acceptable values?#

`AGRMET CMORPH min lat:` specifies the minimum latitude of
the CMORPH data.

`AGRMET CMORPH max lat:` specifies the maximum latitude of
the CMORPH data.

`AGRMET CMORPH min lon:` specifies the minimum longitude of
the CMORPH data.

`AGRMET CMORPH max lon:` specifies the maximum longitude of
the CMORPH data.

`AGRMET CMORPH dx:` specifies the resolution of the CMORPH data
along the east-west direction.

`AGRMET CMORPH dy:` specifies the resolution of the CMORPH data
along the north-south direction.

`AGRMET use GFS precip:` specifies whether to use
the GFS precipitation.  (Defaults to 0.)
Acceptable values are:

|====
|Value | Description

|0     | do not use GFS precip
|1     | use GFS precip
|====

`AGRMET use GALWEM precip:` specifies whether to use
the GALWEM precipitation.  (Defaults to 0.)
Acceptable values are:

|====
|Value | Description

|0     | do not use GALWEM precip
|1     | use GALWEM precip
|====

Note that you may not specify both "`AGRMET use GFS precip`" and
"`AGRMET use GALWEM precip`" for a given nest.

Note that if you wish to use the first guess precip, then it must
match the first guess source.

`AGRMET radiation derived from:` specifies how to compute
shortwave and longwave radiation.  Defaults to "`cloud types`".
Acceptable values are:

|====
|Value                   | Description

|"`cloud types`"         | use cloud types
|"`cloud optical depth`" | use cloud optical depth
|====

.Example _lis.config_ entry
....
AGRMET forcing directory:               ./FORCING/
AGRMET first guess source:              GFS
AGRMET analysis directory:              ./Analysis
AGRMET surface fields directory:        SFCALC
AGRMET merged precip directory:         PRECIP
AGRMET cloud data directory:            WWMCA
AGRMET GFS data directory:              GFS
AGRMET GALWEM data directory:           GALWEM
AGRMET SSMI data directory:             SSMI
AGRMET JMOBS data directory:            CDMS
AGRMET use timestamp on directories:    1
AGRMET use timestamp on gfs:            0
AGRMET latlon mask file:                /data/parameters/global_0p25/mask_25KM.1gd4r
AGRMET 8th polar mask file:             /data/parameters/pst_8/point_switches
AGRMET 8th polar terrain file:          /data/parameters/pst_8/terrain
AGRMET 16th polar mask file:            /data/parameters/pst_16/point_switches
AGRMET 16th polar terrain file:         /data/parameters/pst_16/terrain
AGRMET 64th polar mask file:            /data/parameters/pst_16/point_switches
AGRMET 64th polar terrain file:         /data/parameters/pst_16/terrain
AGRMET native imax:                     512  #512 - 8th polar; 1024 - 16th polar; 4096 - 64th polar (not yet available)
AGRMET native jmax:                     512  #512 - 8th polar; 1024 - 16th polar; 4096 - 64th polar (not yet available)
AGRMET GEOPRECIP imax:                  512  #512 - 8th polar; 1024 - 16th polar; 4096 - 64th polar (not yet available)
AGRMET GEOPRECIP jmax:                  512  #512 - 8th polar; 1024 - 16th polar; 4096 - 64th polar (not yet available)
AGRMET SSMI imax:                       512  #512 - 8th polar; 1024 - 16th polar; 4096 - 64th polar (not yet available)
AGRMET SSMI jmax:                       512  #512 - 8th polar; 1024 - 16th polar; 4096 - 64th polar (not yet available)
AGRMET sfcalc cntm file:                ./STATIC/sfcalc-cntm
AGRMET precip climatology:              ./STATIC/pcp_clim/
AGRMET nogaps wind weight:              0.75
AGRMET minimum wind speed:              0.25
AGRMET use present/past weather estimate: 1
AGRMET use precip observations:         1
AGRMET use SSMI data:                   1
AGRMET use CDFSII-based estimate:       1
AGRMET use GEOPRECIP estimate:          2
AGRMET CDFSII time interval:            6
AGRMET use precip climatology:          1
AGRMET SSMI zero use switch:            1
AGRMET snow distribution shape parameter: 2.6
AGRMET alternate monthly weighting factor: 1.0
AGRMET minimum 3hr climo value:            0.025
AGRMET maximum 3hr climo value:            0.375
AGRMET minimum precip-per-precip day multiplier: 0.0
AGRMET maximum precip-per-precip day multiplier: 1.1
AGRMET cloud threshold to generate CDFSII estimate: 85.0
AGRMET median cloud cover percentage1:              15.0
AGRMET median cloud cover percentage2:              0.60
AGRMET overcast percentage:                         0.30
AGRMET 3hr maximum precip ceiling:                  200.0
AGRMET security classification:            U
AGRMET distribution classification:        C
AGRMET data category:                      ANLYS
AGRMET area of data:                       GLOBAL
AGRMET use CMORPH data:
AGRMET CMORPH minimum temperature threshold:
AGRMET CMORPH maximum temperature threshold:
AGRMET GEO_PRECIP minimum temperature threshold:
AGRMET GEO_PRECIP maximum temperature threshold:
AGRMET CMORPH data directory:
AGRMET CMORPH imax:
AGRMET CMORPH jmax:
AGRMET CMORPH min lat:
AGRMET CMORPH max lat:
AGRMET CMORPH min lon:
AGRMET CMORPH max lon:
AGRMET CMORPH dx:
AGRMET CMORPH dy:
AGRMET use GFS precip:     1
AGRMET use GALWEM precip:  0
AGRMET radiation derived from: 'cloud types'
....
endif::devonly[]


==== PRINCETON
anchor:sssec_forcings_princeton[PRINCETON]

`PRINCETON forcing directory:` specifies the location of the
PRINCETON forcing files.

`PRINCETON forcing version:` specifies the
processed version level of the Princeton forcing dataset.
Acceptable values are:

|====
|Value | Description

|2     | Version 2.0
|2.2   | Version 2.2
|====

.Example _lis.config_ entry
....
PRINCETON forcing directory:    ./input/FORCING/PRINCETON
PRINCETON forcing version:      2.2
....


==== Rhone AGG
anchor:sssec_forcings_rhone[Rhone AGG]

`Rhone AGG forcing directory:` specifies the location of the
Rhone AGG forcing files.

`Rhone AGG domain x-dimension size:` specifies the number of
columns of the native domain parameters of the Rhone AGG forcing data.
The map projection is specified in the driver modules defined for
the Rhone AGG routines.

`Rhone AGG domain y-dimension size:` specifies the number of
rows of the native domain parameters of the Rhone AGG forcing data.
The map projection is specified in the driver modules defined for
the Rhone AGG routines.

.Example _lis.config_ entry
....
Rhone AGG forcing directory:       ./input/FORCING/RHONE
Rhone AGG domain x-dimension size: 5
Rhone AGG domain y-dimension size: 6
....


==== GSWP2
anchor:sssec_forcings_gswp2[GSWP2]

`GSWP2 landmask file:` specifies the GSWP2 landmask file.

`GSWP2 2m air temperature map:` specifies the GSWP2 2 meter
air temperature data.

`GSWP2 2m specific humidity map:` specifies the GSWP2 2 meter
specific humidity data.

`GSWP2 wind map:` specifies the GSWP2 wind data.

`GSWP2 surface pressure map:` specifies the GSWP2 surface
pressure data.

`GSWP2 convective rainfall rate map:` specifies the GSWP2
convective rainfall rate data.

`GSWP2 rainfall rate map:` specifies the GSWP2
rainfall rate data.

`GSWP2 snowfall rate map:` specifies the GSWP2
snowfall rate data.

`GSWP2 incident shortwave radiation map:` specifies the GSWP2
incident shortwave radiation data.

`GSWP2 incident longwave radiation map:` specifies the GSWP2
incident longwave radiation data.

.Example _lis.config_ entry
....
GSWP2 landmask file:                    ./input/gswp2data/Fixed/landmask_gswp.nc
GSWP2 2m air temperature map:           ./input/gswp2data/Tair_cru/Tair_cru
GSWP2 2m specific humidity map:         ./input/gswp2data/Qair_cru/Qair_cru
GSWP2 wind map:                         ./input/gswp2data/Wind_ncep/Wind_ncep
GSWP2 surface pressure map:             ./input/gswp2data/PSurf_ecor/PSurf_ecor
GSWP2 convective rainfall rate map:     ./input/gswp2data/Rainf_C_gswp/Rainf_C_gswp
GSWP2 rainfall rate map:                ./input/gswp2data/Rainf_gswp/Rainf_gswp
GSWP2 snowfall rate map:                ./input/gswp2data/Snowf_gswp/Snowf_gswp
GSWP2 incident shortwave radiation map: ./input/gswp2data/SWdown_srb/SWdown_srb
GSWP2 incident longwave radiation map:  ./input/gswp2data/LWdown_srb/LWdown_srb
....


==== GMAO GLDAS
anchor:sssec_forcings_gmaogldas[GMAO GLDAS]

`GLDAS forcing directory:` specifies the location of the
GMAO GLDAS forcing files.

.Example _lis.config_ entry
....
GLDAS forcing directory:         ../FORCING/GLDAS_GMAO/
....


==== GFS
anchor:sssec_forcings_gfs[GFS]

`GFS forcing directory:` specifies the location of the GFS
forcing files.

`GFS domain x-dimension size:` specifies the number of
columns of the native domain parameters of the GFS forcing data.
The map projection is specified in the driver modules defined for
the GFS routines.

`GFS domain y-dimension size:` specifies the number of
rows of the native domain parameters of the GFS forcing data.
The map projection is specified in the driver modules defined for
the GFS routines.

`GFS number of forcing variables:` specifies the number of
forcing variables provided by GFS at the model initialization step.

.Example _lis.config_ entry
....
GFS forcing directory:            ./input/FORCING/GFS/
GFS domain x-dimension size:      512
GFS domain y-dimension size:      256
GFS number of forcing variables:  10
....


==== MERRA-Land
anchor:sssec_forcings_MERRALand[MERRA-Land]

`MERRA-Land forcing directory:` specifies the location of
the MERRA-Land forcing files.

`MERRA-Land use lowest model level forcing:` specifies whether
to use the lowest model level forcing.
Acceptable values are:

|====
|Value | Description

|0     | Do not use the lowest model level forcing.
|1     | Use the lowest model level forcing.
|====

.Example _lis.config_ entry
....
MERRA-Land forcing directory:
MERRA-Land use lowest model level forcing:
....


==== MERRA2
anchor:sssec_forcings_MERRA2[MERRA2]

`MERRA2 forcing directory:` specifies the location of
the MERRA2 forcing files.

Please note that MERRA2 forcing data are available via 
NASA's Goddard Earth Sciences Data and Information Services
Center (GES DISC; https://disc.gsfc.nasa.gov/). Also, 
topographic or elevation correction option is now supported
with the latest LIS-7 MERRA-2 reader.  Please also see the
latest LDT notes for updates on how to use this option.

`MERRA2 use lowest model level forcing:` specifies whether
to use the lowest model level forcing.
Acceptable values are:

|====
|Value | Description

|0     | Do not use the lowest model level forcing.
|1     | Use the lowest model level forcing.
|====

`MERRA2 use 2m wind fields:` specifies whether to use the 
2m diagnosed wind fields. This option will only work if the 
lowest model level forcing option is turned off.
Acceptable values are:

|====
|Value | Description

|0     | Do not use the 2m diagnosed wind speed fields.
|1     | Use the 2m diagnosed wind speed fields.
|====

`MERRA2 use corrected total precipitation:` specifies whether
to use the bias corrected total precipitation.
Acceptable values are:

|====
|Value | Description

|0     | Do not use the bias corrected total precipitation.
|1     | Use the bias corrected total precipitation.
|====

.Example _lis.config_ entry
....
MERRA2 forcing directory:              ./MERRA2/
MERRA2 use lowest model level forcing:     1
MERRA2 use 2m wind fields:                 0 
MERRA2 use corrected total precipitation:  1
....


==== GSWP1
anchor:sssec_forcings_gswp1[GSWP1]

`GSWP1 forcing directory:` specifies the location of the
GSWP1 forcing files.

.Example _lis.config_ entry
....
GSWP1 forcing directory:       ./input/FORCING/GSWP1
....


=== Supplemental forcings
anchor:ssec_suppforcings[Supplemental forcings]


==== AGRMET radiation (latlon)
anchor:sssec_supp_agrrad[AGRMET radiation (latlon)]

`AGRRAD forcing directory:` specifies the directory containing
AGRMET radiation data.

.Example _lis.config_ entry
....
AGRRAD forcing directory:             ./input/FORCING/AGRRAD
....


==== AGRMET radiation (polar stereographic)
anchor:sssec_supp_agrradps[AGRMET radiation (polar stereographic)]

`AGRRADPS forcing directory:` specifies the directory containing
AGRMET polar stereographic radiation data.

.Example _lis.config_ entry
....
AGRRADPS forcing directory:             ./input/FORCING/AGRRADPS
....


ifdef::devonly[]

==== CaPA
anchor:sssec_supp_capa[CaPA]

`CAPA forcing directory:` specifies the directory containing
CAPA precipitation data.

.Example _lis.config_ entry
....
CAPA forcing directory:             ./input/FORCING/CAPA
....
endif::devonly[]


==== CMAP precipitation
anchor:sssec_supp_cmap[CMAP precipitation]

`CMAP forcing directory:` specifies the location of the
CMAP forcing files.

.Example _lis.config_ entry
....
CMAP forcing directory:             ./input/FORCING/CMAP
....


==== CEOP station data
anchor:sssec_supp_ceop[CEOP station data]

CEOP station forcing {emdash} during EOP1

`CEOP location index:` specifies the location of the
CEOP station.

`CEOP forcing directory:` specifies the location of the
CEOP forcing files.

`CEOP metadata file:` specifies the file containing
CEOP metadata.

.Example _lis.config_ entry
....
CEOP location index:           3 #SGP location
CEOP forcing directory:        ./input/FORCING/CEOP/sgp.cfr
CEOP metadata file:            ./input/FORCING/CEOP/sgp.mdata
....


==== SCAN station data
anchor:sssec_supp_scan[SCAN station data]

`SCAN forcing directory:` specifies the location of the
SCAN forcing files.

`SCAN metadata file:` specifies the file containing
SCAN metadata.

.Example _lis.config_ entry
....
SCAN forcing directory:   ./input/FORCING/SCAN
SCAN metadata file:       ./input/FORCING/SCAN/msu_scan.mdata
....


==== NLDAS1
anchor:sssec_forcings_nldas1[NLDAS1]

`NLDAS1 forcing directory:` specifies the location of the
NLDAS-1 forcing files.

`NLDAS1 data center source:` specifies the center that produced
the NLDAS1 files. (This is specified to distinguish the filenames.)
Acceptable values are:

|====
|Value | Description

|"`GES-DISC`" | NASA GES-DISC
|"`NCEP`"     | NCEP
|====

`NLDAS1 precipitation field:` specifies the field to be used
for the precipitation.  "`NLDAS1`" will use the standard gauge-
based precipitation data from NLDAS-1.  "`EDAS`" will use the
EDAS model precipitation data instead.  "`STAGEII`" will use the
unbias-corrected STAGE II radar estimated precipitation, and use
the EDAS model precipitation for times/locations when the data
from STAGE II is unavailable.

`NLDAS1 shortwave radiation field:` specifies the field to be
used for the downward shortwave radiation at the surface.  "`NLDAS1`"
will use GOES SW radiation when/where it is available, and use the
EDAS SW radiation otherwise.  "`EDAS`" will simply use EDAS radiation
at all times and locations.

`NLDAS1 apply CONUS mask:` specifies whether to apply the
CONUS mask.
Acceptable values are:

|====
|Value | Description

|0     | Do not apply CONUS mask
|1     | Apply CONUS mask
|====

`NLDAS1 CONUS mask file:` specifies the NLDAS1 CONUS mask file.

`NLDAS1 mask lower left lat:` specifies the lower left latitude
of the NLDAS1 mask domain. (cylindrical latitude/longitude projection)

`NLDAS1 mask lower left lon:` specifies the lower left longitude
of the NLDAS1 mask domain. (cylindrical latitude/longitude projection)

`NLDAS1 mask upper right lat:` specifies the upper right latitude
of the NLDAS1 mask domain. (cylindrical latitude/longitude projection)

`NLDAS1 mask upper right lon:` specifies the upper right longitude
of the NLDAS1 mask domain. (cylindrical latitude/longitude projection)

`NLDAS1 mask resolution (dx):` specifies the resolution of the
NLDAS1 mask domain along the east-west direction.

`NLDAS1 mask resolution (dy):` specifies the resolution of the
NLDAS1 mask domain along the north-south direction.

.Example _lis.config_ entry
....
NLDAS1 forcing directory:               ./input/FORCING/NLDAS1
NLDAS1 data center source:              "GES-DISC"
NLDAS1 precipitation field:             NLDAS1
NLDAS1 shortwave radiation field:       NLDAS1
NLDAS1 apply CONUS mask:                0
NLDAS1 CONUS mask file:
NLDAS1 mask lower left lat:            25.0625
NLDAS1 mask lower left lon:           -124.9375
NLDAS1 mask upper right lat:           52.9375
NLDAS1 mask upper right lon:          -67.0625
NLDAS1 mask resolution (dx):            0.125
NLDAS1 mask resolution (dy):            0.125
....


==== NLDAS2
anchor:sssec_forcings_nldas2[NLDAS2]

`NLDAS2 forcing directory:` specifies the location of the NLDAS2
forcing files.

`NLDAS2 data center source:` specifies the center that produced
the NLDAS2 files. (This is specified to distinguish the filenames.)
Acceptable values are:

|====
|Value        | Description

|"`GES-DISC`" | NASA GES-DISC
|"`NCEP`"     | NCEP
|====

`NLDAS2 use model level data:` specifies whether or not to
read in the model level data (instead of 2/10m fields) from the
NLDAS2 forcing dataset (will open up and read "`B`" files).
This data is at the height of the NARR lowest model level.

Note that this will read in "`Height of Atmospheric Forcing`"
and "`Surface Exchange Coefficient for Heat`".  You must make
sure that they are included in your forcing variables list file.
Acceptable values are:

|====
|Value | Description

|0     | do not use
|1     | use
|====

`NLDAS2 use model based swdown:` specifies whether or not to
read in the un-bias corrected model downward shortwave radiation
data (in leiu of the bias corrected data) from the NLDAS2 forcing
dataset (will open up and read "`B`" files).  The data source is
the NARR shortwave.
Acceptable values are:

|====
|Value | Description

|0     | do not use
|1     | use
|====

`NLDAS2 use model based precip:` specifies whether or not
to read in the model based precipitation data (instead of the
observation based precipitation) from the NLDAS2 forcing
dataset (will open up and read "`B`" files).  The data source
is the NARR precipitation.
Acceptable values are:

|====
|Value | Description

|0     | do not use
|1     | use
|====

`NLDAS2 use model based pressure:` specifies whether or
not to read in the model base pressure data (instead of the
observation based pressure) from the NLDAS2 forcing dataset
(will open up and read "`B`" files).  The data source is
the pressure at the NARR lowest model level.
Acceptable values are:

|====
|Value | Description

|0     | do not use
|1     | use
|====

.Example _lis.config_ entry
....
NLDAS2 forcing directory:               ./input/FORCING/NLDAS2
NLDAS2 data center source:              "GES-DISC"
NLDAS2 use model level data:            0
NLDAS2 use model based swdown:          0
NLDAS2 use model based precip:          0
NLDAS2 use model based pressure:        0
....


==== TRMM 3B42RT precipitation
anchor:sssec_supp_3b42rt[TRMM 3B42RT precipitation]

`TRMM 3B42RT forcing directory:` specifies the location of the
TRMM 3B42RT forcing files.

.Example _lis.config_ entry
....
TRMM 3B42RT forcing directory:     ./input/FORCING/3B42RT/
....


`TRMM 3B42RTV7 forcing directory:` specifies the location of the
TRMM 3B42RT Version 7 forcing files.

.Example _lis.config_ entry
....
TRMM 3B42RTV7 forcing directory:  ../MET_FORCING/3B42RT-V7/
....


==== TRMM 3B42V6 precipitation
anchor:sssec_supp_3b42v6[TRMM 3B42V6 precipitation]

`TRMM 3B42V6 forcing directory:` specifies the location of the
TRMM 3B42V6 forcing files.

.Example _lis.config_ entry
....
TRMM 3B42V6 forcing directory:       ./input/FORCING/3B42V6/
....


==== TRMM 3B42V7 precipitation
anchor:sssec_supp_3b42v7[TRMM 3B42V7 precipitation]

`TRMM 3B42V7 forcing directory:` specifies the location of the
TRMM 3B42V7 forcing files.

.Example _lis.config_ entry
....
TRMM 3B42V7 forcing directory:       ./input/FORCING/3B42V7/
....


==== CMORPH precipitation
anchor:sssec_supp_cmorph[CMORPH precipitation]

`CMORPH forcing directory:` specifies the location of the
CMORPH precipitation forcing files.

.Example _lis.config_ entry
....
CMORPH forcing directory:     ./input/FORCING/CMORPH/
....


==== IMERG precipitation
anchor:sssec_supp_imerg[IMERG precipitation]

`IMERG forcing directory:` specifies the location of the
GPM IMERG precipitation forcing files.

'IMERG product:' specifies the product of the GPM IMERG 
precipitation forcing files. The valid options are: early,
late, and final. If no version is specified, the reader will
default to the 'final' product of GPM IMERG. 

'IMERG version:' specifies the version of the GPM IMERG
precipitation forcing files. If no version is specified, 
the reader will default to the latest version of GPM IMERG.
(Currently V06B).

.Example _lis.config_ entry
....
IMERG forcing directory:     ./FORCING/IMERG
IMERG product: 'final'
IMERG version: 'V06B'
....


==== Stage II precipitation
anchor:sssec_supp_stageii[Stage II precipitation]

`STAGE2 forcing directory:` specifies the location of the
STAGE2 forcing files.

.Example _lis.config_ entry
....
STAGE2 forcing directory:       ./input/FORCING/STII
....


==== Stage IV precipitation
anchor:sssec_supp_stageiv[Stage IV precipitation]

`STAGE4 forcing directory:` specifies the location of the
STAGE4 forcing files.

.Example _lis.config_ entry
....
STAGE4 forcing directory:       ./input/FORCING/STIV
....


==== NARR
anchor:sssec_supp_narr[NARR]

`NARR forcing directory:` specifies the location of the
NARR forcing files.

`NARR domain x-dimension size:` specifies the number of
columns of the native domain parameters of the NARR forcing data.

`NARR domain y-dimension size:` specifies the number of
rows of the native domain parameters of the NARR forcing data.

`NARR domain y-dimension size:` specifies the number of
rows of the native domain parameters of the NARR forcing data.

`NARR domain z-dimension size:` specifies the number of
atmospheric profiles in the NARR forcing data.

.Example _lis.config_ entry
....
NARR forcing directory:            ./input/Code/NARR/
NARR domain x-dimension size:      768
NARR domain y-dimension size:      386
NARR domain z-dimension size:      30
....


ifdef::devonly[]

==== GDAS3D
anchor:sssec_supp_gdas3d[GDAS3D]

`GDAS3D forcing directory:` specifies the location of the
GDAS3D forcing files.

`GDAS3D domain x-dimension size:` specifies the number of
columns of the native domain parameters of the GDAS3D forcing data.

`GDAS3D domain y-dimension size:` specifies the number of
rows of the native domain parameters of the GDAS3D forcing data.

`GDAS3D domain y-dimension size:` specifies the number of
rows of the native domain parameters of the GDAS3D forcing data.

`GDAS3D domain z-dimension size:` specifies the number of
atmospheric profiles in the GDAS3D forcing data.

.Example _lis.config_ entry
....
GDAS3D forcing directory:            ./input/FORCING/GDAS3D/
GDAS3D domain x-dimension size:      768
GDAS3D domain y-dimension size:      386
GDAS3D domain z-dimension size:      64
....
endif::devonly[]


ifdef::devonly[]

==== ARMS
anchor:sssec_supp_arms[ARMS]

`ARMS forcing file:` specifies the location of the
ARMS station met forcing file.

`ARMS precip forcing file:` specifies the location of the
ARMS precip station forcing file.

`ARMS station metadata file:` specifies the location of the
ARMS station metadata file.

.Example _lis.config_ entry
....
ARMS forcing file:        ../WG_domain/1990_forc.txt
ARMS precip forcing file: ../WG_domain/WGbrk_19900723-19900815.out
ARMS station metadata file: ../WG_domain/WGbrk_stnlocs_1990.dat
....
endif::devonly[]


==== RFE2Daily
anchor:sssec_supp_rfe2daily[RFE2Daily]

`RFE2Daily forcing directory:` specifies the location of the
RFE2Daily forcing files.

`RFE2Daily time offset:` specifies the time offset for the
RFE2Daily forcing data, in hours.  This adjusts when LIS will
read the RFE2Daily precipitation data.  For general use, the data
should be read at hour 6z, but for use by GeoWRSI, the data should be
read at hour 0z.

.Example _lis.config_ entry
....
RFE2Daily forcing directory:    ./input/MET_FORCING/RFE2.0_CPC/Africa/
RFE2Daily time offset:          0 # for use by GeoWRSI
....


==== CHIRPS2
anchor:sssec_chirps2[CHIRPS2]

`CHIRPS2.0 forcing directory:` specifies the location of the
UCSB CHIRPS v2.0 precipitation forcing file directory. User
must specify first part of CHIRPS filename, which allows the
user to either run with the CHIRPS- or the CHIRP-based (without
station data) datasets. 

`CHIRPS2.0 forcing resolution:` specifies the spatial resolution
of CHIRPS v2.0 forcing dataset.  Two options include 0.05 or 0.25 (deg).

.Example _lis.config_ entry
....
CHIRPS2.0 forcing directory:   ./CHIRPSv2/daily_p05/chirps-v2.0
CHIRPS2.0 forcing resolution:     0.05
....


ifdef::devonly[]

==== ALMIPII
anchor:sssec_supp_almipii[ALMIPII]

`ALMIPII forcing directory:` specifies the location of the
ALMIPII forcing files.

`ALMIPII filename prefix:` specifies the prefix for the filenames
of the ALMIPII forcing data.  The prefix is based on the site name.

.Example _lis.config_ entry
....
ALMIPII forcing directory:
ALMIPII filename prefix:
....
endif::devonly[]


==== PET_USGS
anchor:sssec_supp_petusgs[PET_USGS]

`USGS PET forcing directory:` specifies the location of the
PET USGS forcing files.

`USGS PET forcing type:` specifies the choice for PET forcing
 data type.
Acceptable values are:

|====
|Value | Description

| current       | Retrospective or current time-based PET files
| climatology   | Climatology-based PET files
|====

.Example _lis.config_ entry
....
USGS PET forcing directory:       ./PET_USGS
....


==== RFE2 data bias corrected to GDAS
anchor:sssec_rfe2gdas[RFE2 data bias corrected to GDAS]

`RFE2gdas forcing directory:` specifies the location of the
RFE2gdas forcing files.

.Example _lis.config_ entry
....
RFE2gdas forcing directory:
....


==== NAM242
anchor:sssec_supp_nam242[NAM242]

`NAM242 forcing directory:` specifies the location of the
"`NAM 242 AWIPS Grid \-- Over Alaska`" forcing files

.Example _lis.config_ entry
....
NAM242 forcing directory: ./input/MET_FORCING/NAM242
....


==== WRFout
anchor:sssec_supp_wrfout[WRFout]

`WRF output forcing directory:` specifies the location of the
WRF output data files.

`WRF nest id:` specifies the nest id of the WRF output data files.

.Example _lis.config_ entry
....
WRF output forcing directory: ./input/wrfout/
WRF nest id:                          1
....


==== GEOS5 Forecast
anchor:sssec_geos5forecast[GEOS5 forecast]

`GEOS5 forecast forcing directory:` specifies the location
of the GEOS5 forecast forcing files.

`GEOS5 forecast forcing number of ensemble members:` specifies the number of
ensemble members desired for the GEOS-5 forecast dataset.

.Example _lis.config_ entry
....
GEOS5 forecast forcing directory:     ./MET_FORCING/GEOS5/
GEOS5 forecast forcing number of ensemble members:   11
....


==== GEFS Forecast
anchor:sssec_gefsforecast[GEFS forecast]

`GEFS forecast directory:` specifies the location
of the GEFS forecast forcing files.

`GEFS forecast type:` specifies the GEFS forecast
product type, which can either be Reforecast2 or Operational.
Currently, only the Reforecast2 product is supported.

`GEFS forecast run mode:` specifies the run mode related
to the GEFS dataset, which can either be forecast or analysis
run mode. Currently, only the forecast mode is supported.

`GEFS forecast grid projection:` specifies the GEFS forecast
product grid projection, which can either be latlon or gaussian.
Currently only latlon is supported.

`GEFS pressure level field:` specifies the GEFS pressure
level field, which can either be surface (default setting in LIS)
or mean sea level (msl) can be selected (which is not supported yet).

`GEFS forecast number of ensemble members:` specifies the number
of GEFS ensemble members being read in. Reforecast2 currently
supports up to a 11 members.

.Example _lis.config_ entry
....
GEFS forecast directory:        ./MET_FORCING/GEFS/Reforecast/
GEFS forecast type:              Reforecast2      # Reforecast2 | Operational
GEFS forecast run mode:          forecast         # forecast | analysis
GEFS forecast grid projection:   latlon           # latlon | gaussian
GEFS pressure level field:       surface          # surface | msl
GEFS forecast number of ensemble members:  11
....


==== Generic Ensemble Forecast Reader
anchor:sssec_genensfcst[GenEnsFcst]

`Generic ensemble forecast directory:` specifies the location
of the user-generated ensemble forecast forcing files.

`Generic ensemble forecast number of ensemble members:` specifies the number of
ensemble members desired for the user-generated ensemble forecast dataset.

.Example _lis.config_ entry
....
Generic ensemble forecast directory:     ./GEOS5_BiasCorrected/
Generic ensemble forecast number of ensemble members:  11
....


==== GDAS for LSWG
anchor:sssec_gdaslswg[GDAS for LSWG]

`GDASLSWG forcing file:` specifies the location of the
GDASLSWG forcing file.

`GDASLSWG domain lower left lat:` specifies the lower left
latitude of the GDASLSWG domain.
(cylindrical latitude/longitude projection)

`GDASLSWG domain lower left lon:` specifies the lower left
longitude of the GDASLSWG domain.
(cylindrical latitude/longitude projection)

`GDASLSWG domain upper right lat:` specifies the upper right
latitude of the GDASLSWG domain.
(cylindrical latitude/longitude projection)

`GDASLSWG domain upper right lon:` specifies the upper right
longitude of the GDASLSWG domain.
(cylindrical latitude/longitude projection)

`GDASLSWG domain resolution (dx):` specifies the resolution of the
of the GDASLSWG domain along the east-west direction.

`GDASLSWG domain resolution (dy):` specifies the resolution of the
of the GDASLSWG domain along the north-south direction.

.Example _lis.config_ entry
....
GDASLSWG forcing file:
GDASLSWG domain lower left lat:
GDASLSWG domain lower left lon:
GDASLSWG domain upper right lat:
GDASLSWG domain upper right lon:
GDASLSWG domain resolution (dx):
GDASLSWG domain resolution (dy):
....


==== Bondville
anchor:sssec_bondville[Bondville]

`Bondville forcing file:` specifies the location of the
Bondville forcing file.

`Bondville Noah-MP-4.0.1 forcing:` specifies the version
of the Bondville forcing to be used.  This option sets the
formatting read statements for the ASCII forcing file.
Acceptable values are:

|====
|Value | Description

|0     | Use the Noah-3.X version of the Bondville forcing
|1     | Use the Noah-MP-4.0.1 version of the Bondville forcing from HRLDAS
|====

.Example _lis.config_ entry
....
Bondville forcing file:              ./bondville.dat
Bondville Noah-MP-4.0.1 forcing:     1
....


ifdef::devonly[]

==== FASST
anchor:sssec_fasstforc[FASST]

`FASST forcing file:` specifies the location of the
FASST forcing file.

.Example _lis.config_ entry
....
FASST forcing file:
....
endif::devonly[]


==== SNOTEL
anchor:sssec_snotel[SNOTEL]

`SNOTEL forcing directory:` specifies the location of the
SNOTEL forcing files.

`SNOTEL metadata file:` specifies the location of the SNOTEL
metadata file.

`SNOTEL coord file:` specifies the location of the SNOTEL
coordinates file.

.Example _lis.config_ entry
....
SNOTEL forcing directory:
SNOTEL metadata file:
SNOTEL coord file:
....


==== COOP
anchor:sssec_coop[COOP]

`COOP forcing directory:` specifies the location of the COOP
forcing files.

`COOP metadata file:` specifies the location of the COOP
metadata file.

`COOP coord file:` specifies the location of the COOP
coordinate file.

.Example _lis.config_ entry
....
COOP forcing directory:
COOP metadata file:
COOP coord file:
....


==== VIC processed forcing
anchor:sssec_vicforcing[VIC processed forcing]

This is used by the LIS development team to support debugging VIC
within LIS.  One must first run stand-alone VIC, configured to
output its forcing data.  Then one must grid the output forcing
data into a format understood by LIS.

`VIC forcing directory:` specifies the location of the VIC
processed forcing files.

`VIC forcing interval:` specifies the frequency of the VIC
processed forcing data, in seconds.

`VIC forcing domain lower left lat:` specifies the lower left
latitude of the VIC processed forcing data.
(cylindrical latitude/longitude projection)

`VIC forcing domain lower left lon:` specifies the lower left
longitude of the VIC processed forcing data.
(cylindrical latitude/longitude projection)

`VIC forcing domain upper right lat:` specifies the upper
right latitude of the VIC processed forcing data.
(cylindrical latitude/longitude projection)

`VIC forcing domain upper right lon:` specifies the upper
right longitude of the VIC processed forcing data.
(cylindrical latitude/longitude projection)

`VIC forcing domain resolution (dx):` specifies the resolution
of the of the VIC processed forcing data along the east-west direction.

`VIC forcing domain resolution (dy):` specifies the resolution
of the of the VIC processed forcing data along the north-south
direction.

`VIC NC:` specifies the number of columns of the VIC
processed forcing data.

`VIC NR:` specifies the number of rows of the VIC processed
forcing data.

.Example _lis.config_ entry
....
VIC forcing directory:
VIC forcing interval:
VIC forcing domain lower left lat:
VIC forcing domain lower left lon:
VIC forcing domain upper right lat:
VIC forcing domain upper right lon:
VIC forcing domain resolution (dx):
VIC forcing domain resolution (dy):
VIC NC:
VIC NR:
....


==== PALS station
anchor:sssec_pals[PALS station]

`PALS met forcing directory:` specifies the location of the
PALS station forcing files.

`PALS met forcing station name:` specifies the name of the
PALS station.

`PALS met forcing data start year:` specifies the starting
year of the PALS station data.

`PALS met forcing data start month:` specifies the starting
month of the PALS station data.

`PALS met forcing data start day:` specifies the starting
day of the PALS station data.

`PALS met forcing data start hour:` specifies the starting
hour of the PALS station data.

`PALS met forcing data start minute:` specifies the starting
minute of the PALS station data.

`PALS met forcing data start second:` specifies the starting
second of the PALS station data.

.Example _lis.config_ entry
....
PALS met forcing directory:
PALS met forcing station name:
PALS met forcing data start year:
PALS met forcing data start month:
PALS met forcing data start day:
PALS met forcing data start hour:
PALS met forcing data start minute:
PALS met forcing data start second:
....


==== PILDAS
anchor:sssec_PILDAS[PILDAS]

`PILDAS forcing directory:` specifies the location of the
PILDAS forcing files.

`PILDAS forcing version:` specifies the version of the
PILDAS forcing data.

`PILDAS forcing use lowest model level fields:` specifies
whether to use the lowest model level fields.
Acceptable values are:

|====
|Value | Description

| 0    | Do not use lowest level
| 1    | Use lowest level
|====

.Example _lis.config_ entry
....
PILDAS forcing directory:
PILDAS forcing version:
PILDAS forcing use lowest model level fields:
....


==== RDHM356
anchor:sssec_rdhm356forcing[RDHM356]

`RDHM precipitation forcing directory:` specifies the location
of the RDHM precipitation forcing files.

`RDHM temperature forcing directory:` specifies the location
of the RDHM temperature forcing files.

`RDHM precipitation scale factor:` specifies the RDHM
precipitation scale factor, which is used to scale the integer
type XMRG data into real number representing precipitation amount.

`RDHM precipitation interval:` specifies the frequency of
the precipitation forcing data, in seconds.

`RDHM temperature interval:` specifies the frequency of the
temperature forcing data, in seconds.

`RDHM run window lower left hrap y:` lower left HRAP Y coordinate of run domain

`RDHM run window lower left hrap x:` lower left HRAP X coordinate of run domain

`RDHM run window upper right hrap y:` upper right HRAP Y coordinate of run domain

`RDHM run window upper right hrap x:` upper right HRAP X coordinate of run domain

`RDHM run window hrap resolution:` spatial resolution (in HRAP unit) of run domain

`RDHM temperature undefined value:` specifies the undefined
value for the temperature forcing data.

`RDHM precipitation undefined value:` specifies the
undefined value for the precipitation forcing data.

`RDHM constant wind speed:` Constant wind speed (m/s) for entire run domain

.Example _lis.config_ entry
....
RDHM precipitation forcing directory:  ../testcase/precip
RDHM temperature forcing directory:    ../testcase/tair
RDHM precipitation scale factor:       1.0
RDHM precipitation interval:           3600
RDHM temperature interval:             3600
RDHM run window lower left hrap y:    48
RDHM run window lower left hrap x:    17
RDHM run window upper right hrap y:   821
RDHM run window upper right hrap x:   1059
RDHM run window hrap resolution:      1.0
RDHM temperature undefined value:      -1.0
RDHM precipitation undefined value:    -1.0
RDHM constant wind speed:              4.0
....


==== LDT-generated
anchor:sssec_ldtgen[LDT-generated]

`Generated metforcing directory:` specifies the location of the
LDT generated meteorological forcing files.  Files generated in LDT
are in netCDF format, and they are automatically loaded and handled
by the LIS-7 reader.

.Example _lis.config_ entry
....
Generated metforcing directory:   ./LDT_OUTPUT/
....


==== CLIM-Standard
anchor:sssec_climstand[CLIM-Standard]

`Metforcing climatology directory:` specifies the location of the
LDT generated forcing climatologies files.  Files generated in LDT
are in netCDF format, and they are automatically loaded and handled
by this selected reader in LIS.

.Example _lis.config_ entry
....
Metforcing climatology directory:   ./Forcing_Climatology/MERRA2Clim/
....


==== Generic ensemble forecast
anchor:sssec_genensfcstforcing[Generic ensemble forecast]

`Generic ensemble forecast directory:` specifies the location of the
generic ensemble forecast data.

`Generic ensemble forecast number of ensemble members:` specifies the
number of ensemble members.

.Example _lis.config_ entry
....
Generic ensemble forecast directory:
Generic ensemble forecast number of ensemble members:
....


==== AWAP
anchor:sssec_supp_awap[AWAP]

`AWAP forcing directory:` specifies the location of the AWAP precipitation
forcing data.

.Example _lis.config_ entry
....
AWAP forcing directory:
....

==== GDAS T1534
anchor:sssec_gdast1534forcing[GDAS T1534]

`GDAS T1534 forcing directory:` specifies the location of the GDAS T1534 metforcing data.

.Example _lis.config_ entry
....
`GDAS T1534 forcing directory:`
....

==== MRMS
anchor:sssec_mrmsforcing[MRMS]

`MRMS forcing directory:` specifies the location of the MRMS metforcing data.

`MRMS masking:` specifies whether to use a monthly-varying mask for where MRMS
data are considered acceptable to the user. (1=Yes 0=No)

`MRMS mask threshold:` specifies Radar Quality Index value (on scale of 0-100)
above which to use MRMS data and below which to use a different forcing.

`MRMS mask directory:` specifies the location of the MRMS mask files.

.Example _lis.config_ entry
....
MRMS forcing directory:
MRMS masking: 1
MRMS mask threshold: 60.0
MRMS mask directory: ./input/MASKS/
....


=== Land surface models
anchor:ssec_lsm[Land surface models]


==== Forcing only {emdash} Template
anchor:sssec_lsm_template[Forcing only {emdash} Template]

`TEMPLATE model timestep:` specifies the timestep for the run.
The template LSM is not a model;
rather, it is a placeholder for a model.  It demonstrates the hooks
that are needed to add a land surface model into LIS.  This "`LSM`"
is also used to run LIS with the purpose of only processing and writing
forcing data.

See Section <<ssec_timeinterval>> for a description
of how to specify a time interval.

.Example _lis.config_ entry
....
TEMPLATE model timestep: 1hr
....


==== NCEP's Noah-2.7.1
anchor:sssec_lsm_noah271[NCEP's Noah-2.7.1]

`Noah.2.7.1 model timestep:` specifies the timestep for the run.

See Section <<ssec_timeinterval>> for a description
of how to specify a time interval.

For a nested domain, the timesteps for each nest should be specified
with white spaces as the delimiter. If two domains (one subnest) are
employed, the first one using 900 seconds and the second one using
3600 seconds as the timestep, the model timesteps are specified as:

E.g.: `Noah.2.7.1 model timestep:  15mn 60mn`

`Noah.2.7.1 restart output interval:` defines the restart
writing interval for Noah-2.7.1. The typical value used in the
LIS runs is 24 hours (1da).

See Section <<ssec_timeinterval>> for a description
of how to specify a time interval.

`Noah.2.7.1 restart file:` specifies the Noah-2.7.1 active
restart file.

`Noah.2.7.1 vegetation parameter table:` specifies the
Noah-2.7.1 static vegetation parameter table file.

`Noah.2.7.1 soil parameter table:` specifies the
Noah-2.7.1 soil parameter file.

`Noah.2.7.1 use PTF for mapping soil properties:` specifies if
pedotransfer functions are to be used for mapping soil properties
(0-do not use, 1-use).

`Noah.2.7.1 number of vegetation parameters:`
specifies the number of static vegetation
parameters specified for each veg type.

`Noah.2.7.1 soils scheme:` specifies the soil mapping scheme used.
Acceptable values are:

|====
|Value | Description

|1     | Zobler
|2     | STATSGO
|====

`Noah.2.7.1 number of soil classes:` specifies the number of
soil classes in the above mapping scheme.
Acceptable values are:

|====
|Value | Description

| 9    | Zobler
|19    | STATSGO
|====

`Noah.2.7.1 number of soil layers:` specifies the number of
soil layers. The typical value used in Noah-2.7.1 is 4.

`Noah.2.7.1 layer thicknesses:` specifies the thickness (in meters)
of each of the Noah-2.7.1 soil layers (top layer to bottom layer).
If the number of soil layers and thicknesses change from the typical
4 layers with thicknesses of 0.1, 0.3, 0.6, and 1.0 meters, users
should change the values of NROOT for each vegetation type to map
the number of layers with roots for transpiration in their own
custom noah.vegparms parameter file.

`Noah.2.7.1 initial skin temperature:`
specifies the initial skin temperature in Kelvin used in the
cold start runs.

`Noah.2.7.1 initial soil temperatures:`
specifies the initial soil temperature (for all layers,
top to bottom) in Kelvin used in the cold start runs.

`Noah.2.7.1 initial total soil moistures:` specifies the
initial total volumetric soil moistures (for all layers,
top to bottom) used in the cold start runs.
(units stem:[\frac{m^3}{m^3}])

`Noah.2.7.1 initial liquid soil moistures:` specifies the
initial liquid volumetric soil moistures (for all layers,
top to bottom) used in the cold start runs.
(units stem:[\frac{m^3}{m^3}])

`Noah.2.7.1 initial canopy water:` specifies the initial
canopy water (m).

`Noah.2.7.1 initial snow depth:` specifies the initial
snow depth (m).

`Noah.2.7.1 initial snow equivalent:` specifies the initial
snow water equivalent (m).

`Noah.2.7.1 reference height for forcing T and q:` specifies the
height in meters of air temperature and specific humidity forcings.

`Noah.2.7.1 reference height for forcing u and v:` specifies the
height in meters of u and v wind forcings.

`Noah.2.7.1 reinitialize parameters from OPTUE output:` specifies
whether to reinitialize parameters from OPTUE output.
Defaults to 0.

`Noah.2.7.1 parameter restart file (from OPTUE):` specifies the
restart file to use to reinitialize parameters.
Only used when
`Noah.2.7.1 reinitialize parameters from OPTUE output:`
is set to 1.

.Example _lis.config_ entry
....
Noah.2.7.1 model timestep:                  15mn
Noah.2.7.1 restart output interval:         1mo
Noah.2.7.1 restart file:                    ./LIS.E111.200401210000.d01.Noah271rst
Noah.2.7.1 vegetation parameter table:      ../../noah271_parms/noah.vegparms_UMD.txt
Noah.2.7.1 soil parameter table:            ../../noah271_parms/noah.soilparms_STATSGO-FAO.txt
Noah.2.7.1 use PTF for mapping soil properties: 0
Noah.2.7.1 number of vegetation parameters: 7
Noah.2.7.1 soils scheme:                    2      # 1-Zobler; 2-STATSGO
Noah.2.7.1 number of soil classes:          16     # 9 for Zobler
Noah.2.7.1 number of soil layers:           4
Noah.2.7.1 layer thicknesses:               0.1  0.3  0.6  1.0
Noah.2.7.1 initial skin temperature:        290.0000                                 # Kelvin
Noah.2.7.1 initial soil temperatures:       290.0000  290.0000  290.0000  290.0000   # Kelvin
Noah.2.7.1 initial total soil moistures:    0.2000000 0.2000000 0.2000000 0.2000000  # volumetric (m3 m-3)
Noah.2.7.1 initial liquid soil moistures:   0.2000000 0.2000000 0.2000000 0.2000000  # volumetric (m3 m-3)
Noah.2.7.1 initial canopy water:            0.0                                      # depth (m)
Noah.2.7.1 initial snow depth:              0.0                                      # depth (m)
Noah.2.7.1 initial snow equivalent:         0.0                                      # SWE depth (m)
Noah.2.7.1 reference height for forcing T and q:  20.0
Noah.2.7.1 reference height for forcing u and v:  20.0
....


==== NCAR's Noah-3.2
anchor:sssec_lsm_noah32[NCAR's Noah-3.2]

`Noah.3.2 model timestep:` specifies the timestep for the run.

See Section <<ssec_timeinterval>> for a description
of how to specify a time interval.

For a nested domain, the timesteps for each nest should be specified
with white spaces as the delimiter. If two domains (one subnest) are
employed, the first one using 900 seconds and the second one using
3600 seconds as the timestep, the model timesteps are specified as:

E.g.: `Noah.3.2 model timestep:  15mn 60mn`

`Noah.3.2 restart output interval:` defines the restart
writing interval for Noah-3.2. The typical value used in the
LIS runs is 24 hours (1da).

See Section <<ssec_timeinterval>> for a description
of how to specify a time interval.

`Noah.3.2 restart file:` specifies the Noah-3.2 active
restart file.

`Noah.3.2 vegetation parameter table:` specifies the
Noah-3.2 static vegetation parameter table file.

`Noah.3.2 soil parameter table:` specifies the
Noah-3.2 soil parameter file.

`Noah.3.2 general parameter table:` specifies the
Noah-3.2 general parameter file.

`Noah.3.2 use PTF for mapping soil properties:` specifies if
pedotransfer functions are to be used for mapping soil properties
(0-do not use, 1-use).

`Noah.3.2 soils scheme:` specifies the soil mapping scheme used.
Acceptable values are:

|====
|Value | Description

|1     | Zobler
|2     | STATSGO
|====

`Noah.3.2 number of soil layers:` specifies the number of
soil layers. The typical value used in Noah is 4.

`Noah.3.2 layer thicknesses:` specifies the thickness (in meters)
of each of the Noah-3.2 soil layers (top layer to bottom layer).
If the number of soil layers and thicknesses change from the typical
4 layers with thicknesses of 0.1, 0.3, 0.6, and 1.0 meters, users
should change the values of NROOT for each vegetation type to map
the number of layers with roots for transpiration in their own
custom VEGPARM.TBL parameter file.

`Noah.3.2 use distributed soil depth map:` specifies whether
to use a distributed soil depth map. Defaults to 0.

`Noah.3.2 use distributed root depth map:` specifies whether
to use a distributed root depth map. Defaults to 0.

`Noah.3.2 initial skin temperature:`
specifies the initial skin temperature in Kelvin used in the
cold start runs.

`Noah.3.2 initial soil temperatures:`
specifies the initial soil temperature (for all layers,
top to bottom) in Kelvin used in the cold start runs.

`Noah.3.2 initial total soil moistures:` specifies the
initial total volumetric soil moistures (for all layers,
top to bottom) used in the cold start runs.
(units stem:[\frac{m^3}{m^3}])

`Noah.3.2 initial liquid soil moistures:` specifies the
initial liquid volumetric soil moistures (for all layers,
top to bottom) used in the cold start runs.
(units stem:[\frac{m^3}{m^3}])

`Noah.3.2 initial canopy water:` specifies the initial
canopy water (m).

`Noah.3.2 initial snow depth:` specifies the initial
snow depth (m).

`Noah.3.2 initial snow equivalent:` specifies the initial
snow water equivalent (m).

`Noah.3.2 fixed max snow albedo:` specifies a fixed maximum
snow albedo (fraction, 0.0 to 1.0) for all grid points.  This
value will only be used if "`fixed`" is chosen for
`Max snow albedo data source`.

`Noah.3.2 fixed deep soil temperature:` specifies a fixed
deep soil temperature (Kelvin) for all grid points.  Entering
a value of 0.0 will have the code use the deep soil temperature
from the LDT-generated `LIS domain and parameter data file`.

`Noah.3.2 fixed vegetation type:` specifies a fixed
vegetation type index for all grid points.  Entering a value
of 0 will not fix the vegetation types, and the code will use
the `Landcover data source` information instead.

`Noah.3.2 fixed soil type:` specifies a fixed soil
type index for all grid points.  Entering a value of 0
will not fix the soil types, and the code will use the
`Soil texture data source` information instead.

`Noah.3.2 fixed slope type:` specifies a fixed slope
type index for all grid points.  Entering a value of 0 will
not fix the slope index types, and the code will use the
`Slope data source` information instead.

`Noah.3.2 sfcdif option:` specifies whether to use the updated
SFCDIF routine in Noah-3.2, or to use the previous SFCDIF routine.
The typical option is to use the updated SFCDIF routine (option = 1).

`Noah.3.2 z0 veg-type dependence option:` specifies whether
to use the vegetation type dependent roughness height option
on the CZIL parameter in the SFCDIF routine.  The typical option
in Noah-3.2 is not use this dependence (option = 0).

`Noah.3.2 greenness fraction:` specifies a monthly (January
to December) greenness vegetation fraction for all grid points.
These values are used only if the `Greenness data source`
option is set to "`none`".

`Noah.3.2 background albedo:` specifies a monthly background
(snow-free) albedo for all grid points.  These values are only
used for an initial condition calculation, and only if the
`Albedo data source` option is set to "`none`".  After
the first timestep, these values are not used.

`Noah.3.2 background roughness length:` specifies a monthly
background (snow-free) roughness length.  These values are used
only for an initial condition calculation and are not used after
the first timestep.

`Noah.3.2 reference height for forcing T and q:` specifies the
height in meters of air temperature and specific humidity forcings.

`Noah.3.2 reference height for forcing u and v:` specifies the
height in meters of u and v wind forcings.

.Example _lis.config_ entry
....
Noah.3.2 model timestep:                  15mn
Noah.3.2 restart output interval:         1mo
Noah.3.2 restart file:                    LIS.E111.200805140000.d01.Noah32rst
Noah.3.2 vegetation parameter table:      ../../noah32_parms/VEGPARM.TBL
Noah.3.2 soil parameter table:            ../../noah32_parms/SOILPARM.TBL
Noah.3.2 general parameter table:         ../../noah32_parms/GENPARM.TBL
Noah.3.2 use PTF for mapping soil properties: 0
Noah.3.2 soils scheme:                    2      # 1-Zobler; 2-STATSGO
Noah.3.2 number of soil layers:           4
Noah.3.2 layer thicknesses:               0.1  0.3  0.6  1.0
Noah.3.2 use distributed soil depth map:  0      # 0 - do not use; 1 - use map
Noah.3.2 use distributed root depth map:  0      # 0 - do not use; 1 - use map
Noah.3.2 initial skin temperature:        290.0000                                 # Kelvin
Noah.3.2 initial soil temperatures:       290.0000  290.0000  290.0000  290.0000   # Kelvin
Noah.3.2 initial total soil moistures:    0.2000000 0.2000000 0.2000000 0.2000000  # volumetric (m3 m-3)
Noah.3.2 initial liquid soil moistures:   0.2000000 0.2000000 0.2000000 0.2000000  # volumetric (m3 m-3)
Noah.3.2 initial canopy water:            0.0                                      # depth (m)
Noah.3.2 initial snow depth:              0.0                                      # depth (m)
Noah.3.2 initial snow equivalent:         0.0                                      # SWE depth (m)
Noah.3.2 fixed max snow albedo:           0.0    # fraction; 0.0 - do not fix
Noah.3.2 fixed deep soil temperature:     0.0    # Kelvin; 0.0 - do not fix
Noah.3.2 fixed vegetation type:           0      # 0 - do not fix
Noah.3.2 fixed soil type:                 0      # 0 - do not fix
Noah.3.2 fixed slope type:                0      # 0 - do not fix
Noah.3.2 sfcdif option:                   1      # 0 - previous SFCDIF; 1 - updated SFCDIF
Noah.3.2 z0 veg-type dependence option:   0      # 0 - off; 1 - on; dependence of CZIL in SFCDIF
# Green vegetation fraction - by month
#  - used only if "Greenness data source" above is zero
Noah.3.2 greenness fraction:  0.01  0.02  0.07  0.17  0.27  0.58  0.93  0.96  0.65  0.24  0.11  0.02
# Background (i.e., snow-free) albedo - by month
#  - used only for first timestep; subsequent timesteps use
#    the values as computed in the previous call to "SFLX"
Noah.3.2 background albedo:   0.18  0.17  0.16  0.15  0.15  0.15  0.15  0.16  0.16  0.17  0.17  0.18
# Background (i.e., snow-free) roughness length (m) - by month
#  - used only for first timestep; subsequent timesteps use
#    the values as computed in the previous call to "SFLX"
Noah.3.2 background roughness length: 0.020 0.020 0.025 0.030 0.035 0.036 0.035 0.030 0.027 0.025 0.020 0.020
Noah.3.2 reference height for forcing T and q:  20.0      # (m) - negative=use height from forcing data
Noah.3.2 reference height for forcing u and v:  20.0      # (m) - negative=use height from forcing data
....


==== NCAR's Noah-3.3
anchor:sssec_lsm_noah33[NCAR's Noah-3.3]

`Noah.3.3 model timestep:` specifies the timestep for the run.

See Section <<ssec_timeinterval>> for a description
of how to specify a time interval.

For a nested domain, the timesteps for each nest should be specified
with white spaces as the delimiter. If two domains (one subnest) are
employed, the first one using 900 seconds and the second one using
3600 seconds as the timestep, the model timesteps are specified as:

E.g.: `Noah.3.3 model timestep:  15mn 60mn`

`Noah.3.3 restart output interval:` defines the restart
writing interval for Noah-3.3. The typical value used in the
LIS runs is 24 hours (1da).

See Section <<ssec_timeinterval>> for a description
of how to specify a time interval.

`Noah.3.3 restart file:` specifies the Noah-3.3 active
restart file.

`Noah.3.3 vegetation parameter table:` specifies the
Noah-3.3 static vegetation parameter table file.

`Noah.3.3 soil parameter table:` specifies the
Noah-3.3 soil parameter file.

`Noah.3.3 general parameter table:` specifies the
Noah-3.3 general parameter file.

`Noah.3.3 use PTF for mapping soil properties:` specifies if
pedotransfer functions are to be used for mapping soil properties
(0-do not use, 1-use).

`Noah.3.3 soils scheme:` specifies the soil mapping scheme used.
Acceptable values are:

|====
|Value | Description

|1     | Zobler
|2     | STATSGO
|====

`Noah.3.3 number of soil layers:` specifies the number of
soil layers. The typical value used in Noah is 4.

`Noah.3.3 layer thicknesses:` specifies the thickness (in meters)
of each of the Noah-3.3 soil layers (top layer to bottom layer).
If the number of soil layers and thicknesses change from the typical
4 layers with thicknesses of 0.1, 0.3, 0.6, and 1.0 meters, users
should change the values of NROOT for each vegetation type to map
the number of layers with roots for transpiration in their own
custom VEGPARM.TBL parameter file.

`Noah.3.3 use distributed soil depth map:` specifies whether
to use a distributed soil depth map. Defaults to 0.

`Noah.3.3 use distributed root depth map:` specifies whether
to use a distributed root depth map. Defaults to 0.

`Noah.3.3 initial skin temperature:`
specifies the initial skin temperature in Kelvin used in the
cold start runs.

`Noah.3.3 initial soil temperatures:`
specifies the initial soil temperature (for all layers,
top to bottom) in Kelvin used in the cold start runs.

`Noah.3.3 initial total soil moistures:` specifies the
initial total volumetric soil moistures (for all layers,
top to bottom) used in the cold start runs.
(units stem:[\frac{m^3}{m^3}])

`Noah.3.3 initial liquid soil moistures:` specifies the
initial liquid volumetric soil moistures (for all layers,
top to bottom) used in the cold start runs.
(units stem:[\frac{m^3}{m^3}])

`Noah.3.3 initial canopy water:` specifies the initial
canopy water (m).

`Noah.3.3 initial snow depth:` specifies the initial
snow depth (m).

`Noah.3.3 initial snow equivalent:` specifies the initial
snow water equivalent (m).

`Noah.3.3 fixed max snow albedo:` specifies a fixed maximum
snow albedo (fraction, 0.0 to 1.0) for all grid points.  This
value will only be used if "`fixed`" is chosen for
`Max snow albedo data source`.

`Noah.3.3 fixed deep soil temperature:` specifies a fixed
deep soil temperature (Kelvin) for all grid points.  Entering
a value of 0.0 will have the code use the deep soil temperature
from the LDT-generated `LIS domain and parameter data file`.

`Noah.3.3 fixed vegetation type:` specifies a fixed
vegetation type index for all grid points.  Entering a value
of 0 will not fix the vegetation types, and the code will use
the `Landcover data source` information instead.

`Noah.3.3 fixed soil type:` specifies a fixed soil
type index for all grid points.  Entering a value of 0
will not fix the soil types, and the code will use the
`Soil texture data source` information instead.

`Noah.3.3 fixed slope type:` specifies a fixed slope
type index for all grid points.  Entering a value of 0 will
not fix the slope index types, and the code will use the
`Slope data source` information instead.

`Noah.3.3 sfcdif option:` specifies whether to use the updated
SFCDIF routine in Noah-3.3, or to use the previous SFCDIF routine.
The typical option is to use the updated SFCDIF routine (option = 1).

`Noah.3.3 z0 veg-type dependence option:` specifies whether
to use the vegetation type dependent roughness height option
on the CZIL parameter in the SFCDIF routine.  The typical option
in Noah-3.3 is not use this dependence (option = 0).

`Noah.3.3 greenness fraction:` specifies a monthly (January
to December) greenness vegetation fraction for all grid points.
These values are used only if the `Greenness data source`
option is set to "`none`".

`Noah.3.3 background albedo:` specifies a monthly background
(snow-free) albedo for all grid points.  These values are only
used for an initial condition calculation, and only if the
`Albedo data source` option is set to "`none`".  After
the first timestep, these values are not used.

`Noah.3.3 background roughness length:` specifies a monthly
background (snow-free) roughness length.  These values are used
only for an initial condition calculation and are not used after
the first timestep.

`Noah.3.3 reference height for forcing T and q:` specifies the
height in meters of air temperature and specific humidity forcings.

`Noah.3.3 reference height for forcing u and v:` specifies the
height in meters of u and v wind forcings.

`Noah.3.3 soil moisture CDF file:` specifies the Noah 3.3 soil moisture
CDF file.

.Example _lis.config_ entry
....
Noah.3.3 model timestep:                  15mn
Noah.3.3 restart output interval:         1mo
Noah.3.3 restart file:                    LIS.E111.200805140000.d01.Noah33rst
Noah.3.3 vegetation parameter table:      ../../noah33_parms/VEGPARM.TBL
Noah.3.3 soil parameter table:            ../../noah33_parms/SOILPARM.TBL
Noah.3.3 general parameter table:         ../../noah33_parms/GENPARM.TBL
Noah.3.3 use PTF for mapping soil properties: 0
Noah.3.3 soils scheme:                    2      # 1-Zobler; 2-STATSGO
Noah.3.3 number of soil layers:           4
Noah.3.3 layer thicknesses:               0.1  0.3  0.6  1.0
Noah.3.3 use distributed soil depth map:  0      # 0 - do not use; 1 - use map
Noah.3.3 use distributed root depth map:  0      # 0 - do not use; 1 - use map
Noah.3.3 initial skin temperature:        290.0000                                 # Kelvin
Noah.3.3 initial soil temperatures:       290.0000  290.0000  290.0000  290.0000   # Kelvin
Noah.3.3 initial total soil moistures:    0.2000000 0.2000000 0.2000000 0.2000000  # volumetric (m3 m-3)
Noah.3.3 initial liquid soil moistures:   0.2000000 0.2000000 0.2000000 0.2000000  # volumetric (m3 m-3)
Noah.3.3 initial canopy water:            0.0                                      # depth (m)
Noah.3.3 initial snow depth:              0.0                                      # depth (m)
Noah.3.3 initial snow equivalent:         0.0                                      # SWE depth (m)
Noah.3.3 fixed max snow albedo:           0.0    # fraction; 0.0 - do not fix
Noah.3.3 fixed deep soil temperature:     0.0    # Kelvin; 0.0 - do not fix
Noah.3.3 fixed vegetation type:           0      # 0 - do not fix
Noah.3.3 fixed soil type:                 0      # 0 - do not fix
Noah.3.3 fixed slope type:                0      # 0 - do not fix
Noah.3.3 sfcdif option:                   1      # 0 - previous SFCDIF; 1 - updated SFCDIF
Noah.3.3 z0 veg-type dependence option:   0      # 0 - off; 1 - on; dependence of CZIL in SFCDIF
# Green vegetation fraction - by month
#  - used only if "Greenness data source" above is zero
Noah.3.3 greenness fraction:  0.01  0.02  0.07  0.17  0.27  0.58  0.93  0.96  0.65  0.24  0.11  0.02
# Background (i.e., snow-free) albedo - by month
#  - used only for first timestep; subsequent timesteps use
#    the values as computed in the previous call to "SFLX"
Noah.3.3 background albedo:   0.18  0.17  0.16  0.15  0.15  0.15  0.15  0.16  0.16  0.17  0.17  0.18
# Background (i.e., snow-free) roughness length (m) - by month
#  - used only for first timestep; subsequent timesteps use
#    the values as computed in the previous call to "SFLX"
Noah.3.3 background roughness length: 0.020 0.020 0.025 0.030 0.035 0.036 0.035 0.030 0.027 0.025 0.020 0.020
Noah.3.3 reference height for forcing T and q:   2.0      # (m) - negative=use height from forcing data
Noah.3.3 reference height for forcing u and v:  10.0      # (m) - negative=use height from forcing data
Noah.3.3 soil moisture CDF file:
....


==== NCAR's Noah-3.6
anchor:sssec_lsm_noah36[NCAR's Noah-3.6]

`Noah.3.6 model timestep:` specifies the timestep for the run.

See Section <<ssec_timeinterval>> for a description
of how to specify a time interval.

For a nested domain, the timesteps for each nest should be specified
with white spaces as the delimiter. If two domains (one subnest) are
employed, the first one using 900 seconds and the second one using
3600 seconds as the timestep, the model timesteps are specified as:

E.g.: `Noah.3.6 model timestep:  15mn 60mn`

`Noah.3.6 restart output interval:` defines the restart
writing interval for Noah-3.6. The typical value used in the
LIS runs is 24 hours (1da).

See Section <<ssec_timeinterval>> for a description
of how to specify a time interval.

`Noah.3.6 restart file:` specifies the Noah-3.6 active
restart file.

`Noah.3.6 vegetation parameter table:` specifies the
Noah-3.6 static vegetation parameter table file.

`Noah.3.6 soil parameter table:` specifies the
Noah-3.6 soil parameter file.

`Noah.3.6 general parameter table:` specifies the
Noah-3.6 general parameter file.

`Noah.3.6 use PTF for mapping soil properties:` specifies if
pedotransfer functions are to be used for mapping soil properties
(0-do not use, 1-use).

`Noah.3.6 soils scheme:` specifies the soil mapping scheme used.
Acceptable values are:

|====
|Value | Description

|1     | Zobler
|2     | STATSGO
|====

`Noah.3.6 number of soil layers:` specifies the number of
soil layers. The typical value used in Noah is 4.

`Noah.3.6 layer thicknesses:` specifies the thickness (in meters)
of each of the Noah-3.6 soil layers (top layer to bottom layer).
If the number of soil layers and thicknesses change from the typical
4 layers with thicknesses of 0.1, 0.3, 0.6, and 1.0 meters, users
should change the values of NROOT for each vegetation type to map
the number of layers with roots for transpiration in their own
custom VEGPARM.TBL parameter file.

`Noah.3.6 use distributed soil depth map:` specifies whether
to use a distributed soil depth map. Defaults to 0.

`Noah.3.6 use distributed root depth map:` specifies whether
to use a distributed root depth map. Defaults to 0.

`Noah.3.6 initial skin temperature:`
specifies the initial skin temperature in Kelvin used in the
cold start runs.

`Noah.3.6 initial soil temperatures:`
specifies the initial soil temperature (for all layers,
top to bottom) in Kelvin used in the cold start runs.

`Noah.3.6 initial total soil moistures:` specifies the
initial total volumetric soil moistures (for all layers,
top to bottom) used in the cold start runs.
(units stem:[\frac{m^3}{m^3}])

`Noah.3.6 initial liquid soil moistures:` specifies the
initial liquid volumetric soil moistures (for all layers,
top to bottom) used in the cold start runs.
(units stem:[\frac{m^3}{m^3}])

`Noah.3.6 initial canopy water:` specifies the initial
canopy water (m).

`Noah.3.6 initial snow depth:` specifies the initial
snow depth (m).

`Noah.3.6 initial snow equivalent:` specifies the initial
snow water equivalent (m).

`Noah.3.6 fixed max snow albedo:` specifies a fixed maximum
snow albedo (fraction, 0.0 to 1.0) for all grid points.  This
value will only be used if "`fixed`" is chosen for
`Max snow albedo data source`.

`Noah.3.6 fixed deep soil temperature:` specifies a fixed
deep soil temperature (Kelvin) for all grid points.  Entering
a value of 0.0 will have the code use the deep soil temperature
from the LDT-generated `LIS domain and parameter data file`.

`Noah.3.6 fixed vegetation type:` specifies a fixed
vegetation type index for all grid points.  Entering a value
of 0 will not fix the vegetation types, and the code will use
the `Landcover data source` information instead.

`Noah.3.6 fixed soil type:` specifies a fixed soil
type index for all grid points.  Entering a value of 0
will not fix the soil types, and the code will use the
`Soil texture data source` information instead.

`Noah.3.6 fixed slope type:` specifies a fixed slope
type index for all grid points.  Entering a value of 0 will
not fix the slope index types, and the code will use the
`Slope data source` information instead.

`Noah.3.6 sfcdif option:` specifies whether to use the updated
SFCDIF routine in Noah-3.6, or to use the previous SFCDIF routine.
The typical option is to use the updated SFCDIF routine (option = 1).

`Noah.3.6 z0 veg-type dependence option:` specifies whether
to use the vegetation type dependent roughness height option
on the CZIL parameter in the SFCDIF routine.  The typical option
in Noah-3.6 is not use this dependence (option = 0).

`Noah.3.6 Run UA snow-physics option:` specifies whether
to run the University of Arizona (UA) snow-physics option.
Either "`.true.`" or "`.false.`" should be selected.  If
"`.true.`" is given, then the UA snow-physics will be run.
If "`.false.`" is given, then the standard Noah snow-physics
will be run instead.

`Noah.3.6 greenness fraction:` specifies a monthly (January
to December) greenness vegetation fraction for all grid points.
These values are used only if the `Greenness data source`
option is set to "`none`".

`Noah.3.6 background albedo:` specifies a monthly background
(snow-free) albedo for all grid points.  These values are only
used for an initial condition calculation, and only if the
`Albedo data source` option is set to "`none`".  After
the first timestep, these values are not used.

`Noah.3.6 background roughness length:` specifies a monthly
background (snow-free) roughness length.  These values are used
only for an initial condition calculation and are not used after
the first timestep.

`Noah.3.6 reference height for forcing T and q:` specifies the
height in meters of air temperature and specific humidity observations.

`Noah.3.6 reference height for forcing u and v:` specifies the
height in meters of u and v wind forcings.

`Noah.3.6 removal of residual snow fix:` specifies whether or not
a snow fix is used (1 - fix is active, 0 - inactive). The land-surface
model was found to keep very small amounts of snow in rare cases. This
fix zeros out snow values that are under a predetermined threshold.

.Example _lis.config_ entry
....
Noah.3.6 model timestep:                  15mn
Noah.3.6 restart output interval:         1mo
Noah.3.6 restart file:                    LIS.E111.200805140000.d01.Noah36rst
Noah.3.6 vegetation parameter table:      ../../noah36_parms/VEGPARM.TBL
Noah.3.6 soil parameter table:            ../../noah36_parms/SOILPARM.TBL
Noah.3.6 general parameter table:         ../../noah36_parms/GENPARM.TBL
Noah.3.6 use PTF for mapping soil properties: 0
Noah.3.6 soils scheme:                    2      # 1-Zobler; 2-STATSGO
Noah.3.6 number of soil layers:           4
Noah.3.6 layer thicknesses:               0.1  0.3  0.6  1.0
Noah.3.6 use distributed soil depth map:  0      # 0 - do not use; 1 - use map
Noah.3.6 use distributed root depth map:  0      # 0 - do not use; 1 - use map
Noah.3.6 initial skin temperature:        290.0000                                 # Kelvin
Noah.3.6 initial soil temperatures:       290.0000  290.0000  290.0000  290.0000   # Kelvin
Noah.3.6 initial total soil moistures:    0.2000000 0.2000000 0.2000000 0.2000000  # volumetric (m3 m-3)
Noah.3.6 initial liquid soil moistures:   0.2000000 0.2000000 0.2000000 0.2000000  # volumetric (m3 m-3)
Noah.3.6 initial canopy water:            0.0                                      # depth (m)
Noah.3.6 initial snow depth:              0.0                                      # depth (m)
Noah.3.6 initial snow equivalent:         0.0                                      # SWE depth (m)
Noah.3.6 fixed max snow albedo:           0.0    # fraction; 0.0 - do not fix
Noah.3.6 fixed deep soil temperature:     0.0    # Kelvin; 0.0 - do not fix
Noah.3.6 fixed vegetation type:           0      # 0 - do not fix
Noah.3.6 fixed soil type:                 0      # 0 - do not fix
Noah.3.6 fixed slope type:                0      # 0 - do not fix
Noah.3.6 sfcdif option:                   1      # 0 - previous SFCDIF; 1 - updated SFCDIF
Noah.3.6 z0 veg-type dependence option:   0      # 0 - off; 1 - on; dependence of CZIL in SFCDIF
Noah.3.6 Run UA snow-physics option:     .false. # ".true." or ".false"
# Green vegetation fraction - by month
#  - used only if "Greenness data source" above is zero
Noah.3.6 greenness fraction:  0.01  0.02  0.07  0.17  0.27  0.58  0.93  0.96  0.65  0.24  0.11  0.02
# Background (i.e., snow-free) albedo - by month
#  - used only for first timestep; subsequent timesteps use
#    the values as computed in the previous call to "SFLX"
Noah.3.6 background albedo:   0.18  0.17  0.16  0.15  0.15  0.15  0.15  0.16  0.16  0.17  0.17  0.18
# Background (i.e., snow-free) roughness length (m) - by month
#  - used only for first timestep; subsequent timesteps use
#    the values as computed in the previous call to "SFLX"
Noah.3.6 background roughness length: 0.020 0.020 0.025 0.030 0.035 0.036 0.035 0.030 0.027 0.025 0.020 0.020
Noah.3.6 reference height for forcing T and q:   2.0      # (m) - negative=use height from forcing data
Noah.3.6 reference height for forcing u and v:  10.0      # (m) - negative=use height from forcing data
Noah.3.6 removal of residual snow fix: 0
....


==== NCAR's Noah-3.9
anchor:sssec_lsm_noah39[NCAR's Noah-3.9]

`Noah.3.9 model timestep:` specifies the timestep for the run.

`Noah.3.9 restart output interval:` defines the restart
writing interval for Noah-3.9. The typical value used in the
LIS runs is 24 hours (1da).

See Section <<ssec_timeinterval>> for a description
of how to specify a time interval.

`Noah.3.9 restart file:` specifies the Noah-3.9 active
restart file.

`Noah.3.9 restart file format:` specifies the Noah-3.9 active
restart file format (default = netcdf).

`Noah.3.9 vegetation parameter table:` specifies the
Noah-3.9 static vegetation parameter table file.

`Noah.3.9 soil parameter table:` specifies the
Noah-3.9 soil parameter file.

`Noah.3.9 general parameter table:` specifies the
Noah-3.9 general parameter file.

`Noah.3.9 use PTF for mapping soil properties:` specifies if
pedotransfer functions are to be used for mapping soil properties
(0-do not use, 1-use).

`Noah.3.9 soils scheme:` specifies the soil mapping scheme used.
Acceptable values are:

|====
|Value | Description

|1     | Zobler
|2     | STATSGO
|====
 
`Noah.3.9 number of soil layers:` specifies the number of
soil layers. The typical value used in Noah is 4.

`Noah.3.9 layer thicknesses:` specifies the thickness (in meters)
of each of the Noah-3.9 soil layers (top layer to bottom layer).
If the number of soil layers and thicknesses change from the typical
4 layers with thicknesses of 0.1, 0.3, 0.6, and 1.0 meters, users
should change the values of NROOT for each vegetation type to map
the number of layers with roots for transpiration in their own
custom VEGPARM.TBL parameter file.

`Noah.3.9 use distributed soil depth map:` specifies whether
to use a distributed soil depth map. Defaults to 0.

`Noah.3.9 use distributed root depth map:` specifies whether
to use a distributed root depth map. Defaults to 0.

`Noah.3.9 initial skin temperature:` specifies the initial
skin temperature in Kelvin used in the cold start runs.

`Noah.3.9 initial soil temperatures:` specifies the initial
soil temperature (for all layers, top to bottom) in Kelvin
used in the cold start runs.

`Noah.3.9 initial total soil moistures:` specifies the initial
total volumetric soil moistures (for all layers, top to bottom)
used in the cold start runs.  (units stem:[\frac{m^3}{m^3}])

`Noah.3.9 initial liquid soil moistures:` specifies the initial
liquid volumetric soil moistures (for all layers, top to bottom)
used in the cold start runs.  (units stem:[\frac{m^3}{m^3}])

`Noah.3.9 initial canopy water:` specifies the initial
canopy water (m).

`Noah.3.9 initial snow depth:` specifies the initial
snow depth (m).

`Noah.3.9 initial snow equivalent:` specifies the initial
snow water equivalent (m).

`Noah.3.9 fixed max snow albedo:` specifies a fixed maximum
snow albedo (fraction, 0.0 to 1.0) for all grid points.
This value will only be used if "`fixed`" is chosen for
`Max snow albedo data source`.

`Noah.3.9 fixed deep soil temperature:` specifies a fixed
deep soil temperature (Kelvin) for all grid points.  Entering
a value of 0.0 will have the code use the deep soil temperature
from the LDT-generated `LIS domain and parameter data file`.

`Noah.3.9 fixed vegetation type:` specifies a fixed
vegetation type index for all grid points.  Entering a value
of 0 will not fix the vegetation types, and the code will use
the `Landcover data source` information instead.

`Noah.3.9 fixed soil type:` specifies a fixed soil
type index for all grid points.  Entering a value of 0
will not fix the soil types, and the code will use the
`Soil texture data source` information instead.

`Noah.3.9 fixed slope type:` specifies a fixed slope
type index for all grid points.  Entering a value of 0 will
not fix the slope index types, and the code will use the
`Slope data source` information instead.

`Noah.3.9 sfcdif option:` specifies whether to use the updated
SFCDIF routine in Noah-3.9, or to use the previous SFCDIF routine.
The typical option is to use the updated SFCDIF routine (option = 1).

`Noah.3.9 z0 veg-type dependence option:` specifies whether
to use the vegetation type dependent roughness height option
on the CZIL parameter in the SFCDIF routine.  The typical
option in Noah-3.9 is not use this dependence (option = 0).

`Noah.3.9 Run UA snow-physics option:` specifies whether
to run the University of Arizona (UA) snow-physics option.
Either "`.true.`" or "`.false.`" should be selected.  If
"`.true.`" is given, then the UA snow-physics will be run.
If "`.false.`" is given, then the standard Noah snow-physics
will be run instead.

`Noah.3.9 greenness fraction:` specifies a monthly (January
to December) greenness vegetation fraction for all grid points.
These values are used only if the `Greenness data source`
option is set to "`none`".

`Noah.3.9 background albedo:` specifies a monthly background
(snow-free) albedo for all grid points.  These values are
only used for an initial condition calculation, and only
if the `Albedo data source` option is set to "`none`".
After the first timestep, these values are not used.

`Noah.3.9 background roughness length:` specifies a monthly
background (snow-free) roughness length.  These values are
used only for an initial condition calculation and are not
used after the first timestep.

`Noah.3.9 reference height for forcing T and q:` specifies the
height in meters of air temperature and specific humidity observations.

`Noah.3.9 reference height for forcing u and v:` specifies the
height in meters of u and v wind forcings.

`Noah.3.9 thermal conductivity option:` specifies the option
for the soil thermal conductivity calculation metho for soil
type 3 (sandy loam) and for soil type 4 (silt loam).  This
option was added based on the results in Massey et al.
(2014, JAMC).  1 = original calculation; 2 = new calculation,
but only for soil texture classes 3 and 4; all other texture
classes still use the original calculation.

`Noah.3.9 FASDAS option (0 or 1):` specifies the FASDAS
(Flux Adjusting Surface Data Assimilation System) option.
0 = do not use; 1 = use.  Option 1 is not currently
supported in LIS.

.Example _lis.config_ entry
....
Noah.3.9 model timestep:                  15mn
Noah.3.9 restart output interval:         1da
Noah.3.9 restart file:                    none
Noah.3.9 restart file format:             netcdf
Noah.3.9 vegetation parameter table:      ./input/LS_PARAMETERS/noah36_parms/VEGPARM.TBL
Noah.3.9 soil parameter table:            ./input/LS_PARAMETERS/noah36_parms/SOILPARM.orig
Noah.3.9 general parameter table:         ./input/LS_PARAMETERS/noah36_parms/GENPARM.TBL
Noah.3.9 use PTF for mapping soil properties: 0
Noah.3.9 soils scheme:                    1      # 1-Zobler; 2-STATSGO
Noah.3.9 number of soil layers:           4
Noah.3.9 layer thicknesses:               0.1  0.3  0.6  1.0
Noah.3.9 use distributed soil depth map:  0
Noah.3.9 use distributed root depth map:  0
Noah.3.9 initial skin temperature:        290.0000                                 # Kelvin
Noah.3.9 initial soil temperatures:       290.0000  290.0000  290.0000  290.0000   # Kelvin
Noah.3.9 initial total soil moistures:    0.2000000 0.2000000 0.2000000 0.2000000  # volumetric (m3 m-3)
Noah.3.9 initial liquid soil moistures:   0.2000000 0.2000000 0.2000000 0.2000000  # volumetric (m3 m-3)
Noah.3.9 initial canopy water:            0.0                                      # depth (m)
Noah.3.9 initial snow depth:              0.0                                      # depth (m)
Noah.3.9 initial snow equivalent:         0.0                                      # also known swe - depth (m)
Noah.3.9 fixed max snow albedo:           0.0                                      # fraction; 0.0 - do not fix
Noah.3.9 fixed deep soil temperature:     0.0                                      # Kelvin; 0.0 - do not fix
Noah.3.9 fixed vegetation type:           0                                        # 0 - do not fix
Noah.3.9 fixed soil type:                 0                                        # 0 - do not fix
Noah.3.9 fixed slope type:                0                                        # 0 - do not fix
Noah.3.9 sfcdif option:                   1      # 0 - previous SFCDIF; 1 - updated SFCDIF
Noah.3.9 z0 veg-type dependence option:   0      # 0 - off; 1 - on; dependence of CZIL in SFCDIF
Noah.3.9 Run UA snow-physics option:   .false.   # ".true." or ".false"
Noah.3.9 greenness fraction:  0.01  0.02  0.07  0.17  0.27  0.58  0.93  0.96  0.65  0.24  0.11  0.02
Noah.3.9 background albedo:   0.18  0.17  0.16  0.15  0.15  0.15  0.15  0.16  0.16  0.17  0.17  0.18
Noah.3.9 background roughness length: 0.020 0.020 0.025 0.030 0.035 0.036 0.035 0.030 0.027 0.025 0.020 0.020
Noah.3.9 reference height for forcing T and q:   20.0      # (m) - negative=use height from forcing data
Noah.3.9 reference height for forcing u and v:   20.0      # (m) - negative=use height from forcing data
Noah.3.9 thermal conductivity option:     1
Noah.3.9 FASDAS option (0 or 1):          0
....


==== Noah-MP 3.6
anchor:sssec_lsm_noahmp36[Noah-MP 3.6]

`Noah-MP.3.6 model timestep:` specifies the timestep for the
Noah-MP-3.6 LSM.

See Section <<ssec_timeinterval>> for a description
of how to specify a time interval.

`Noah-MP.3.6 restart output interval:` specifies the restart output
interval for the Noah-MP-3.6 LSM.

See Section <<ssec_timeinterval>> for a description
of how to specify a time interval.

`Noah-MP.3.6 restart file:` specifies the Noah-MP-3.6 LSM restart file.

`Noah-MP.3.6 restart file format:` specifies the Noah-MP-3.6 restart
file format (default = netcdf).

`Noah-MP.3.6 landuse parameter table:` specifies the filename of the
Noah-MP-3.6 vegetation parameter table.

`Noah-MP.3.6 soil parameter table:` specifies the filename of the
Noah-MP-3.6 soil parameter table.

`Noah-MP.3.6 general parameter table:` specifies the filename of the
Noah-MP-3.6 general parameter table.

`Noah-MP.3.6 MP parameter table:` specifies the filename of the
Noah-MP-3.6 multi-physics parameter table.

`Noah-MP.3.6 number of soil layers:` specifies the number of soil layers
for Noah-MP-3.6 soil moisture/temperature.

`Noah-MP.3.6 soil layer thickness:` specifies the thicknesses of the
individual Noah-MP-3.6 LSM layers.  The first number is the thickness
of the top soil layer, and the following numbers are the thicknesses
of each soil layer going down.
If the number of soil layers and thicknesses change from the typical
4 layers with thicknesses of 0.1, 0.3, 0.6, and 1.0 meters, users
should change the values of NROOT for each vegetation type to map
the number of layers with roots for transpiration in their own
custom VEGPARM.TBL parameter file.

`Noah-MP.3.6 number of snow layers:` specifies the maximum number of
snow layers for the Noah-MP-3.6 LSM snow physics.

`Noah-MP.3.6 vegetation model option:` specifies the dynamic vegetation
model option for Noah-MP-3.6 LSM.  Acceptable values are:

|====
|Value | Description

|1     | off (use table LAI; use FVEG = SHDFAC from input)
|2     | on (dynamic vegetation)
|3     | off (use table LAI; calculate FVEG)
|4     | off (use table LAI; use maximum vegetation fraction)
|====

`Noah-MP.3.6 canopy stomatal resistance option:` specifies the canopy
stomatal resistance option for Noah-MP-3.6 LSM.  Acceptable values are:

|====
|Value | Description

| 1    | Ball-Berry
| 2    | Jarvis
|====

`Noah-MP.3.6 soil moisture factor for stomatal resistance option:`
specifies the soil moisture factor for stomatal resistance option
for Noah-MP-3.6 LSM.  Acceptable values are:

|====
|Value | Description

| 1    | Noah (soil moisture)
| 2    | CLM  (matric potential)
| 3    | SSiB (matric potential)
|====

`Noah-MP.3.6 runoff and groundwater option:` specifies the runoff and
groundwater option for Noah-MP-3.6 LSM.  Acceptable values are:

|====
|Value | Description

| 1    | SIMGM: TOPMODEL with groundwater (Niu et al. 2007 JGR)
| 2    | SIMTOP: TOPMODEL with an equilibrium water table (Niu et al. 2005 JGR)
| 3    | Noah original surface and subsurface runoff (free drainage) (Schaake 1996)
| 4    | BATS surface and subsurface runoff (free drainage)
|====

`Noah-MP.3.6 surface layer drag coefficient option:` specifies the
surface layer drag coefficient option for Noah-MP-3.6 LSM.  Acceptable
values are:

|====
|Value | Description

| 1    | Monin-Obukhov
| 2    | original Noah (Chen 1997)
|====

`Noah-MP.3.6 supercooled liquid water option:` specifies the supercooled
liquid water option for Noah-MP-3.6 LSM.  Acceptable values are:

|====
|Value | Description

| 1    | no iteration (Niu and Yang, 2006 JHM)
| 2    | Koren's iteration (1999)
|====

`Noah-MP.3.6 frozen soil permeability option:` specifies the frozen soil
permeability option for Noah-MP-3.6 LSM.  Acceptable values are:

|====
|Value | Description

| 1    | linear effects, more permeable (Niu and Yang, 2006, JHM)
| 2    | nonlinear effects, less permeable (Koren 1999)
|====

`Noah-MP.3.6 radiation transfer option:` specifies the radiation
transfer option for Noah-MP-3.6 LSM.  Acceptable values are:

|====
|Value | Description

| 1    | modified two-stream (gap = F(solar angle, 3D structure ...)<1-FVEG)
| 2    | two-stream applied to grid-cell (gap = 0)
| 3    | two-stream applied to vegetated fraction (gap=1-FVEG)
|====

`Noah-MP.3.6 snow surface albedo option:` specifies the snow surface
albedo option for Noah-MP-3.6 LSM.  Acceptable values are:

|====
|Value | Description

| 1    | BATS
| 2    | CLASS
|====

`Noah-MP.3.6 rainfall and snowfall option:` specifies the option
for partitioning  precipitation into rainfall and snowfall for
Noah-MP-3.6 LSM.  Acceptable values are:

|====
|Value | Description

| 1    | Jordan (1991)
| 2    | BATS: when SFCTMP<TFRZ+2.2
| 3    | Noah: when SFCTMP<TFRZ
|====

`Noah-MP.3.6 lower boundary of soil temperature option:` specifies
the lower boundary condition of soil temperature option for Noah-MP-3.6
LSM.  Acceptable values are:

|====
|Value | Description

| 1    | zero heat flux from bottom (ZBOT and TBOT not used)
| 2    | TBOT at ZBOT (8m) read from a file (original Noah)
|====

`Noah-MP.3.6 snow and soil temperature time scheme:` specifies the snow
and soil temperature time scheme for Noah-MP-3.6 LSM.  Acceptable values
are:

|====
|Value | Description

| 1    | semi-implicit
| 2    | fully implicit (original Noah)
|====

`Noah-MP.3.6 soil color index:` specifies the Noah-MP-3.6 LSM
soil color type, an integer index from 1 to 8.  Defaults to 4.

`Noah-MP.3.6 CZIL option (iz0tlnd):` specifies whether to use the
Chen adjustment of CZIL in the Noah-MP-LSM.  Defaults to 0.
Acceptable values are:

|====
|Value | Description

| 0    | do not use
| 1    | use
|====

`Noah-MP.3.6 initial value of snow albedo at the last timestep:`
specifies the Noah-MP-3.6 LSM initial albold (albedo of previous
timestep).

`Noah-MP.3.6 initial value of snow mass at the last timestep:`
specifies the Noah-MP-3.6 LSM initial snow mass at the last
timestep (mm).

`Noah-MP.3.6 initial soil temperatures:` specifies the Noah-MP-3.6
LSM initial soil temperatures, one for each layer, with the first
value for the top soil layer, then going down.

`Noah-MP.3.6 initial total soil moistures:` specifies the Noah-MP-3.6
LSM initial total soil moistures, one for each layer, with the first
value for the top soil layer, then going down.

`Noah-MP.3.6 initial liquid soil moistures:` specifies the Noah-MP-3.6
LSM initial liquid soil moisture, one for each layer, with the first
value for the top soil layer, then going down.

`Noah-MP.3.6 initial canopy air temperature:` specifies the Noah-MP-3.6
LSM initial canopy air temperature (K).

`Noah-MP.3.6 initial canopy air vapor pressure:` specifies the
Noah-MP-3.6 LSM initial canopy air vapor pressure (Pa).

`Noah-MP.3.6 initial wetted or snowed fraction of canopy:` specifies the
Noah-MP-3.6 LSM initial wetted or snowed fraction of canopy.

`Noah-MP.3.6 initial intercepted liquid water:` specifies the
Noah-MP-3.6 LSM initial intercepted liquid water (mm).

`Noah-MP.3.6 initial intercepted ice mass:` specifies the Noah-MP-3.6 LSM
initial intercepted ice mass (mm).

`Noah-MP.3.6 initial vegetation temperature:` specifies the Noah-MP-3.6
LSM initial vegetation temperature (K).

`Noah-MP.3.6 initial ground temperature:` specifies the Noah-MP-3.6 LSM
initial ground temperature (skin temperature) (K).

`Noah-MP.3.6 initial snowfall on the ground:` specifies the Noah-MP-3.6
LSM initial snowfall on the ground (mm/s).

`Noah-MP.3.6 initial snow height:` specifies the Noah-MP-3.6 LSM initial
snow depth (m).

`Noah-MP.3.6 initial snow water equivalent:` specifies the Noah-MP-3.6
LSM initial snow water equivalent (mm).

`Noah-MP.3.6 initial depth to water table:` specifies the Noah-MP-3.6
LSM initial depth to water table (m).

`Noah-MP.3.6 initial water storage in aquifer:` specifies the
Noah-MP-3.6 LSM initial water storage in the aquifer (mm).

`Noah-MP.3.6 initial water in aquifer and saturated soil:` specifies the
Noah-MP-3.6 LSM initial water in the aquifer and in the saturated soil
(mm).

`Noah-MP.3.6 initial lake water storage:` specifies the Noah-MP-3.6 LSM
initial lake water storage (mm).

`Noah-MP.3.6 initial leaf mass:` specifies the Noah-MP-3.6 LSM initial
leaf mass (used only for dynamic vegetation) (g/m2).

`Noah-MP.3.6 initial mass of fine roots:` specifies the Noah-MP-3.6 LSM
initial mass of fine roots (used only for dynamic vegetation) (g/m2).

`Noah-MP.3.6 initial stem mass:` specifies the Noah-MP-3.6 LSM initial
stem mass (used only for dynamic vegetation) (g/m2).

`Noah-MP.3.6 initial mass of wood including woody roots:` specifies the
Noah-MP-3.6 LSM initial mass of wood (including woody roots) (used only
for dynamic vegetation) (g/m2).

`Noah-MP.3.6 initial stable carbon in deep soil:` specifies the
Noah-MP-3.6 LSM initial stable carbon in deep soil (used only for
dynamic vegetation) (g/m2).

`Noah-MP.3.6 initial short-lived carbon in shallow soil:` specifies the
Noah-MP-3.6 LSM initial short-lived carbon in shallow soil (used only
for dynamic vegetation) (g/m2).

`Noah-MP.3.6 initial LAI:` specifies the Noah-MP-3.6 LSM initial
leaf area index.

`Noah-MP.3.6 initial SAI:` specifies the Noah-MP-3.6 LSM initial
stem area index.

`Noah-MP.3.6 initial momentum drag coefficient:` specifies the
Noah-MP-3.6 LSM initial momentum drag coefficient (s/m).

`Noah-MP.3.6 initial sensible heat exchange coefficient:` specifies
the Noah-MP-3.6 LSM initial sensible heat exchange coefficient (s/m).

`Noah-MP.3.6 initial snow aging term:` specifies the Noah-MP-3.6 LSM
initial snow aging term.

`Noah-MP.3.6 initial soil water content between bottom of the soil and water table:`
specifies the Noah-MP-3.6 LSM initial soil water content between the
bottom of the soil and water table (m3/m3).

`Noah-MP.3.6 initial recharge to or from the water table when deep:`
specifies the Noah-MP-3.6 LSM initial recharge to or from the water
table when deep (m).

`Noah-MP.3.6 initial recharge to or from the water table when shallow:`
specifies the Noah-MP-3.6 LSM initial recharge to or from the water
table when shallow (m).

`Noah-MP.3.6 initial reference height of temperature and humidity:`
specifies the Noah-MP-3.6 LSM initial reference height of temperature,
humidity, and winds (m).  If the reference height is different, best
to choose the height of the winds.

`Noah-MP.3.6 soil moisture CDF file:` specifies the Noah-MP-3.6 LSM
soil moisture CDF file.

Note that the below example include the default WRF configuration
options (from the vegetation model to the snow and soil temperature
time scheme).

.Example _lis.config_ entry
....
Noah-MP.3.6 model timestep:               15mn
Noah-MP.3.6 restart output interval:      1mo
Noah-MP.3.6 restart file:                 ./OUTPUT/opt_dveg_4/SURFACEMODEL/201212/LIS_RST_NOAHMP36_201212312100.d01.nc
Noah-MP.3.6 restart file format:          netcdf
Noah-MP.3.6 landuse parameter table:      "./input/noahmp_params/VEGPARM.TBL"
Noah-MP.3.6 soil parameter table:         "./input/noahmp_params/SOILPARM.TBL"
Noah-MP.3.6 general parameter table:      "./input/noahmp_params/GENPARM.TBL"
Noah-MP.3.6 MP parameter table:           "./input/noahmp_params/MPTABLE.TBL"
Noah-MP.3.6 number of soil layers:        4
Noah-MP.3.6 soil layer thickness:         0.1  0.3  0.6  1.0
Noah-MP.3.6 number of snow layers:        3
Noah-MP.3.6 vegetation model option:                    4  # 1=prescribed; 2=dynamic; 3=calculate; 4=maximum
Noah-MP.3.6 canopy stomatal resistance option:          1  # 1=Ball-Berry; 2=Jarvis
Noah-MP.3.6 soil moisture factor for stomatal resistance option:  1  # 1=Noah; 2=CLM; 3=SSiB
Noah-MP.3.6 runoff and groundwater option:              1  # 1=SIMGM; 2=SIMTOP; 3=Schaake96; 4=BATS
Noah-MP.3.6 surface layer drag coefficient option:      1  # 1=M-O; 2=Chen97
Noah-MP.3.6 supercooled liquid water option:            1  # 1=NY06; 2=Koren99
Noah-MP.3.6 frozen soil permeability option:            1  # 1=NY06; 2=Koren99
Noah-MP.3.6 radiation transfer option:                  1  # 1=gap=F(3D;cosz); 2=gap=0; 3=gap=1-Fveg
Noah-MP.3.6 snow surface albedo option:                 2  # 1=BATS; 2=CLASS
Noah-MP.3.6 rainfall and snowfall option:               1  # 1=Jordan91; 2=BATS; 3=Noah
Noah-MP.3.6 lower boundary of soil temperature option:  2  # 1=zero-flux; 2=Noah
Noah-MP.3.6 snow and soil temperature time scheme:      1  # 1=semi-implicit; 2=fully implicit
Noah-MP.3.6 soil color index:                           4
Noah-MP.3.6 CZIL option (iz0tlnd):                      0
Noah-MP.3.6 initial value of snow albedo at the last timestep:  0.2
Noah-MP.3.6 initial value of snow mass at the last timestep:    0.0
Noah-MP.3.6 initial soil temperatures:                     288.0  288.0  288.0  288.0
Noah-MP.3.6 initial total soil moistures:                    0.20   0.20   0.20   0.20
Noah-MP.3.6 initial liquid soil moistures:                   0.20   0.20   0.20   0.20
Noah-MP.3.6 initial canopy air temperature:                288.0
Noah-MP.3.6 initial canopy air vapor pressure:             261.68518
Noah-MP.3.6 initial wetted or snowed fraction of canopy:     0.0
Noah-MP.3.6 initial intercepted liquid water:                0.0
Noah-MP.3.6 initial intercepted ice mass:                    0.0
Noah-MP.3.6 initial vegetation temperature:                288.0
Noah-MP.3.6 initial ground temperature:                    288.0
Noah-MP.3.6 initial snowfall on the ground:                  0.0
Noah-MP.3.6 initial snow height:                             0.0
Noah-MP.3.6 initial snow water equivalent:                   0.0
Noah-MP.3.6 initial depth to water table:                    2.5
Noah-MP.3.6 initial water storage in aquifer:             4900.0
Noah-MP.3.6 initial water in aquifer and saturated soil:  4900.0
Noah-MP.3.6 initial lake water storage:                      0.0
Noah-MP.3.6 initial leaf mass:                               9.0
Noah-MP.3.6 initial mass of fine roots:                    500.0
Noah-MP.3.6 initial stem mass:                               3.33
Noah-MP.3.6 initial mass of wood including woody roots:    500.0
Noah-MP.3.6 initial stable carbon in deep soil:           1000.0
Noah-MP.3.6 initial short-lived carbon in shallow soil:   1000.0
Noah-MP.3.6 initial LAI:                                     0.5
Noah-MP.3.6 initial SAI:                                     0.1
Noah-MP.3.6 initial momentum drag coefficient:               0.0
Noah-MP.3.6 initial sensible heat exchange coefficient:      0.0
Noah-MP.3.6 initial snow aging term:                         0.0
Noah-MP.3.6 initial soil water content between bottom of the soil and water table:  0.0
Noah-MP.3.6 initial recharge to or from the water table when deep:                  0.0
Noah-MP.3.6 initial recharge to or from the water table when shallow:               0.0
Noah-MP.3.6 initial reference height of temperature and humidity:                  10.0
Noah-MP.3.6 soil moisture CDF file:
....


==== Noah-MP-4.0.1
anchor:sssec_lsm_noahmp401[Noah-MP-4.0.1]
 
`Noah-MP.4.0.1 model timestep:` specifies the timestep for the
Noah-MP-4.0.1 LSM.
 
See Section <<ssec_timeinterval>> for a description
of how to specify a time interval.

`Noah-MP.4.0.1 restart output interval:` specifies the restart output
interval for the Noah-MP-4.0.1 LSM.
 
See Section <<ssec_timeinterval>> for a description
of how to specify a time interval.
 
`Noah-MP.4.0.1 restart file:` specifies the Noah-MP-4.0.1 LSM restart file.
 
`Noah-MP.4.0.1 restart file format:` specifies the Noah-MP-4.0.1 restart
file format (default = netcdf).
 
`Noah-MP.4.0.1 soil parameter table:` specifies the filename of the
Noah-MP-4.0.1 soil parameter table.
 
`Noah-MP.4.0.1 general parameter table:` specifies the filename of the
Noah-MP-4.0.1 general parameter table.
 
`Noah-MP.4.0.1 MP parameter table:` specifies the filename of the
Noah-MP-4.0.1 multi-physics parameter table.
 
`Noah-MP.4.0.1 number of soil layers:` specifies the number of soil layers
for Noah-MP-4.0.1 soil moisture/temperature.
 
`Noah-MP.4.0.1 thickness of soil layers:` specifies the thicknesses of the
individual Noah-MP-4.0.1 LSM layers.  The first number is the thickness
of the top soil layer, and the following numbers are the thicknesses of
each soil layer going down.  If the number of soil layers and thicknesses
change from the typical 4 layers with thicknesses of 0.1, 0.3, 0.6, and
1.0 meters, users should change the values of NROOT for each vegetation
type to map the number of layers with roots for transpiration in their
own custom MPTABLE.TBL parameter file.
 
`Noah-MP.4.0.1 dynamic vegetation option:` specifies the dynamic vegetation
model option for Noah-MP-4.0.1 LSM.  Options generally recommended for use
by the model developers are indicated with [**].  Options not yet supported
in the LIS implementation are indicated with [NS].  Acceptable values are:

|====
|Value | Note | Description
 
| 1    |      | off (use table LAI; use FVEG = SHDFAC from input)
| 2    |      | on  (dynamic vegetation; must use Ball-Berry canopy option)
| 3    |      | off (use table LAI; calculate FVEG)
| 4    |  **  | off (use table LAI; use maximum vegetation fraction)
| 5    |  **  | on  (use maximum vegetation fraction)
| 6    |      | on  (use FVEG = SHDFAC from input)
| 7    |      | off (use input LAI; use FVEG = SHDFAC from input)
| 8    |      | off (use input LAI; calculate FVEG)
| 9    |      | off (use input LAI; use maximum vegetation fraction)
|10    |  NS  | crop model on (use maximum vegetation fraction)
|====
 
`Noah-MP.4.0.1 canopy stomatal resistance option:` specifies the canopy
stomatal resistance option for Noah-MP-4.0.1 LSM.  Options generally
recommended for use by the model developers are indicated with [**].
Acceptable values are:
 
|====
|Value | Note | Description
 
| 1    |  **  | Ball-Berry
| 2    |      | Jarvis
|====
 
`Noah-MP.4.0.1 soil moisture factor for stomatal resistance:`
specifies the soil moisture factor for stomatal resistance option
for Noah-MP-4.0.1 LSM.  Options generally recommended for use by the
model developers are indicated with [**].  Acceptable values are:
 
|====
|Value | Note | Description
 
| 1    |  **  | Noah (soil moisture)
| 2    |      | CLM  (matric potential)
| 3    |      | SSiB (matric potential)
|====
 
`Noah-MP.4.0.1 runoff and groundwater option:` specifies the runoff and
groundwater option for Noah-MP-4.0.1 LSM.  Options generally recommended
for use by the model developers are indicated with [**].  Options not yet
supported in the LIS implementation are indicated with [NS].  Acceptable
values are:
 
|====
|Value | Note | Description
 
| 1    |  **  | SIMGM: TOPMODEL with groundwater (Niu et al. 2007 JGR)
| 2    |      | SIMTOP: TOPMODEL with an equilibrium water table (Niu et al. 2005 JGR)
| 3    |      | Noah original surface and subsurface runoff (free drainage) (Schaake 1996)
| 4    |      | BATS surface and subsurface runoff (free drainage)
| 5    |  NS  | Miguez-Macho&Fan groundwater scheme (Miguez-Macho et al. 2007 JGR; Fan et al. 2007 JGR)
|====
 
`Noah-MP.4.0.1 surface layer drag coefficient option:` specifies the
surface layer drag coefficient option for Noah-MP-4.0.1 LSM.  Options
generally recommended for use by the model developers are indicated
with [**].  Acceptable values are:
 
|====
|Value | Note | Description

| 1    |  **  | Monin-Obukhov
| 2    |  **  | original Noah (Chen 1997)
|====

`Noah-MP.4.0.1 supercooled liquid water option:` specifies the supercooled
liquid water option for Noah-MP-4.0.1 LSM.  Options generally recommended
for use by the model developers are indicated with [**].  Acceptable values
are:

|====
|Value | Note | Description
 
| 1    |  **  | no iteration (Niu and Yang, 2006 JHM)
| 2    |      | Koren's iteration (1999)
|====
 
`Noah-MP.4.0.1 frozen soil permeability option:` specifies the frozen soil
permeability option for Noah-MP-4.0.1 LSM.  Options generally recommended
for use by the model developers are indicated with [**].  Acceptable values
are:
 
|====
|Value | Note | Description
 
| 1    |  **  | linear effects, more permeable (Niu and Yang, 2006, JHM)
| 2    |      | nonlinear effects, less permeable (Koren 1999)
|====
 
`Noah-MP.4.0.1 radiation transfer option:` specifies the radiation
transfer option for Noah-MP-4.0.1 LSM.  Options generally recommended
for use by the model developers are indicated with [**].  Acceptable
values are:
 
|====
|Value | Note | Description
 
| 1    |      | modified two-stream (gap = F(solar angle, 3D structure ...)<1-FVEG)
| 2    |      | two-stream applied to grid-cell (gap = 0)
| 3    |  **  | two-stream applied to vegetated fraction (gap=1-FVEG)
|====
 
`Noah-MP.4.0.1 snow surface albedo option:` specifies the snow surface
albedo option for Noah-MP-4.0.1 LSM.  Options generally recommended
for use by the model developers are indicated with [**].  Acceptable
values are:

|====
|Value | Note | Description

| 1    |      | BATS
| 2    |  **  | CLASS
|====

`Noah-MP.4.0.1 rainfall & snowfall option:` specifies the option for
partitioning precipitation into rainfall and snowfall for Noah-MP-4.0.1
LSM.  Options generally recommended for use by the model developers are
indicated with [**].  Options not yet supported in the LIS implementation
are indicated with [NS].  Acceptable values are:

|====
|Value | Note | Description

| 1    |  **  | Jordan (1991)
| 2    |      | BATS: when SFCTMP<TFRZ+2.2
| 3    |      | Noah: when SFCTMP<TFRZ
| 4    |  NS  | Use WRF microphysics output
|====

`Noah-MP.4.0.1 lower boundary of soil temperature option:` specifies
the lower boundary condition of soil temperature option for Noah-MP-4.0.1
LSM.  Options generally recommended for use by the model developers are
indicated with [**].  Acceptable values are:

|====
|Value | Note | Description

| 1    |      | zero heat flux from bottom (ZBOT and TBOT not used)
| 2    |  **  | TBOT at ZBOT (8m) read from a file (original Noah)
|====

`Noah-MP.4.0.1 snow&soil temperature time scheme option:` specifies
the snow and soil temperature time scheme for Noah-MP-4.0.1 LSM.
Options generally recommended for use by the model developers are
indicated with [**].  Acceptable values are:

|====
|Value | Note | Description

| 1    |  **  | semi-implicit; flux top boundary condition
| 2    |      | fully implicit (original Noah); temperature top boundary condition
| 3    |      | same as 1, but FSNO for TS calculation (generally improves snow; v3.7)
|====

`Noah-MP.4.0.1 glacier option:` specifies the glacier model option
for Noah-MP-4.0.1 LSM.  Options generally recommended for use by
the model developers are indicated with [**].  Acceptable values
are:

|====
|Value | Note | Description

| 1    |  **  | include phase change of ice
| 2    |      | simple (ice treatment more like original Noah)
|====

`Noah-MP.4.0.1 surface resistance option:` specifies the surface
resistance option for Noah-MP-4.0.1 LSM.  Options generally
recommended for use by the model developers are indicated with
[**].  Acceptable values are:

|====
|Value | Note | Description

| 1    |  **  | Sakaguchi and Zeng, 2009 
| 2    |      | Sellers (1992)
| 3    |      | adjusted Sellers to decrease RSURF for wet soil
| 4    |      | option 1 for non-snow; rsurf = rsurf_snow for snow (set in MPTABLE); AD v3.8
|====

`Noah-MP.4.0.1 soil configuration option:` specifies soil configuration
option for defining soil properties for Noah-MP-4.0.1 LSM.  Options
generally recommended for use by the model developers are indicated
with [**].  Options not yet supported in the LIS implementation are
indicated with [NS].  Acceptable values are:

|====
|Value | Note | Description

| 1    |  **  | input dominant soil texture
| 2    |  NS  | input soil texture varies that varies with depth
| 3    |  NS  | use soil composition (sand, clay, orgm) and pedotransfer functions (OPT_PEDO)
| 4    |  NS  | use input soil properties (BEXP_3D, SMCMAX_3D, etc.)
|====

`Noah-MP.4.0.1 soil pedotransfer function option:` specifies the soil
pedotransfer function option for Noah-MP-4.0.1 LSM.  This option is
only activated when the soil configuration option is set to 3.
Acceptable values are:

|====
|Value | Note | Description

| 1    |  **  | Saxton and Rawls (2006)
|==== 

`Noah-MP.4.0.1 crop model option:` specifies the crop model option
for Noah-MP-4.0.1 LSM.  Options generally recommended for use by the
model developers are indicated with [**].  Options not yet supported
in the LIS implementation are indicated with [NS].  Accepted values
are:

|====
|Value | Note | Description

| 0    |  **  | No crop model
| 1    |  NS  | Liu et al. 2016
| 2    |  NS  | Gecros crop model; Yin and van Laar, 2005
|====

`Noah-MP.4.0.1 urban physics option:` specifies the urban physics
option for Noah-MP-4.0.1 LSM.  Options generally recommended for use
by the model developers are indicated with [**].   Accepted values
are:

|====
|Value | Note | Description

| 0    |  **  | No urban scheme
| 1    |      | Single-layer 
| 2    |      | Multi-layer BEP scheme
| 3    |      | Multi-layer BEM scheme
|====

`Noah-MP.4.0.1 reference height of temperature and humidity:`
specifies the Noah-MP-4.0.1 LSM initial reference height of
temperature and humidity (m).

`Noah-MP.4.0.1 initial surface skin temperature:` specifies
the Noah-MP-4.0.1 LSM initial surface skin temperature (K). 

`Noah-MP.4.0.1 initial snow water equivalent:` specifies the
Noah-MP-4.0.1 LSM initial snow water equivalent (mm).

`Noah-MP.4.0.1 initial snow depth:` specifies the Noah-MP-4.0.1
LSM initial snow depth (m).

`Noah-MP.4.0.1 initial total canopy surface water:` specifies
the Noah-MP-4.0.1 LSM initial total canopy surface water (mm).

`Noah-MP.4.0.1 initial soil temperatures:` specifies the
Noah-MP-4.0.1 LSM initial soil temperatures, one for each layer,
with the first value for the top soil layer, then going down.
 
`Noah-MP.4.0.1 initial total soil moistures:` specifies the
Noah-MP-4.0.1 LSM initial total soil moistures, one for each layer,
with the first value for the top soil layer, then going down.
 
`Noah-MP.4.0.1 initial leaf area index:` specifies the
Noah-MP-4.0.1 LSM initial leaf area index.
 
`Noah-MP.4.0.1 initial water table depth:` specifies the
Noah-MP-4.0.1 LSM initial depth to water table (m).
 
`Noah-MP.4.0.1 initial water in the aquifer:` specifies the
Noah-MP-4.0.1 LSM initial water storage in the aquifer (mm).
 
`Noah-MP.4.0.1 initial water in aquifer and saturated soil:`
specifies the Noah-MP-4.0.1 LSM initial water in the aquifer
and in the saturated soil (mm).
 
.Example _lis.config_ entry
....
Noah-MP.4.0.1 model timestep:                15mn
Noah-MP.4.0.1 restart output interval:       1mo
Noah-MP.4.0.1 restart file:                  none
Noah-MP.4.0.1 restart file format:           netcdf
Noah-MP.4.0.1 soil parameter table:          ./WRF-4.0.1/run/SOILPARM.TBL
Noah-MP.4.0.1 general parameter table:       ./WRF-4.0.1/run/GENPARM.TBL
Noah-MP.4.0.1 MP parameter table:            ./WRF-4.0.1/run/MPTABLE.TBL
Noah-MP.4.0.1 number of soil layers:         4
Noah-MP.4.0.1 thickness of soil layers:      0.1  0.3  0.6  1.0
Noah-MP.4.0.1 dynamic vegetation option:                      4  # Up to 10 different options
Noah-MP.4.0.1 canopy stomatal resistance option:              1  # 1=Ball-Berry; 2=Jarvis
Noah-MP.4.0.1 soil moisture factor for stomatal resistance:   1  # 1=Noah; 2=CLM; 3=SSiB
Noah-MP.4.0.1 runoff and groundwater option:                  3  # 1=SIMGM; 2=SIMTOP; 3=Schaake96; 4=BATS; 5=Miguez-Macho&Fan
Noah-MP.4.0.1 surface layer drag coefficient option:          1  # 1=M-O; 2=Chen97
Noah-MP.4.0.1 supercooled liquid water option:                1  # 1=NY06; 2=Koren99
Noah-MP.4.0.1 frozen soil permeability option:                1  # 1=NY06; 2=Koren99
Noah-MP.4.0.1 radiation transfer option:                      3  # 1=gap=F(3D;cosz); 2=gap=0; 3=gap=1-Fveg
Noah-MP.4.0.1 snow surface albedo option:                     2  # 1=BATS; 2=CLASS
Noah-MP.4.0.1 rainfall & snowfall option:                     1  # 1=Jordan91; 2=BATS; 3=Noah
Noah-MP.4.0.1 lower boundary of soil temperature option:      2  # 1=zero-flux; 2=Noah
Noah-MP.4.0.1 snow&soil temperature time scheme option:       1  # 1=semi-implicit; 2=fully implicit; 3=FSNO for TS
Noah-MP.4.0.1 glacier option:                                 1  # 1=include phase change; 2=slab ice (Noah)
Noah-MP.4.0.1 surface resistance option:                      1  # 1=Sakaguchi and Zeng 2009; 2=Sellers (1992); 3=adjusted Sellers; 4=option1 for non-snow and rsurf_snow for snow
Noah-MP.4.0.1 soil configuration option:                      1  # 1=input dominant soil texture; 2=input soil texture varies that varies with depth; 3=soil composition and pedotransfer; 4=input soil properties 
Noah-MP.4.0.1 soil pedotransfer function option:              1  # 1=Saxton and Rawls (2006) (used when soil_opt=3)
Noah-MP.4.0.1 crop model option:                              0  # 0=No crop model; 1=Liu et al. 2016; 2=Gecros
Noah-MP.4.0.1 urban physics option:                           0  # 0=No; 1=Single-layer; 2=Multi-layer BEP scheme; 3=Multi-layer BEM scheme
Noah-MP.4.0.1 reference height of temperature and humidity: 6.0
Noah-MP.4.0.1 initial surface skin temperature:           263.7
Noah-MP.4.0.1 initial snow water equivalent:                1.0
Noah-MP.4.0.1 initial snow depth:                          0.01
Noah-MP.4.0.1 initial total canopy surface water:          0.01
Noah-MP.4.0.1 initial soil temperatures:                  266.1  274.0  276.9  279.9
Noah-MP.4.0.1 initial total soil moistures:               0.298  0.294  0.271  0.307
Noah-MP.4.0.1 initial leaf area index:                      2.0
Noah-MP.4.0.1 initial water table depth:                    2.5
Noah-MP.4.0.1 initial water in the aquifer:                 4900.0
Noah-MP.4.0.1 initial water in aquifer and saturated soil:  4900.0
....


==== RUC 3.7
anchor:sssec_lsm_ruc37[RUC 3.7]

`RUC37 model timestep:` specifies the timestep for RUC.

See Section <<ssec_timeinterval>> for a description
of how to specify a time interval.

`RUC37 restart output interval:` specifies the restart output
interval for RUC.

`RUC37 number of soil levels:` number of soil levels.

`RUC37 soil level depth:` thicknesses of each soil level (m)

`RUC37 zlvl:` reference height of temperature and humidity (m)

`RUC37 zlvl_wind:` reference height of wind (m)

`RUC37 use local parameters:` .true. to use table values for
albbck, shdfac, and z0brd; .false. to use values for albbck, shdfac,
and z0brd as set in this driver routine.

`RUC37 use 2D LAI map:` if rdlai2d == .true., then the xlai value
that we pass to lsmruc will be used. if rdlai2d == .false., then xlai
will be computed within lsmruc, from table minimum and maximum values
in vegparm.tbl, and the current green vegetation fraction.

`RUC37 use monthly albedo map:` if usemonalb == .true., then
the alb value passed to lsmruc will be used as the background
snow-free albedo term.  if usemonalb == .false., then alb will be
computed within lsmruc from minimum and maximum values in vegparm.tbl,
and the current green vegetation fraction.

`RUC37 option_iz0tlnd:` option to turn on (iz0tlnd=1) or
off (iz0tlnd=0) the vegetation-category-dependent calculation of
the zilitinkivich coefficient czil in the sfcdif subroutines.

`RUC37 option_sfcdif:` option to use previous (sfcdif_option=0)
or updated (sfcdif_option=1) version of sfcdif subroutine.

`RUC37 landuse_tbl_name:` noah model landuse parameter table

`RUC37 soil_tbl_name:` noah model soil parameter table

`RUC37 gen_tbl_name:` "./input/GENPARM.TBL"

`RUC37 landuse_scheme_name:` landuse classification scheme

`RUC37 soil_scheme_name:` soil classification scheme

`RUC37 water_class_num:` number of water category in landuse
classification

`RUC37 ice_class_num:` number of ice category in landuse
classification

`RUC37 urban_class_num:` number of urban category in landuse
classification

`RUC37 restart file:` restart file name

`RUC37 restart file format:` format of restart file, netcdf or
binary

`RUC37 initial emiss:` surface emissivity (0.0 - 1.0).

`RUC37 initial ch:` exchange coefficient for head and moisture (m s-1).

`RUC37 initial cm:` exchange coefficient for momentum (m s-1).

`RUC37 initial sneqv:` water equivalent of accumulated snow depth (m).

`RUC37 initial snowh:` physical snow depth (m).

`RUC37 initial canwat:` canopy moisture content (kg m-2)

`RUC37 initial alb:` surface albedo including possible snow-cover
effect.  This is set in lsmruc.

`RUC37 initial smc:` total soil moisture content (m3 m-3)

`RUC37 initial sho:` liquid soil moisture content (m3 m-3)

`RUC37 initial stc:` soil temperature (k)

`RUC37 initial tskin:` skin temperature (k)

`RUC37 initial qvg:` effective mixing ratio
at the surface ( kg kg{-1} )

`RUC37 initial qcg:` effective cloud water mixing ratio
at the surface ( kg kg{-1} )

`RUC37 initial qsg:` surface water vapor mixing ratio
at saturation (kg/kg)

`RUC37 initial snt75cm:` snow temperature at 7.5 cm depth (k)

`RUC37 initial tsnav:` average snow temperature in k

`RUC37 initial soilm:` total soil column moisture content, frozen
and unfrozen ( m )

`RUC37 initial smroot:` available soil moisture in the root zone
( fraction [smcwlt-smcmax] )

`RUC37 initial smfr:` soil ice content

`RUC37 initial keepfr:` frozen soil glag

`RUC37 initial qsfc:` effective mixing ratio at the surface ( kg kg{-1} )

.Example _lis.config_ entry
....
RUC37 model timestep: 15mn
RUC37 restart output interval: 1mo
RUC37 number of soil levels:  9                         # nsoil: number of soil levels.
RUC37 soil level depth:   0.      0.01      0.04     0.1      0.3      0.6      1.0      1.6      3.0     # soil_layer_thickness: thicknesses of each soil level (m)
RUC37 zlvl:      3   # reference height of temperature and humidity (m)
RUC37 zlvl_wind: 6   # reference height of wind (m)
RUC37 use local parameters:  .true.          # use_local_param: .true. to use table values for albbck, shdfac, and z0brd; .false. to use values for albbck, shdfac, and z0brd as set in this driver routine
RUC37 use 2D LAI map:   .false.         # use_2d_lai_map: if rdlai2d == .true., then the xlai value that we pass to lsmruc will be used. if rdlai2d == .false., then xlai will be computed within lsmruc, from table minimum and maximum values in vegparm.tbl, and the current green vegetation fraction.
RUC37 use monthly albedo map: .false.   # use_monthly_albedo_map: if usemonalb == .true., then the alb value passed to lsmruc will be used as the background snow-free albedo term.  if usemonalb == .false., then alb will be computed within lsmruc from minimum and maximum values in vegparm.tbl, and the current green vegetation fraction.
RUC37 option_iz0tlnd:      0            # option_iz0tlnd: option to turn on (iz0tlnd=1) or off (iz0tlnd=0) the vegetation-category-dependent calculation of the zilitinkivich coefficient czil in the sfcdif subroutines.
RUC37 option_sfcdif:       1            # option_sfcdif: option to use previous (sfcdif_option=0) or updated (sfcdif_option=1) version of sfcdif subroutine.
RUC37 landuse_tbl_name: "./input/VEGPARM.TBL"  # landuse_tbl_name: noah model landuse parameter table
RUC37 soil_tbl_name:    "./input/SOILPARM.TBL"  # soil_tbl_name: noah model soil parameter table
RUC37 gen_tbl_name:     "./input/GENPARM.TBL"
RUC37 landuse_scheme_name:  "USGS-RUC"  # landuse_scheme_name: landuse classification scheme
RUC37 soil_scheme_name:     "STAS-RUC"  # soil_scheme_name: soil classification scheme
RUC37 water_class_num:   16             # water_class_num: number of water category in landuse classification
RUC37 ice_class_num:     24             # ice_class_num: number of ice category in landuse classification
RUC37 urban_class_num:   1
RUC37 restart file:
RUC37 restart file format: "netcdf"
RUC37 initial emiss:    0.96  # emiss: surface emissivity (0.0 - 1.0).
RUC37 initial ch:      1.E-4  # ch: exchange coefficient for head and moisture (m s-1).
RUC37 initial cm:      1.E-4  # cm: exchange coefficient for momentum (m s-1).
RUC37 initial sneqv:  0.0     # sneqv: water equivalent of accumulated snow depth (m).
RUC37 initial snowh:  0.0     # snowh: physical snow depth (m).
RUC37 initial canwat: 0.0     # canwat: canopy moisture content (kg m-2)
RUC37 initial alb:    0.18    # alb: surface albedo including possible snow-cover effect.  this is set in lsmruc,
RUC37 initial smc: 0.30505  0.30367  0.29954  0.29747  0.29471  0.28456  0.27310  0.29457  0.34467    # smc: total soil moisture content (m3 m-3)
RUC37 initial sho: 0.16489  0.16398  0.16175  0.26640  0.26524  0.28456  0.27310  0.29457  0.34467    # sho: liquid soil moisture content (m3 m-3)
RUC37 initial stc: 263.6909 264.1726 265.6178 267.4237 272.7203 275.2323 277.0464 278.8583 285.0      # stc: soil temperature (k)
RUC37 initial tskin: 263.6909              # tskin: skin temperature (k)
RUC37 initial qvg:  0.0016286864           # qvg: effective mixing ratio at the surface ( kg kg{-1} )
RUC37 initial qcg:  0.0                    # qcg: effective cloud water mixing ratio at the surface ( kg kg{-1} )
RUC37 initial qsg:  0.0                    # qsg: surface water vapor mixing ratio at satration (kg/kg)
RUC37 initial snt75cm: 263.69089           # snt75cm: snow temperature at 7.5 cm depth (k)
RUC37 initial tsnav: 263.85                # tsnav: average snow temperature in k
RUC37 initial soilm:  -9.9999996e+35       # soilm: total soil column moisture content, frozen and unfrozen ( m )
RUC37 initial smroot: -9.9999996e+35       # smroot: available soil moisture in the root zone ( fraction [smcwlt-smcmax]
RUC37 initial smfr: 0.1557333 0.1552111 0.1531000 0.034522217 0.032744441 0.  0.  0.       0.    # smfr: soil ice content
RUC37 initial keepfr: 0.     0.       0.       0.       0.       0.       0.      0.       0.    # keepfr: frozen soil glag
RUC37 initial qsfc: 1.6260381E-03          # qsfc: effective mixing ratio at the surface ( kg kg{-1} )
....


==== CLM 2.0
anchor:sssec_lsm_clm2[CLM 2.0]

`CLM model timestep:` specifies the timestep for the run.

See Section <<ssec_timeinterval>> for a description
of how to specify a time interval.

`CLM restart output interval:` defines the restart
writing interval for CLM. The typical value used in the
LIS runs is 24 hours (1da).

See Section <<ssec_timeinterval>> for a description
of how to specify a time interval.

`CLM restart file:` specifies the CLM active restart file.

`CLM vegetation parameter table:` specifies vegetation type
parameters look-up table.

`CLM canopy height table:` specifies the canopy top and
bottom heights (for each vegetation type) look-up table.

`CLM initial soil moisture:` specifies the initial volumetric
soil moisture wetness used in the cold start runs.

`CLM initial soil temperature:` specifies the initial soil
temperature in Kelvin used in the cold start runs.

`CLM initial snow mass:` specifies the initial snow mass used
in the cold start runs.

.Example _lis.config_ entry
....
CLM model timestep:                   15mn
CLM restart output interval:          1da
CLM restart file:                     ./clm.rst
CLM vegetation parameter table:       ./input/clm_parms/umdvegparam.txt
CLM canopy height table:              ./input/clm_parms/clm2_ptcanhts.txt
CLM initial soil moisture:            0.45
CLM initial soil temperature:         290.0
CLM initial snow mass:                0.0
....


==== VIC 4.1.1
anchor:sssec_lsm_vic411[VIC 4.1.1]

`VIC411 model timestep:` specifies the timestep for the run.

See Section <<ssec_timeinterval>> for a description
of how to specify a time interval.

`VIC411 model step interval:` defines the model step interval
for VIC, in seconds.

VIC uses two timestep variables to control its execution.
`VIC411 model step interval:` corresponds to VIC's
`TIME_STEP` variable.  VIC's `VIC411 model timestep:`
corresponds to VIC's `SNOW_STEP` variable.

For water balance mode, `VIC411 model step interval:`
must be set to 86400.

For energy balance mode, `VIC411 model step interval:`
must be set to VIC's `VIC411 model timestep:`.

Note that for both energy balance mode and water balance mode,
VIC's `VIC411 model timestep:`, in seconds, must be both a
multiple of 3600 and a factor of 86400.
Simply stated VIC's `VIC411 model timestep:` must
correspond to 1, 2, 3, 4, 6, 12, or 24 hours.

`VIC411 restart output interval:` defines the restart
writing interval for VIC. The typical value used in the
LIS runs is 24 hours (1da).

See Section <<ssec_timeinterval>> for a description
of how to specify a time interval.

`VIC411 veg tiling scheme:` specifies whether VIC or LIS
will perform vegetation-based sub-grid tiling.

For LIS sub-grid tiling, tiling is based on vegetation fractions
from the `landcover file:` file.

For VIC sub-grid tiling, tiling is based on vegetation fractions
from the `VEGPARAM` file.
Acceptable values are:

|====
|Value | Description

|0     | VIC tiling
|1     | LIS tiling
|====

`VIC411 global parameter file:` This is VIC's
configuration file.  Please see VIC's documentation at:
http://www.hydro.washington.edu/Lettenmaier/Models/VIC/index.shtml
for more information.

`VIC411 total number of veg types:` specifies the
number of vegetation classes in VIC's landcover dataset
(`VEGPARAM`).

`VIC411 convert units:` Used for testing; set this to 1.

.Example _lis.config_ entry
....
VIC411 model timestep:             1hr
VIC411 model step interval:        3600
VIC411 restart output interval:    1da
VIC411 veg tiling scheme:          1
VIC411 global parameter file:      ./input/vic411_global_file_nldas2_testcase
VIC411 total number of veg types:  13
VIC411 convert units:              1
....


==== VIC 4.1.2
anchor:sssec_lsm_vic412[VIC 4.1.2]

`VIC412 model timestep:` specifies the timestep for the run.

See Section <<ssec_timeinterval>> for a description
of how to specify a time interval.

`VIC412 model step interval:` defines the model step
interval for VIC, in seconds.

VIC uses two timestep variables to control its execution.
`VIC412 model step interval:` corresponds to VIC's
`TIME_STEP` variable.  VIC's `VIC412 model timestep:`
corresponds to VIC's `SNOW_STEP` variable.

For water balance mode, `VIC412 model step interval:`
must be set to 86400.

For energy balance mode, `VIC412 model step interval:`
must be set to VIC's `VIC412 model timestep:`.

Note that for both energy balance mode and water balance mode,
VIC's `VIC412 model timestep:`, in seconds, must be both a
multiple of 3600 and a factor of 86400.
Simply stated VIC's `VIC412 model timestep:` must
correspond to 1, 2, 3, 4, 6, 12, or 24 hours.

`VIC412 restart output interval:` defines the restart
writing interval for VIC. The typical value used in the
LIS runs is 24 hours (1da).

See Section <<ssec_timeinterval>> for a description
of how to specify a time interval.

`VIC412 restart file:` specifies the VIC 4.1.2 active
restart file.

`VIC412 restart file format:` specifies the format for the
VIC 4.1.2 restart file.
Acceptable values are:
|====
|Value  | Description

|binary | binary format
|netcdf | netCDF format
|====

`VIC412 veg tiling scheme:` specifies whether VIC or LIS
will perform vegetation-based sub-grid tiling.

For LIS sub-grid tiling, tiling is based on vegetation fractions
from the `landcover file:` file.

For VIC sub-grid tiling, tiling is based on vegetation fractions
from the `VEGPARAM` file.
Acceptable values are:

|====
|Value | Description

|0     | VIC tiling
|1     | LIS tiling
|====

`VIC412 total number of veg types:` specifies the
number of vegetation classes in VIC's landcover dataset
(`VEGPARAM`).

`VIC412 convert units:` Used for testing; set this to 1.

The VIC global parameter file is no longer needed. All configuration
settings are in _lis.config_ for VIC. Specifications are the same
as the global parameter file of standalone VIC except option names
come with a prefix "`VIC412_`", in which 412 is the version number
of the VIC model. For example, the number of VIC soil layers is
specified as the following:

`VIC412_NLAYER: 3`

See VIC's documentation at:
http://www.hydro.washington.edu/Lettenmaier/Models/VIC/index.shtml
for more information about configuring VIC.

.Example _lis.config_ entry
....
VIC412 model timestep:             1hr
VIC412 model step interval:        3600
VIC412 restart file:               ./vic412.rst
VIC412 restart file format:        "binary"
VIC412 restart output interval:    1da
VIC412 veg tiling scheme:          1
VIC412 total number of veg types:  13
VIC412 convert units:              1
....


ifdef::devonly[]

==== JULES 4.3
anchor:sssec_lsm_jules43[JULES 4.3]

`JULES.4.3 model timestep:` specifies the timestep for the run.

`JULES.4.3 restart file:` specifies the JULES.4.3 active restart file.

`JULES.4.3 namelist directory:` directory containing JULES.4.3 configuration name lists

`JULES.4.3 using 360-day calender:` true or false for using 360-day calender

`JULES.4.3 using aggregated surface scheme:` true or false for using aggregated land surface scheme

`JULES.4.3 restart output interval:` JULES.4.3 restart time interval

`JULES.4.3 reference height for forcing T and q:` reference height for air temperature and humidity

`JULES.4.3 reference height for forcing u and v:` reference height for wind speed

//`JULES.4.3 soil moisture CDF file:` specifies the JULES.4.3 soil moisture CDF file.

.Example _lis.config_ entry
....
JULES.4.3 model timestep:                  15mn
JULES.4.3 restart file:
JULES.4.3 namelist directory:              ./
JULES.4.3 using 360-day calender:          .false.
JULES.4.3 using aggregated surface scheme: .false.
JULES.4.3 restart output interval:         1mo
JULES.4.3 reference height for forcing T and q: 2
JULES.4.3 reference height for forcing u and v: 10
....
endif::devonly[]


==== Mosaic
anchor:sssec_lsm_mosaic[Mosaic]

`Mosaic model timestep:` specifies the timestep for the run.

See Section <<ssec_timeinterval>> for a description
of how to specify a time interval.

`Mosaic restart output interval:` defines the restart
writing interval for Mosaic.  The typical value used in the
LIS runs is 24 hours (1da).

See Section <<ssec_timeinterval>> for a description
of how to specify a time interval.

`Mosaic restart file:` specifies the Mosaic active restart file.

`Mosaic vegetation parameter table:` specifies the vegetation
parameters look-up table.

`Mosaic monthly vegetation parameter table:` specifies the
monthly vegetation parameters look-up table.

`Mosaic soil parameter table:` specifies the soil
parameters look-up table.

`Mosaic number of soil classes:` specifies the number of soil
classes.
Acceptable values are:

|====
|Value | Description

| 11   | FAO
|====

`Mosaic Depth of Layer 1 (m):` specifies the depth in meters
of layer 1.

`Mosaic Depth of Layer 2 (m):` specifies the depth in meters
of layer 2.

`Mosaic Depth of Layer 3 (m):` specifies the depth in meters
of layer 3.

`Mosaic initial soil moisture:` specifies the initial soil
moisture.

`Mosaic initial soil temperature:` specifies the initial soil
temperature in Kelvin.

`Mosaic use forcing data observation height:` specifies whether
to use observation height from the forcing dataset.

Acceptable values are:

|====
|Value | Description

|0     | Do not use observation height from forcing
|1     | Use observation height from forcing
|====

`Mosaic use forcing data aerodynamic conductance:` specifies
whether to use aerodynamic conductance field from the forcing
dataset.

Acceptable values are:

|====
|Value | Description

|0     | Do not use aerodynamic conductance from forcing data
|1     | Use aerodynamic conductance from forcing dataset
|====

`Mosaic use distributed soil depth map:` specifies
whether to use a distributed soil depth map.

Acceptable values are:

|====
|Value | Description

|0     | Do not use distributed soil depth map
|1     | Use distributed soil depth map
|====

.Example _lis.config_ entry
....
Mosaic model timestep:                     15mn
Mosaic restart output interval:            1da
Mosaic restart file:                       ./mosaic.rst
Mosaic vegetation parameter table:         ./input/mos_parms/mosaic_vegparms_umd.txt
Mosaic monthly vegetation parameter table: ./input/mos_parms/mosaic_monthlyvegparms_umd.txt
Mosaic soil parameter table:               ./input/mos_parms/mosaic_soilparms_fao.txt
Mosaic number of soil classes:             11
Mosaic Depth of Layer 1 (m):               0.02
Mosaic Depth of Layer 2 (m):               1.48
Mosaic Depth of Layer 3 (m):               2.00
Mosaic initial soil moisture:              0.3
Mosaic initial soil temperature:           290
Mosaic use forcing data observation height:       0
Mosaic use forcing data aerodynamic conductance:  0
Mosaic use distributed soil depth map:            0
....


==== HySSiB
anchor:sssec_lsm_hyssib[HySSiB]

`HYSSIB model timestep:` specifies the timestep for the run.

See Section <<ssec_timeinterval>> for a description
of how to specify a time interval.

`HYSSIB restart output interval:` defines the restart
writing interval for Hy-SSiB. The typical value used in the
LIS runs is 24 hours (1da).

See Section <<ssec_timeinterval>> for a description
of how to specify a time interval.

`HYSSIB restart file:` specifies the Hy-SSiB active restart file.

`HYSSIB vegetation parameter table:` specifies the Hy-SSiB static
vegetation parameter table file.

`HYSSIB albedo parameter table:` specifies the Hy-SSiB static
albedo parameter table file.

`HYSSIB topography stand dev file:` specifies the Hy-SSiB topography
standard deviation file.

`HYSSIB number of vegetation parameters:` specifies the
number of vegetation parameters.

`HYSSIB number of monthly veg parameters:` specifies the
number of monthly vegetation parameters.

`HYSSIB reference height for forcing T and q:` specifies the
height of the forcing T and q variables used from the forcing;
specifying a negative value will use the height from the forcing
data, provided it is available.

`HYSSIB reference height for forcing u and v:` specifies the
height of the forcing u and v variables used from the forcing;
specifying a negative value will use the height from the forcing
data, provided it is available.

`HYSSIB initial soil moisture:` specifies the
initial soil moisture.

`HYSSIB initial soil temperature:` specifies the
initial soil temperature in Kelvin.

.Example _lis.config_ entry
....
HYSSIB model timestep:                        15mn
HYSSIB restart output interval:               1mo
HYSSIB restart file:                          ./hyssib.rst
HYSSIB vegetation parameter table:            ./input/hyssib_parms/hyssib_vegparms.bin
HYSSIB albedo parameter table:                ./input/hyssib_parms/hyssib_albedo.bin
HYSSIB topography stand dev file:             ./input/UMD-25KM/topo_std.1gd4r
HYSSIB number of vegetation parameters:       20
HYSSIB number of monthly veg parameters:      11
HYSSIB reference height for forcing T and q:  -1.0      # (m) - negative=use height from forcing data
HYSSIB reference height for forcing u and v:  -1.0      # (m) - negative=use height from forcing data
HYSSIB initial soil moisture:                 0.30
HYSSIB initial soil temperature:              290.0
....


==== Catchment Fortuna-2_5
anchor:sssec_lsm_clsmf25[Catchment Fortuna-2_5]

`CLSM F2.5 model timestep:` specifies the timestep for the run.

See Section <<ssec_timeinterval>> for a description
of how to specify a time interval.

`CLSM F2.5 restart output interval:` defines the restart
writing  interval for Catchment Fortuna-2_5. The typical
value used in the LIS runs is 24 hours (1da).

See Section <<ssec_timeinterval>> for a description
of how to specify a time interval.

`CLSM F2.5 restart file:` specifies the Catchment active
restart file.

`CLSM F2.5 top soil layer depth:` specifies the top soil
layer depth.

`CLSM F2.5 initial soil moisture:` specifies the
initial volumetric soil moisture. (units stem:[\frac{m^3}{m^3}])

`CLSM F2.5 initial soil temperature:` specifies the
initial soil temperature in Kelvin.

`CLSM F2.5 fixed reference height:` specifies the fixed
reference height.  The default value used for this height by
the GMAO is 10.0 meters.  This fixed value will only be used
if a forcing height field is not used in LIS.  If a forcing
height field is not used, and the height at which the wind
is observed is known, then the wind height should be used
for this value.  There is not a separate term available
for the height of the temperature or humidity forcing.

`CLSM F2.5 turbulence scheme:` specifies the
turbulence scheme.

`CLSM F2.5 use MODIS albedo flag:` specifies
whether to use the MODIS scale factor albedo.
Acceptable values are:

|====
|Value | Description

|0     | Do not use the MODIS albedo
|1     | Use the MODIS albedo
|====

.Example _lis.config_ entry
....
CLSM F2.5 model timestep:             30mn
CLSM F2.5 restart output interval:    1da
CLSM F2.5 restart file:               ./clmsf25.rst
CLSM F2.5 top soil layer depth:       0.02
CLSM F2.5 initial soil moisture:      0.30
CLSM F2.5 initial soil temperature:   290.0
CLSM F2.5 fixed reference height:     10.0
CLSM F2.5 turbulence scheme:          0
CLSM F2.5 use MODIS albedo flag:      1
....


==== GeoWRSI 2.0
anchor:sssec_geowrsi.2[GeoWRSI 2.0]

`WRSI CalcSOS model run mode:` specifies which model run
mode to run the model in, either "`SOS`" or "`WRSI`".

`WRSI user input settings file:` specifies the path for the
WRSI model file to select user-specific WRSI and SOS settings.

`WRSI crop parameter directory:` specifies the path for the
crop-type parameter files.

`WRSI initial dekad of season:` The crop growing season
initial timestep (in dekads).

`WRSI final dekad of season:` The crop growing season final
timestep (in dekads).

`WRSI initial growing season year:` Initial year of the first
growing season for the LIS-GeoWRSI model run.  For now, should
match the first year in the lis.config file `Starting year:`.

`WRSI final growing season year:` Final year of the last
growing season for the LIS-GeoWRSI model run.  For now, should
match the final year in the lis.config file `Ending year:`.

`WRSI number of growing seasons:` Set the number of growing
seasons to have GeoWRSI run over (default value is 1).

`WRSI model timestep:` specifies the timestep for the run.

See Section <<ssec_timeinterval>> for a description
of how to specify a time interval.

`WRSI restart output interval:` defines the restart
writing  interval for WRSI. The typical value used in the
LIS-WRSI runs is 10-day, or 1-dekad.

See Section <<ssec_timeinterval>> for a description
of how to specify a time interval.

`WRSI restart file:` specifies the WRSI active restart file.

.Example _lis.config_ entry
....
WRSI CalcSOS model run mode:        SOS
WRSI user input settings file:      ./wrsi_inputs/EA_Oct2Feb/GeoWRSI_userSettings.txt
WRSI crop parameter directory:      ./wrsi_inputs/crops
WRSI initial dekad of season:       25
WRSI final dekad of season:         6
WRSI initial growing season year:   2009
WRSI final growing season year:     2010
WRSI number of growing seasons:     1
WRSI model timestep:                "1da"
WRSI restart output interval:       "1da"
WRSI restart file:                  "none"
....


==== Australia's CABLE-1.4b
anchor:sssec_lsm_cable14b[Australia's CABLE-1.4b]

`CABLE model timestep:` specifies the timestep for the run.

See Section <<ssec_timeinterval>> for a description
of how to specify a time interval.

`CABLE restart output interval:` defines the restart
writing interval for CABLE-1.4b. The typical value used
in the LIS runs is 24 hours (1da).

See Section <<ssec_timeinterval>> for a description
of how to specify a time interval.

`CABLE restart file:` specifies the CABLE-1.4b restart file.

`CABLE vegetation parameter table:` specifies the
CABLE-1.4b vegetation parameter file.

`CABLE canopy structure flag:` specifies the CABLE-1.4b
flag to select which canopy structure will be used; options
are default, hawkesbury, and canopy_vh.

`CABLE photosynthesis structure flag:` specifies the
CABLE-1.4b flag to select which photosynthesis structure
will be used; options are default and hawkesbury.

`CABLE soil structure flag:` specifies the CABLE-1.4b
flag to select which soil structure will be used; options
are soilsnow and sli.

`CABLE sli soils litter structure flag:` specifies the
CABLE-1.4b flag to select which litter structure will be used
when using the sli soil structure; options are default, on,
off, and resistance.

`CABLE sli soils isotope structure flag:` specifies the
CABLE-1.4b flag to select which isotope structure will be used
when using the sli soil structure; options are default, off,
HDO, H2180, and spatial.

`CABLE sli soils coupled structure flag:` specifies the
CABLE-1.4b flag to select which coupled structure will be used
when using the sli soil structure; options are coupled and
uncoupled.

`CABLE soil parameter table:` specifies the CABLE-1.4b
soil parameter file.

`CABLE fixed vegetation type:` specifies a fixed vegetation
type index for all grid points.  Entering a value of 0 will not
fix the vegetation types, and the code will use the
`Landcover data source` information instead.

`CABLE fixed soil type:` specifies a fixed soil type
index for all grid points.  Entering a value of 0 will
not fix the soil types, and the code will use the
`Soil texture data source` information instead.

`CABLE fixed snow-free soil albedo:` specifies the
snow-free soil albedo for all grid points.

`CABLE fixed CO2 concentration:` specifies the CO2
concentration of the near-surface air for all grid points,
in ppmv.

`CABLE reference height:` specifies the height in meters
of the forcing variables.

`CABLE maximum verbosity:` set to "`.true.`" to print to
the log details of variables during calculation of the tile.

`CABLE tile to print:` specifies the tile number to print to
the log; setting this value to 0 will print details of all tiles.

.Example _lis.config_ entry
....
CABLE model timestep:                     30mn
CABLE restart output interval:            1da
CABLE restart file:                       cable.rst
CABLE vegetation parameter table:         ./inpul/cable_parms/def_veg_params_igbp.txt
CABLE canopy structure flag:              default     # default; hawkesbury; canopy_vh
CABLE photosynthesis structure flag:      default     # default; hawkesbury
CABLE soil structure flag:                soilsnow    # soilsnow; sli
CABLE sli soils litter structure flag:    resistance  # default; on; off; resistance
CABLE sli soils isotope structure flag:   off         # default; off; HDO; H218O; spatial
CABLE sli soils coupled structure flag:   coupled     # coupled; uncoupled
CABLE soil parameter table:               ./inpul/cable_parms/def_soil_params.txt
CABLE fixed vegetation type:              0
CABLE fixed soil type:                    0
CABLE fixed snow-free soil albedo:        0.1
CABLE fixed CO2 concentration:            350.0    # in ppmv
CABLE reference height:                   40.0     # in meters
CABLE maximum verbosity:                  .true.   # write detail of every grid cell init and params to log?
CABLE tile to print:                      26784    # tile number to print (0 = print all tiles)
....


==== RDHM 3.5.6
anchor:sssec_lsm_rdhm356[RDHM 3.5.6]

`RDHM356 model timestep:` specifies the timestep for the run.

See Section <<ssec_timeinterval>> for a description
of how to specify a time interval.

`RDHM356 restart output interval:` defines the restart
writing interval for RDHM356.

See Section <<ssec_timeinterval>> for a description
of how to specify a time interval.

`RDHM356 TempHeight:` specifies the observation height of
the temperature and humidity fields, in meters.

`RDHM356 WindHeight:` specifies the observation height of
the wind field, in meters.

`RDHM356 DT_SAC_SNOW17:` specifies the timestep
of SAC-HTET and SNOW-17 in seconds.
This must be `RDHM356 model timestep:` specified in seconds.

`RDHM356 DT_FRZ:` specifies the timestep of the frozen
soil model, in seconds.

`RDHM356 FRZ_VER_OPT:` specifies the version number of
the frozen soil model.
Acceptable values are:

|====
|Value | Description

|1     | Old version
|2     | New version
|====

Note, if set to 1, zero snow depth causes problems.

`RDHM356 SNOW17_OPT:` SNOW-17 option
Acceptable values are:

|====
|Value | Description

|1     | Use Snow-17
|else  | Do not use Snow-17
|====

`RDHM356 SACHTET_OPT:` SAC-HTET option
Acceptable values are:

|====
|Value | Description

|1     | Use Sac-HTET
|else  | Do not use Sac-HTET
|====

`RDHM356 NSTYP:` specifies the number of soil types.

`RDHM356 NVTYP:` specifies the number of vegetation types.

`RDHM356 NDINTW:` specifies the number of desired soil
layers for total and liquid soil moisture.

`RDHM356 NDSINT:` specifies the number of desired soil
layers for soil temperature.

`RDHM356 NORMALIZE:` specifies whether to normalize total
and liquid soil moisture output.
Acceptable values are:

|====
|Value | Description

|0     | Do not normalize
|1     | Normalize
|====

`RDHM356 DSINTW:` specifies the thickness of the desired
soil layers for liquid and total soil moisture.

`RDHM356 DSINT:` specifies the thickness of the desired
soil layers for soil temperature.

`RDHM356 PETADJ_MON:` specifies the adjustment of
potential evapotranspiration for 12 months.

`RDHM356 CZIL:` specifies the Zilitinkevich parameter,
range: [0.0, 1.0].

`RDHM356 FXEXP:` specifies the bare soil evaporation
exponential non-linear parameter.

`RDHM356 vegRCMAX:` specifies the maximum stomatal
resistance, in s/m.

`RDHM356 PC:` specifies the plant coefficient.

`RDHM356 PET_OPT:` specifies the potential
evapotranspiration scheme.
Acceptable values are:

|====
|Value | Description

|stem:[<0]  | Use energy-based Penman
|stem:[0]   | Use non-Penman-based ETP
|stem:[>0]  | Use empirical Penman equation
|====

`RDHM356 TOPT:` specifies the optimum air temperature,
in Kelvin.

`RDHM356 RDST:` specifies the tension water redistribution
scheme.
Acceptable values are:

|====
|Value | Description

|0     | Use OHD version of SRT (uses reference gradient instead of actual)
|1     | Use Noah version of SRT
|====

`RDHM356 thresholdRCMIN:` constant for alternating
RCMIN (0.5) (s/m).

`RDHM356 SFCREF:` specifies the reference wind speed
for potential evapotranspiration adjustment, in m/s.

`RDHM356 BAREADJ:` specifies the Ek-Chen evaporation
threshold switch.

`RDHM356 SNOW17_SWITCH:` specifies liquid water freezing
version.
Acceptable values are:

|====
|Value | Description

|0     | Victor's version
|1     | Eric's version
|====

`RDHM356 restart file:` specifies the RDHM 3.5.6 active
restart file.

`RDHM356 restart file format:` specifies the format of
the RDHM 3.5.6 restart file.
Acceptable values are:

|====
|Value  | Description

|binary | read/write binary restart files
|netcdf | read/write netCDF restart files
|====


`RDHM356 tmxmn directory:` specifies the directory containing the NetCDF file
of daily maximum and minimum temperature (F).

`RDHM356 initial UZTWC (ratio):` specifies the initial
upper zone tension water storage content.

`RDHM356 initial UZFWC (ratio):` specifies the initial
upper zone free water storage content.

`RDHM356 initial LZTWC (ratio):` specifies the initial
lower zone tension water storage content.

`RDHM356 initial LZFSC (ratio):` specifies the initial
lower zone supplemental free water storage content.

`RDHM356 initial LZFPC (ratio):` specifies the initial
lower zone primary free water storage content.

`RDHM356 initial ADIMC (ratio):` specifies the initial
additional impervious area content.

`RDHM356 initial TS0:` specifies the initial first soil
layer temperature, in Celsius.

`RDHM356 initial UZTWH (ratio):` specifies the initial
unfrozen upper zone tension water.

`RDHM356 initial UZFWH (ratio):` specifies the initial
unfrozen upper zone free water.

`RDHM356 initial LZTWH (ratio):` specifies the initial
unfrozen lower zone tension water.

`RDHM356 initial LZFSH (ratio):` specifies the initial
unfrozen lower zone supplemental free water.

`RDHM356 initial LZFPH (ratio):` specifies the initial
unfrozen lower zone primary free water.

`RDHM356 initial SMC:` specifies the initial volumetric
content of total soil moisture for each layer.

`RDHM356 initial SH2O:` specifies the initial volumetric
content of liquid soil moisture for each layer.

`RDHM356 initial WE:` specifies the initial snow water
equivalent without liquid water, in mm.

`RDHM356 initial LIQW:` specifies the initial liquid water
in snow.

`RDHM356 initial NEGHS:` specifies the initial negative
snow heat, in mm.

`RDHM356 initial TINDEX:` specifies the initial antecedent
temperature index.

`RDHM356 initial ACCMAX:` specifies the initial accumulated
snow water temperature, including liquid, in Celsius.

`RDHM356 initial SNDPT:` specifies the initial snow depth,
in cm.

`RDHM356 initial SNTMP:` specifies the initial average
snow temperature.

`RDHM356 initial SB:` specifies the last highest snow
water equivalent before any snow fall, in mm.

`RDHM356 initial SBAESC:` specifies the initial extent
of snow cover during melt and new snow fall.

`RDHM356 initial SBWS:` specifies the initial snow water
storage during melt and new snow fall, in mm.

`RDHM356 initial STORAGE:` specifies the initial snow
liquid water attenuation storage, in mm.

`RDHM356 initial AEADJ:` specifies the initial adjusted
areal snow cover fraction [0, 1].

`RDHM356 initial EXLAG:` specifies the initial array of
lagged liquid water values.

`RDHM356 initial NEXLAG:` specifies the number of
coordinates in the lagged liquid water array.

`RDHM356 initial TA_PREV:` specifies the air temperature
of previous timestep, in Celsius.

.Example _lis.config_ entry
....
RDHM356 model timestep:          "1hr"
RDHM356 restart output interval: "1hr"
RDHM356 TempHeight:               2.0
RDHM356 WindHeight:              10.0
RDHM356 DT_SAC_SNOW17:           3600
RDHM356 DT_FRZ:                  1800
RDHM356 FRZ_VER_OPT:             1
RDHM356 SNOW17_OPT:              1
RDHM356 SACHTET_OPT:             1
RDHM356 NSTYP:                   12
RDHM356 NVTYP:                   14
RDHM356 NDINTW:                  5
RDHM356 NDSINT:                  5
RDHM356 NORMALIZE:               1
RDHM356 DSINTW:                  0.05 0.25 0.60 0.75 1.00
RDHM356 DSINT:                   0.05 0.25 0.60 0.75 1.00
RDHM356 PETADJ_MON:              1.0 1.0 1.0 1.0 1.0 1.0 1.0 1.0 1.0 1.0 1.0 1.0
RDHM356 CZIL:                    0.12
RDHM356 FXEXP:                   2.0
RDHM356 vegRCMAX:                5000
RDHM356 PC:                      -1
RDHM356 PET_OPT:                 -1
RDHM356 TOPT:                    298
RDHM356 RDST:                    1
RDHM356 thresholdRCMIN:          0.5
RDHM356 SFCREF:                  4.0
RDHM356 BAREADJ:                 0.230000004
RDHM356 SNOW17_SWITCH:           1
RDHM356 restart file:            "none"
RDHM356 restart file format:     "netcdf"
RDHM356 tmxmn directory:         "none"
RDHM356 initial UZTWC (ratio):   0.55
RDHM356 initial UZFWC (ratio):   0.14
RDHM356 initial LZTWC (ratio):   0.56
RDHM356 initial LZFSC (ratio):   0.11
RDHM356 initial LZFPC (ratio):   0.46
RDHM356 initial ADIMC (ratio):   1.0
RDHM356 initial TS0:             4.0
RDHM356 initial UZTWH (ratio):   0.1
RDHM356 initial UZFWH (ratio):   0.1
RDHM356 initial LZTWH (ratio):   0.1
RDHM356 initial LZFSH (ratio):   0.1
RDHM356 initial LZFPH (ratio):   0.1
RDHM356 initial SMC:             0.35 0.35 0.35 0.35 0.35 0.35
RDHM356 initial SH2O:            0.35 0.35 0.35 0.35 0.35 0.35
RDHM356 initial WE:              0
RDHM356 initial LIQW:            0
RDHM356 initial NEGHS:           0
RDHM356 initial TINDEX:          0
RDHM356 initial ACCMAX:          0
RDHM356 initial SNDPT:           0
RDHM356 initial SNTMP:           0
RDHM356 initial SB:              0
RDHM356 initial SBAESC:          0
RDHM356 initial SBWS:            0
RDHM356 initial STORAGE:         0
RDHM356 initial AEADJ:           0
RDHM356 initial EXLAG:           0 0 0 0 0 0 0
RDHM356 initial NEXLAG:          7
RDHM356 initial TA_PREV:         0
....


ifdef::devonly[]
==== SUMMA 1.0
anchor:sssec_lsm_summa.1.0[SUMMA 1.0]

`SUMMA.1.0 model timestep:` specifies the timestep for the run.

See Section <<ssec_timeinterval>> for a description
of how to specify a time interval.

.Example _lis.config_ entry
....
SUMMA.1.0 model timestep:
....
endif::devonly[]


ifdef::devonly[]

=== Lake models
anchor:ssec_lakes[Lake models]


==== FLAKE.1.0
anchor:sssec_flake.1.0[FLAKE.1.0]

`FLAKE1 model timestep:` specifies the timestep for FLAKE1.

See Section <<ssec_timeinterval>> for a description
of how to specify a time interval.

`FLAKE1 restart interval:` specifies the restart output
interval for FLAKE1.

See Section <<ssec_timeinterval>> for a description
of how to specify a time interval.

`FLAKE1 height where wind speed is measured:` specifies the height
where wind speed is measured. [m]

`FLAKE1 height where temperature and humidity are measured:`
specifies the height where temperature and humidity are measured. [m]

`FLAKE1 restart file:` specifies the FLAKE1 active restart file.

`FLAKE1 initial temperature at the air-snow interface:` specifies
the initial temperature at the air-snow interface. [K]

`FLAKE1 initial temperature at the snow-ice interface:` specifies
the initial temperature at the snow-ice interface. [K]

`FLAKE1 initial mean temperature of the water column:` specifies
the initial mean temperature of the water column. [K]

`FLAKE1 initial temperature of mixed layer:` specifies the
initial temperature of the mixed layer. [K]

`FLAKE1 initial temperature at the water-bottom sediment interface:`
specifies the initial temperature at the water-bottom sediment
interface. [K]

`FLAKE1 initial temperature at the bottom of the upper layer of the sediments:`
specifies the initial temperature at the bottom of the upper layer
of the sediments. [K]

`FLAKE1 initial thermocline shape factor:` specifies the
initial thermocline shape factor. [fraction]

`FLAKE1 initial snow thickness:` specifies the
initial snow thickness. [m]

`FLAKE1 initial ice thickness:` specifies the
initial ice thickness. [m]

`FLAKE1 initial thickness of mixed layer:` specifies the
initial thickness of the mixed layer. [m]

`FLAKE1 initial thickness of the upper layer of bottom sediments:`
specifies the initial thickness of the upper layer of bottom sediments.

`FLAKE1 initial surface temperature:` specifies the
initial surface temperature. [K]

`FLAKE1 initial water surface albedo with respect to solar radiation:`
specifies the initial water surface albedo with respect to solar
radiation. [fraction]

`FLAKE1 initial ice surface albedo with respect to the solar radiation:`
specifies the initial ice surface albedo with respect to the solar
radiation. [fraction]

`FLAKE1 initial snow surface albedo with respect to the solar radiation:`
specifies the initial snow surface albedo with respect to the solar
radiation. [fraction]

.Example _lis.config_ entry
....
FLAKE1 model timestep:
FLAKE1 restart interval:
FLAKE1 height where wind speed is measured:
FLAKE1 height where temperature and humidity are measured:
FLAKE1 restart file:
FLAKE1 initial temperature at the air-snow interface:
FLAKE1 initial temperature at the snow-ice interface:
FLAKE1 initial mean temperature of the water column:
FLAKE1 initial temperature of mixed layer:
FLAKE1 initial temperature at the water-bottom sediment interface:
FLAKE1 initial temperature at the bottom of the upper layer of the sediments:
FLAKE1 initial thermocline shape factor:
FLAKE1 initial snow thickness:
FLAKE1 initial ice thickness:
FLAKE1 initial thickness of mixed layer:
FLAKE1 initial thickness of the upper layer of bottom sediments:
FLAKE1 initial surface temperature:
FLAKE1 initial water surface albedo with respect to solar radiation:
FLAKE1 initial ice surface albedo with respect to the solar radiation:
FLAKE1 initial snow surface albedo with respect to the solar radiation:
....
endif::devonly[]


=== Open water models
anchor:ssec_openwater[Open water models]


==== template open water
anchor:sssec_templateopenwater[template open water]

`Template open water timestep:` specifies the timestep for the run.

See Section <<ssec_timeinterval>> for a description
of how to specify a time interval.

.Example _lis.config_ entry
....
Template open water timestep:
....


ifdef::devonly[]

=== Land slide models
anchor:ssec_landslides[Land slide models]


==== GLS
anchor:sssec_gls[GLS]

`GLS susceptibility index map:` [red]#specifies what?#

`GLS susceptibility index threshold:` [red]#specifies what?#

`GLS slope value:` [red]#specifies what?#

`GLS y-intercept value:` [red]#specifies what?#

`GLS rainfall accumulation interval1:` [red]#specifies what?#

`GLS rainfall accumulation interval2:` [red]#specifies what?#

`GLS rainfall accumulation interval3:` [red]#specifies what?#

`GLS rainfall threshold for interval1:` [red]#specifies what?#

`GLS rainfall threshold for interval2:` [red]#specifies what?#

`GLS rainfall threshold for interval3:` [red]#specifies what?#

`GLS model timestep:` [red]#specifies what?#

`GLS output format:` [red]#specifies what?#

`GLS output interval:` [red]#specifies what?#

.Example _lis.config_ entry
....
GLS susceptibility index map:
GLS susceptibility index threshold:
GLS slope value:
GLS y-intercept value:
GLS rainfall accumulation interval1:
GLS rainfall accumulation interval2:
GLS rainfall accumulation interval3:
GLS rainfall threshold for interval1:
GLS rainfall threshold for interval2:
GLS rainfall threshold for interval3:
GLS model timestep:
GLS output format:
GLS output interval:
....


==== TRIGRS
anchor:sssec_trigrs[TRIGRS]

`TRIGRS initialization file:` [red]#specifies what?#

`TRIGRS app timestep:` [red]#specifies what?#

`TRIGRS rain input source style:` [red]#specifies what?#

.Example _lis.config_ entry
....
TRIGRS initialization file:
TRIGRS app timestep:
TRIGRS rain input source style:
....
endif::devonly[]


=== Irrigation
anchor:ssec_irrigation[Irrigation]

`Irrigation scheme:` specifies the name of the irrigation
scheme to use.
Acceptable values are:

|====
|Value     | Description

|none      | No irrigation scheme
|Sprinkler | Demand sprinkler scheme
|Flood     | Demand flood scheme
|====

`Irrigation output interval:` defines the output writing
interval for irrigation.

See Section <<ssec_timeinterval>> for a description
of how to specify a time interval.

`Irrigation threshold:` defines the irrigation trigger
threshold for the flood and sprinkler irrigation schemes.

`Irrigation max soil layer depth:` specifies the maximum soil layer depth. [red]#specifies what?#

`Sprinkler irrigation max root depth file:` specifies the
location of the max root depth file for sprinkler irrigation.

`Flood irrigation max root depth file:` specifies the
location of the max root depth file for flood irrigation.

`Drip irrigation max root depth file:` specifies the
location of the max root depth file for drip irrigation.

`Irrigation GVF parameter 1:` specifies growing season for
irrigation in Noah-MP (set to 0.40 for Noah 3.3 irrigation)

`Irrigation GVF parameter 2:` specifies growing season for
irrigation in Noah-MP (set to 0.00 for Noah 3.3 irrigation)

`Groundwater abstraction for irrigation:` specifies whether
to withdraw water used for irrigation from the groundwater
in Noah-MP.
1=Yes 0=No (default=0)

.Example _lis.config_ entry
....
Irrigation scheme:            "none"
Irrigation output interval:   "1da"
Irrigation threshold:          0.50
Sprinkler irrigation max root depth file:
Flood irrigation max root depth file:
Drip irrigation max root depth file:
....


=== Routing
anchor:ssec_routing[Routing]


==== HYMAP routing
anchor:sssec_hymaprouting[HYMAP routing]

`HYMAP routing model time step:` specifies the timestep for
the HyMAP router.

See Section <<ssec_timeinterval>> for a description
of how to specify a time interval.

`HYMAP routing model output interval:` defines the output
writing interval for the HyMAP router.

See Section <<ssec_timeinterval>> for a description
of how to specify a time interval.

`HYMAP run in ensemble mode:` specifies whether to run the
HyMAP router in ensemble mode.
Acceptable values are:

|====
|Value | Description

|0     | Do not run in ensemble mode
|1     | Run in ensemble mode
|====

`HYMAP routing method:` specifies the HyMAP routing method
to use.
Acceptable values are:

|====
|Value     | Description

|kinematic | use kinematic method
|diffusive | use diffusive method
|====

`HYMAP routing model linear reservoir flag:` specifies whether to
use linear reservoirs in the HyMAP router.
Acceptable values are:

|====
|Value | Description

|1     | Use
|2     | Do not use
|====

`HYMAP routing model evaporation option:` specifies whether
to compute evaporation in flood plains in the HyMAP router.
Note that the ability to calculate this evaporation is
currently disabled in the HyMAP router code.
Acceptable values are:

|====
|Value | Description

|1     | Compute evaporation in flood plains
|2     | Do not compute evaporation in flood plains
|====

`HYMAP routing model start mode:` specifies the restart mode
to be used for the HyMAP router.
Acceptable values are:

|====
|Value     | Description

|restart   | A restart mode is being used; read a HyMAP restart file
|coldstart | A cold start mode is being used; no restart file read
|====

`HYMAP routing model restart interval:` defines the restart writing
interval for the HyMAP router.

See Section <<ssec_timeinterval>> for a description
of how to specify a time interval.

`HYMAP routing model restart file:` specifies the HyMAP router
active restart file.

.Example _lis.config_ entry
....
HYMAP routing model time step: "30mn"
HYMAP routing model output interval: "1da"
HYMAP run in ensemble mode: 0
HYMAP routing method: "kinematic"
HYMAP routing model linear reservoir flag: 1
HYMAP routing model evaporation option: 2
HYMAP routing model start mode: "coldstart"
HYMAP routing model restart interval: "1mo"
HYMAP routing model restart file: "./OL/ROUTING/200001/LIS_RST_HYMAP_router_200001312345.d01.bin"
....


==== HYMAP2 routing
anchor:sssec_hymap2routing[HYMAP2 routing]

`HYMAP2 routing model time step:` specifies the timestep for
the HyMAP2 router.

See Section <<ssec_timeinterval>> for a description
of how to specify a time interval.

`HYMAP2 routing model output interval:` defines the output
writing interval for the HyMAP2 router.

See Section <<ssec_timeinterval>> for a description
of how to specify a time interval.

`HYMAP2 run in ensemble mode:` specifies whether to run the
HyMAP2 router in ensemble mode.
Acceptable values are:

|====
|Value | Description

|0     | Do not run in ensemble mode
|1     | Run in ensemble mode
|====

`HYMAP2 routing method:` specifies the HyMAP2 routing method
to use.
Acceptable values are:

|====
|Value              | Description

|kinematic          | use kinematic method
|diffusive          | use diffusive method
|"`local intertia`" | use local intertia method
|hybrid             | use hybrid method (requires a river flow map from LDT)
|====

`HYMAP2 routing model time step method:` specifies the HyMAP2
routing model time step method to use.
Acceptable values are:

|====
|Value     | Description

|constant  | use constant timestep
|adaptive  | use adaptive (time-varying) timesteps (must provide an alfa coefficient value)
|====

`HYMAP2 routing model adaptive time step alfa coefficient:`
specifies the adaptive time step alfa coefficent (a real number)
for the HyMAP2 router.  This coefficient is not needed if using
the `constant` time step method.

`HYMAP2 floodplain dynamics:` specifies whether simulate
floodplain dynamics in the HyMAP2 router.
Acceptable values are:

|====
|Value | Description

|0     | Do not use
|1     | Use
|====

`HYMAP2 reservoir operation option:` specifies whether to use
reservoir operations in the HyMAP2 router.  This option is still
in development in the HyMAP2 router within LIS.
Acceptable values are:

|====
|Value | Description

|0     | Do not use
|1     | Use (additional lis.config entries required)
|====

`HYMAP2 number of reservoirs:` specifies the number of reservoirs
to use with the HyMAP2 router.  This config entry is only used
when `HYMAP2 reservoir operation option:` is set to 1.  The number
of reservoirs should be an integer.

`HYMAP2 reservoir operation input time series size:` specifies the
time series length (or number of time steps in the inputs files)
when using reservoir operations with the HyMAP2 router.  This config
entry is only used when `HYMAP2 reservoir operation option:` is set
to 1.  The time series size should be an integer.

`HYMAP2 reservoir operation input directory:` specifies the input
directory for the reservoir operation files to be used when using
reservoir operations with the HyMAP2 router.  This config entry is
only used when `HYMAP2 reservoir operation option:` is set to 1.

`HYMAP2 reservoir operation header filename:` specifies the filename
header for the reservoir operation files to be used when using
reservoir operations with the HyMAP2 router.  This config entry is
only used when `HYMAP2 reservoir operation option:` is set to 1.

`HYMAP2 reservoir operation input data type:` specifies the input
data type for the reservoir operation files to be used when using
reservoir operations with the HyMAP2 router.  This config entry is
only used when `HYMAP2 reservoir operation option:` is set to 1.  

|====
|Value            | Description

|"`water level`"  | Use water level data
|streamflow       | Use streamflow data
|====

`HYMAP2 routing model linear reservoir flag:` specifies whether to
use linear reservoirs in the HyMAP2 router.
Acceptable values are:

|====
|Value | Description

|0     | Do not use
|1     | Use
|====

`HYMAP2 routing model evaporation option:` specifies whether
to compute evaporation in flood plains in the HyMAP2 router.
Acceptable values are:

|====
|Value   | Description

|none    | Do not compute evaporation in flood plains
|penman  | Compute evaporation in flood plains using Penman method
|====

`HYMAP2 routing model dwi flag:` specifies whether
to use DWI maps from LDT in the HyMAP2 router.
Acceptable values are:

|====
|Value   | Description
|0       | Do not use DWI maps
|1       | Use DWI maps (requires two DWI fields from LDT)

|====

`HYMAP2 routing model start mode:` specifies the restart mode
to be used for the HyMAP2 router.
Acceptable values are:

|====
|Value     | Description

|restart   | A restart mode is being used; read a HyMAP2 restart file
|coldstart | A cold start mode is being used; no restart file read
|====

`HYMAP2 routing model restart interval:` defines the restart writing
interval for the HyMAP2 router.

See Section <<ssec_timeinterval>> for a description
of how to specify a time interval.

`HYMAP2 routing model restart file:` specifies the HyMAP2 router
active restart file.

.Example _lis.config_ entry
....
HYMAP2 routing model time step: "30mn"
HYMAP2 routing model output interval: "1da"
HYMAP2 run in ensemble mode: 0
HYMAP2 routing method: "kinematic"
HYMAP2 routing model time step method: "constant"
HYMAP2 routing model adaptive time step alfa coefficient: 0.7
HYMAP2 floodplain dynamics: 1
HYMAP2 reservoir operation option: 0
HYMAP2 number of reservoirs: 0
HYMAP2 reservoir operation input time series size: 1
HYMAP2 reservoir operation input directory: "./reservoir_data"
HYMAP2 reservoir operation header filename: "RESDATA"
HYMAP2 reservoir operation input data type: "streamflow"
HYMAP2 routing model linear reservoir flag: 1
HYMAP2 routing model evaporation option: "none"
HYMAP2 routing model dwi flag: 0
HYMAP2 routing model start mode: "coldstart"
HYMAP2 routing model restart interval: "1mo"
HYMAP2 routing model restart file: "./OL/ROUTING/197901/LIS_RST_HYMAP2_router_197901030000.d01.nc
....


==== NLDAS routing
anchor:sssec_nldasrouting[NLDAS routing]

`NLDAS routing model output interval:` defines the output
writing interval for the NLDAS router.

See Section <<ssec_timeinterval>> for a description
of how to specify a time interval.

`NLDAS routing model restart interval:` defines the restart
writing interval for the NLDAS router.

See Section <<ssec_timeinterval>> for a description
of how to specify a time interval.

`NLDAS routing internal unit hydrograph file:` specifies the
internal unit hydrograph file.

`NLDAS routing transport unit hydrograph file:` specifies
the transport unit hydrograph file.

`NLDAS routing coordinates order file:` specifies the
coordinates order file.

`NLDAS routing initial condition for runoff:` specifies the
initial condition for runoff file.

`NLDAS routing initial condition for transport:` specifies
the initial condition for transport file.

`NLDAS routing model start mode:` specifies if a restart mode is
being used.
Acceptable values are:

|====
|Value     | Description

|restart   | A restart mode is being used
|coldstart | A cold start mode is being used, no restart file read
|====

`NLDAS routing model restart file:` specifies the NLDAS router
active restart file.

.Example _lis.config_ entry
....
NLDAS routing model output interval:
NLDAS routing model restart interval:
NLDAS routing internal unit hydrograph file:
NLDAS routing transport unit hydrograph file:
NLDAS routing coordinates order file:
NLDAS routing initial condition for runoff:
NLDAS routing initial condition for transport:
NLDAS routing model start mode:
NLDAS routing model restart file:
....


=== Runoff

==== ERA interim land runoff
anchor:sssec_erairunoff[ERA interim land runoff]

`ERA interim land runoff data output directory:` specifies directory
where ERA interim outputs are located. 


`ERA interim land runoff data output interval:` specifies
ERA interim output time step

.Example _lis.config_ entry
....
ERA interim land runoff data output directory: ./ERAI_OUTPUT/
ERA interim land runoff data output interval: "1da"
....


==== GLDAS1 runoff
anchor:sssec_gldas1runoff[GLDAS1 runoff]

`GLDAS1 runoff data output directory:` specifies directory
where GLDAS1 outputs are located.

`GLDAS1 runoff data model name:` specifies GLDAS1 land surface model name.

`GLDAS1 runoff data spatial resolution (degree):` specifies GLDAS1
output spatial resolution

`GLDAS1 runoff data output interval:` specifies 
GLDAS1 output time step

.Example _lis.config_ entry
....
GLDAS1 runoff data output directory: ./GLDAS1_OUTPUT/
GLDAS1 runoff data model name:  VIC
GLDAS1 runoff data spatial resolution (degree): 0.25
GLDAS1 runoff data output interval: "1da"
....


==== GLDAS2 runoff
anchor:sssec_gldas2runoff[GLDAS2 runoff]

`GLDAS2 runoff data output directory:` specifies directory
where GLDAS2 outputs are located.

`GLDAS2 runoff data model name:` specifies GLDAS2 land surface model name.

`GLDAS2 runoff data spatial resolution (degree):` specifies GLDAS2
output spatial resolution

`GLDAS2 runoff data output interval:` specifies 
GLDAS2 output time step

.Example _lis.config_ entry
....
GLDAS2 runoff data output directory: ./GLDAS2_OUTPUT/
GLDAS2 runoff data model name:  VIC
GLDAS2 runoff data spatial resolution (degree): 0.25
GLDAS2 runoff data output interval: "1da"
....


==== GWBMIP runoff
anchor:sssec_gwbmiprunoff[GWBMIP runoff]

`GWBMIP runoff data output directory:` specifies directory
where GWBMIP outputs are located.

`GWBMIP runoff data model name prefix:` specifies
 GWBMIP land surface model used.

`GWBMIP runoff data output interval:` specifies 
GWBMIP output time step

.Example _lis.config_ entry
....
GWBMIP runoff data output directory: ./GWBMIP_OUTPUT/
GWBMIP runoff data model name prefix: NOAH33
GWBMIP runoff data output interval: "1da"
....


==== LIS runoff
anchor:sssec_lisrunoff[LIS runoff]

`LIS runoff output directory:` specifies directory
where LIS outputs are located.

`LIS runoff output interval:` specifies 
LIS output time step

.Example _lis.config_ entry
....
LIS runoff output directory: ./LIS_OUTPUT/
LIS runoff output interval: "1da"
....


==== MERRA2 runoff
anchor:sssec_merra2runoff[MERRA2 runoff]

`MERRA2 runoff data output directory:` specifies directory
where MERRA2 outputs are located.

`MERRA2 runoff data output interval:` specifies 
MERRA2 output time step

.Example _lis.config_ entry
....
MERRA2 runoff data output directory: ./MERRA2_OUTPUT/
MERRA2 runoff data output interval: "1da"
....


==== NLDAS2 runoff
anchor:sssec_nldas2runoff[NLDAS2 runoff]

`NLDAS2 runoff data output directory:` specifies directory
where NLDAS2 outputs are located.

`NLDAS2 runoff data model name:` specifies
 NLDAS2 land surface model used.

`NLDAS2 runoff data output interval:` specifies 
NLDAS2 output time step

.Example _lis.config_ entry
....
NLDAS2 runoff data output directory: ./NLDAS2_OUTPUT/
NLDAS2 runoff data model name:  NOAH
NLDAS2 runoff data output interval: "1da"
....


=== Model output configuration
anchor:ssec_outputconfig[Model output configuration]

The output start time is used to define when to begin writing
model output.  Any value not defined will default to the corresponding
LIS start time.  The output start time does not affect restart writing.
Restart files are written according to the LIS start time and the model
restart output interval value.

The output start time is specified in the following format:

|====
|Variable | Value | Description

|`Output start year:`    | integer 2001 {endash} present | specifying output start year
|`Output start month:`   | integer 1 {endash} 12 | specifying output start month
|`Output start day:`     | integer 1 {endash} 31 | specifying output start day
|`Output start hour:`    | integer 0 {endash} 23 | specifying output start hour
|`Output start minutes:` | integer 0 {endash} 59 | specifying output start minute
|`Output start seconds:` | integer 0 {endash} 59 | specifying output start second
|====

Writing output may be restricted to a specified time with
respect to any year.  To restrict output to a specified time,
you must set
`Output at specific time only:` to 1, and then you must specify the
specific output writing time.  If you choose not to restrict output
writing to a specified time, then you do not have to set the
specific output writing time variables.

`Output at specific time only:` specifies whether to write
output only at a specified time.  Defaults to 0.
Acceptable values are:

|====
|Value | Description

|0     | Do not restrict output to a specified time
|1     | Restrict output to a specified time
|====

The specific output writing time is specified in the following format:

|====
|Variable | Value | Description

|`Specific output writing time (month):`  | integer 1 {endash} 12 | specifying output month
|`Specific output writing time (day):`    | integer 1 {endash} 31 | specifying output day
|`Specific output writing time (hour):`   | integer 0 {endash} 23 | specifying output hour
|`Specific output writing time (minute):` | integer 0 {endash} 59 | specifying output minute
|`Specific output writing time (second):` | integer 0 {endash} 59 | specifying output second
|====

.Example _lis.config_ entry
....
Output start year:
Output start month:
Output start day:
Output start hour:
Output start minutes:
Output start seconds:
Output at specific time only:
Specific output writing time (month):
Specific output writing time (day):
Specific output writing time (hour):
Specific output writing time (minute):
Specific output writing time (second):
....


`Model output attributes file:` specifies the attributes to be
used for a customizable model output. Please refer to the
sample MODEL_OUTPUT_LIST.TBL file for the complete specification.

.Example _lis.config_ entry
....
Model output attributes file: './MODEL_OUTPUT_LIST.TBL'
....


=== Defining a time interval
anchor:ssec_timeinterval[Defining a time interval]

Time interval values must be entered in a format where the timestep
value is followed by 2 character string indicating the
time units.

Examples include: 60ss, 30mn, 2hr, 0.5da

Acceptable values for the timestep units are:

|====
|Value | Description

|ss    | seconds
|mn    | minutes
|hr    | hours
|da    | days
|mo    | months
|yr    | years
|====

Units of months assumes a 30-day month.

Units of years assumes a 365-day year.
<|MERGE_RESOLUTION|>--- conflicted
+++ resolved
@@ -1169,12 +1169,8 @@
 |"`SMOS L2 soil moisture`"      | SMOS L2 soil moisture
 |"`SMOS(NESDIS) soil moisture`" | NESDIS SMOS soil moisture
 |"`SNODEP`"                     | AFWA SNODEP
-<<<<<<< HEAD
-|"`LDTSI`"                      | LDT Snow and Ice Analysis
+|"`USAFSI`"                     | USAF Snow and Ice Analysis
 |"`SMAP(NASA) vegetation optical depth`"  | NASA L-band vegetation optical depth 
-=======
-|"`USAFSI`"                     | USAF Snow and Ice Analysis
->>>>>>> 1617dd74
 |====
 
 .Example _lis.config_ entry
