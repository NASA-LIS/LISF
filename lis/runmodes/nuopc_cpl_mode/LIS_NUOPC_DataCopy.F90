!-----------------------BEGIN NOTICE -- DO NOT EDIT-----------------------
! NASA Goddard Space Flight Center
! Land Information System Framework (LISF)
! Version 7.5
!
! Copyright (c) 2024 United States Government as represented by the
! Administrator of the National Aeronautics and Space Administration.
! All Rights Reserved.
!-------------------------END NOTICE -- DO NOT EDIT-----------------------
#define FILENAME "lis_nuopc_datacopy"
#define MODNAME "lis_nuopc_datacopy"
#include "LIS_NUOPC_Macros.h"

!> @file LIS_NUOPC_DataCopy.F90 LIS NUOPC Cap data copy interfaces
module LIS_NUOPC_DataCopy
!BOP
!
! !MODULE: LIS_NUOPC_DataCopy
!
! !DESCRIPTION:
!   This module contains data copy subroutines
!
! !REVISION HISTORY:
!  2017Jan06    Dan Rosen  Split from gluecode
!
! !USES:
  use ESMF
  use NUOPC
  use LIS_NUOPC_Flags
  use LIS_coreMod, only: &
    LIS_rc, &
    LIS_domain
  use noah33_lsmMod
  use NoahMP36_lsmMod
  use NoahMP401_lsmMod
  use NoahMP50_lsmMod

  IMPLICIT NONE

  PRIVATE
!-----------------------------------------------------------------------------
! !PUBLIC MEMBER FUNCTIONS:
!-----------------------------------------------------------------------------
  public :: LIS_CopyToLIS
  public :: LIS_CopyToNoah_3_3
  public :: LIS_CopyToNoahMP_3_6
  public :: LIS_CopyToNoahMP_4_0_1
  public :: LIS_CopyToNoahMP_5_0
  public :: LIS_CopyFromLIS

!-----------------------------------------------------------------------------
! Interface definitions for copy from LIS 1D tiled data to 2D
!-----------------------------------------------------------------------------

!> @cond IGNORE_INTERFACES
  interface LIS_CopyToLIS
    module procedure LIS_FieldCopyToLisField
    module procedure LIS_FieldCopyToLisFarray
    module procedure LIS_ArrayCopyToLisArray
    module procedure LIS_ArrayCopyToLisFarray
    module procedure LIS_FarrayI4CopyToLisFarrayI4
    module procedure LIS_FarrayI8CopyToLisFarrayI8
    module procedure LIS_FarrayR8CopyToLisFarrayR4
    module procedure LIS_FarrayR4CopyToLisFarrayR4
    module procedure LIS_FarrayR8CopyToLisFarrayR8
    module procedure LIS_EnsFarrayI4CopyToLisFarrayI4
    module procedure LIS_EnsFarrayI8CopyToLisFarrayI8
    module procedure LIS_EnsFarrayR8CopyToLisFarrayR4
    module procedure LIS_EnsFarrayR4CopyToLisFarrayR4
    module procedure LIS_EnsFarrayR8CopyToLisFarrayR8
  end interface

  interface LIS_CopyToNoah_3_3
    module procedure LIS_FieldCopyToNoah_3_3
    module procedure LIS_FarrayCopyToNoah_3_3
    module procedure LIS_EnsFarrayCopyToNoah_3_3
  end interface

  interface LIS_CopyToNoahMP_3_6
    module procedure LIS_FieldCopyToNoahMP_3_6
    module procedure LIS_FarrayCopyToNoahMP_3_6
    module procedure LIS_EnsFarrayCopyToNoahMP_3_6
  end interface

  interface LIS_CopyToNoahMP_4_0_1
    module procedure LIS_FieldCopyToNoahMP_4_0_1
    module procedure LIS_FarrayCopyToNoahMP_4_0_1
    module procedure LIS_EnsFarrayCopyToNoahMP_4_0_1
  end interface

  interface LIS_CopyToNoahMP_5_0
    module procedure LIS_FieldCopyToNoahMP_5_0
    module procedure LIS_ArrayCopyToNoahMP_5_0
    module procedure LIS_FarrayR8CopyToNoahMP_5_0
    module procedure LIS_FarrayR4CopyToNoahMP_5_0
    module procedure LIS_EnsFarrayR4CopyToNoahMP_5_0
    module procedure LIS_EnsFarrayR8CopyToNoahMP_5_0
  end interface

  interface LIS_CopyFromLIS
    module procedure LIS_FieldCopyFromLisField
    module procedure LIS_FieldCopyFromLisFarray
    module procedure LIS_ArrayCopyFromLisArray
    module procedure LIS_ArrayCopyFromLisFarray
    module procedure LIS_FarrayI4CopyFromLisFarrayI4
    module procedure LIS_FarrayI8CopyFromLisFarrayI8
    module procedure LIS_FarrayR8CopyFromLisFarrayR4
    module procedure LIS_FarrayR4CopyFromLisFarrayR4
    module procedure LIS_FarrayR8CopyFromLisFarrayR8
    module procedure LIS_EnsFarrayI4CopyFromLisFarrayI4
    module procedure LIS_EnsFarrayI8CopyFromLisFarrayI8
    module procedure LIS_EnsFarrayR8CopyFromLisFarrayR4
    module procedure LIS_EnsFarrayR4CopyFromLisFarrayR4
    module procedure LIS_EnsFarrayR8CopyFromLisFarrayR8
  end interface
!> @endcond

!-----------------------------------------------------------------------------
! !LOCAL VARIABLES:
!-----------------------------------------------------------------------------

contains

  !-----------------------------------------------------------------------------
  ! Copy Data To/From LIS 1D Array and 2D Array
  !-----------------------------------------------------------------------------

#undef METHOD
#define METHOD "LIS_FieldCopyToLisField"

  subroutine LIS_FieldCopyToLisField(field,fieldLIS,nest,rc)
! !ARGUMENTS:
    type(ESMF_Field),intent(in)            :: field
    type(ESMF_Field),intent(inout)         :: fieldLIS
    integer,intent(in)                     :: nest
    integer,intent(out)                    :: rc
! !ARGUMENTS:
    type(ESMF_Array)                        :: array
    type(ESMF_Array)                        :: arrayLIS

    rc = ESMF_SUCCESS

    call ESMF_FieldGet(field=field,array=array,rc=rc)
    if(ESMF_STDERRORCHECK(rc)) return
    call ESMF_FieldGet(field=fieldLIS,array=arrayLIS,rc=rc)
    if(ESMF_STDERRORCHECK(rc)) return
    call LIS_CopyToLIS(array=array,arrayLIS=arrayLIS,nest=nest,rc=rc)
    if(ESMF_STDERRORCHECK(rc)) return
  end subroutine

  !-----------------------------------------------------------------------------

#undef METHOD
#define METHOD "LIS_FieldCopyToLisFarray"

  subroutine LIS_FieldCopyToLisFarray(field,farrayLIS,nest,rc)
! !ARGUMENTS:
    type(ESMF_Field),intent(in)            :: field
    real,intent(inout),pointer             :: farrayLIS(:)
    integer,intent(in)                     :: nest
    integer,intent(out)                    :: rc
! !ARGUMENTS:
    type(ESMF_Array)                        :: array

    rc = ESMF_SUCCESS

    call ESMF_FieldGet(field=field,array=array,rc=rc)
    if(ESMF_STDERRORCHECK(rc)) return
    call LIS_CopyToLIS(array=array,farrayLIS=farrayLIS,nest=nest,rc=rc)
    if(ESMF_STDERRORCHECK(rc)) return
  end subroutine

  !-----------------------------------------------------------------------------

#undef METHOD
#define METHOD "LIS_FieldCopyToNoahMP_5_0"

  subroutine LIS_FieldCopyToNoahMP_5_0(field,stdName,nest,rc)
! !ARGUMENTS:
    type(ESMF_Field),intent(in)            :: field
    character(*),intent(in)                :: stdName
    integer,intent(in)                     :: nest
    integer,intent(out)                    :: rc
! !ARGUMENTS:
    type(ESMF_Array)                        :: array

    rc = ESMF_SUCCESS

    call ESMF_FieldGet(field=field,array=array,rc=rc)
    if(ESMF_STDERRORCHECK(rc)) return ! bail out
    call LIS_CopyToNoahMP_5_0(array=array,stdName=stdName,nest=nest,rc=rc)
    if(ESMF_STDERRORCHECK(rc)) return ! bail out
  end subroutine

  !-----------------------------------------------------------------------------

#undef METHOD
#define METHOD "LIS_FieldCopyFromLisField"

  subroutine LIS_FieldCopyFromLisField(fieldLIS,field,nest,fillVal,rc)
! !ARGUMENTS:
    type(ESMF_Field),intent(in)            :: fieldLIS
    type(ESMF_Field),intent(inout)         :: field
    integer,intent(in)                     :: nest
    real(ESMF_KIND_R4),intent(in),optional :: fillVal
    integer,intent(out)                    :: rc
! !ARGUMENTS:
    type(ESMF_Array)                       :: arrayLIS
    type(ESMF_Array)                       :: array

    rc = ESMF_SUCCESS

    call ESMF_FieldGet(field=fieldLIS,array=arrayLIS,rc=rc)
    if(ESMF_STDERRORCHECK(rc)) return
    call ESMF_FieldGet(field=field,array=array,rc=rc)
    if(ESMF_STDERRORCHECK(rc)) return
    call LIS_CopyFromLIS(arrayLIS=arrayLIS,array=array,nest=nest,&
      fillVal=fillVal,rc=rc)
    if(ESMF_STDERRORCHECK(rc)) return
  end subroutine

  !-----------------------------------------------------------------------------

#undef METHOD
#define METHOD "LIS_FieldCopyFromLisFarray"

  subroutine LIS_FieldCopyFromLisFarray(farrayLIS,field,nest,fillVal,rc)
! !ARGUMENTS:
    real,intent(in),pointer                :: farrayLIS(:)
    type(ESMF_Field),intent(inout)         :: field
    integer,intent(in)                     :: nest
    real(ESMF_KIND_R4),intent(in),optional :: fillVal
    integer,intent(out)                    :: rc
! !ARGUMENTS:
    type(ESMF_Array)                       :: array

    rc = ESMF_SUCCESS

    call ESMF_FieldGet(field=field,array=array,rc=rc)
    if(ESMF_STDERRORCHECK(rc)) return
    call LIS_CopyFromLIS(farrayLIS=farrayLIS,array=array,nest=nest,&
      fillVal=fillVal,rc=rc)
    if(ESMF_STDERRORCHECK(rc)) return
  end subroutine

  !-----------------------------------------------------------------------------

#undef METHOD
#define METHOD "LIS_ArrayCopyToLisArray"

  subroutine LIS_ArrayCopyToLisArray(array,arrayLIS,nest,rc)
! !ARGUMENTS:
    type(ESMF_Array),intent(in)             :: array
    type(ESMF_Array),intent(inout)          :: arrayLIS
    integer,intent(in)                      :: nest
    integer,intent(out)                     :: rc
! !LOCAL VARIABLES:
    integer                         :: localDeCount, localDeCountLIS
    type(ESMF_TypeKind_Flag)        :: typekind, typekindLIS
    integer                         :: rank,rankLIS
    integer                         :: deIndex
    integer(ESMF_KIND_I4),pointer   :: farrayLIS_I4(:)
    integer(ESMF_KIND_I8),pointer   :: farrayLIS_I8(:)
    real(ESMF_KIND_R4),pointer      :: farrayLIS_R4(:)
    real(ESMF_KIND_R8),pointer      :: farrayLIS_R8(:)
    integer(ESMF_KIND_I4),pointer   :: farray_I4(:,:)
    integer(ESMF_KIND_I8),pointer   :: farray_I8(:,:)
    real(ESMF_KIND_R4),pointer      :: farray_R4(:,:)
    real(ESMF_KIND_R8),pointer      :: farray_R8(:,:)
    integer(ESMF_KIND_I4),pointer   :: farray3D_I4(:,:,:)
    integer(ESMF_KIND_I8),pointer   :: farray3D_I8(:,:,:)
    real(ESMF_KIND_R4),pointer      :: farray3D_R4(:,:,:)
    real(ESMF_KIND_R8),pointer      :: farray3D_R8(:,:,:)
!
! !DESCRIPTION:
!  This routine copies from the cap to LIS or from LIS to the cap
!
!EOP
    rc = ESMF_SUCCESS

    call ESMF_ArrayGet(arrayLIS,typekind=typekindLIS,rank=rankLIS, &
      localDeCount=localDeCountLIS,rc=rc)
    if (ESMF_STDERRORCHECK(rc)) return
    call ESMF_ArrayGet(array,typekind=typekind,rank=rank, &
      localDeCount=localDeCount,rc=rc)
    if (ESMF_STDERRORCHECK(rc)) return

    if (rank /= 2 .AND. rank /= 3) then
      call ESMF_LogSetError(ESMF_RC_ARG_OUTOFRANGE, &
        msg="Cannot copy. Array is not a 2D or 3D array.", &
        line=__LINE__, file=FILENAME, rcToReturn=rc)
      return
    endif
    if (rankLIS /= 1) then
      call ESMF_LogSetError(ESMF_RC_ARG_OUTOFRANGE, &
        msg="Cannot copy. LIS array is not a 1D tile array.", &
        line=__LINE__, file=FILENAME, rcToReturn=rc)
      return
    endif
    if (localDeCount /= localDeCountLIS) then
      call ESMF_LogSetError(ESMF_RC_ARG_OUTOFRANGE, &
        msg="Cannot copy. LIS array does not match array decomposition.", &
        line=__LINE__, file=FILENAME, rcToReturn=rc)
      return
    endif
    if (typekind /= typekindLIS) then
      call ESMF_LogSetError(ESMF_RC_ARG_OUTOFRANGE, &
        msg="Cannot copy. LIS array typekind does not match array typekind.", &
        line=__LINE__, file=FILENAME, rcToReturn=rc)
      return
    endif

    if(typekind==ESMF_TYPEKIND_I4) then
      call ESMF_ArrayGet(arrayLIS,farrayPtr=farrayLIS_I4,rc=rc)
      if(ESMF_STDERRORCHECK(rc)) return
      if(rank==2) then
        call ESMF_ArrayGet(array,farrayPtr=farray_I4,rc=rc)
        if(ESMF_STDERRORCHECK(rc)) return
        call LIS_CopyToLIS(farray=farray_I4,farrayLIS=farrayLIS_I4,nest=nest,rc=rc)
        if(ESMF_STDERRORCHECK(rc)) return
      else
        call ESMF_ArrayGet(array,farrayPtr=farray3D_I4,rc=rc)
        if(ESMF_STDERRORCHECK(rc)) return
        call LIS_CopyToLIS(farray=farray3D_I4,farrayLIS=farrayLIS_I4,nest=nest,rc=rc)
        if(ESMF_STDERRORCHECK(rc)) return
      endif
    elseif(typekind==ESMF_TYPEKIND_I8) then
      call ESMF_ArrayGet(arrayLIS,farrayPtr=farrayLIS_I8,rc=rc)
      if(ESMF_STDERRORCHECK(rc)) return
      if(rank==2) then
        call ESMF_ArrayGet(array,farrayPtr=farray_I8,rc=rc)
        if(ESMF_STDERRORCHECK(rc)) return
        call LIS_CopyToLIS(farray=farray_I8,farrayLIS=farrayLIS_I8,nest=nest,rc=rc)
        if(ESMF_STDERRORCHECK(rc)) return
      else
        call ESMF_ArrayGet(array,farrayPtr=farray3D_I8,rc=rc)
        if(ESMF_STDERRORCHECK(rc)) return
        call LIS_CopyToLIS(farray=farray3D_I8,farrayLIS=farrayLIS_I8,nest=nest,rc=rc)
        if(ESMF_STDERRORCHECK(rc)) return
      endif
    elseif(typekind==ESMF_TYPEKIND_R4) then
      call ESMF_ArrayGet(arrayLIS,farrayPtr=farrayLIS_R4,rc=rc)
      if(ESMF_STDERRORCHECK(rc)) return
      if(rank==2) then
        call ESMF_ArrayGet(array,farrayPtr=farray_R4,rc=rc)
        if(ESMF_STDERRORCHECK(rc)) return
        call LIS_CopyToLIS(farray=farray_R4,farrayLIS=farrayLIS_R4,nest=nest,rc=rc)
        if(ESMF_STDERRORCHECK(rc)) return
      else
        call ESMF_ArrayGet(array,farrayPtr=farray3D_R4,rc=rc)
        if(ESMF_STDERRORCHECK(rc)) return
        call LIS_CopyToLIS(farray=farray3D_R4,farrayLIS=farrayLIS_R4,nest=nest,rc=rc)
        if(ESMF_STDERRORCHECK(rc)) return
      endif
    elseif(typekind==ESMF_TYPEKIND_R8) then
      call ESMF_ArrayGet(arrayLIS,farrayPtr=farrayLIS_R8,rc=rc)
      if(ESMF_STDERRORCHECK(rc)) return
      if(rank==2) then
        call ESMF_ArrayGet(array,farrayPtr=farray_R8,rc=rc)
        if(ESMF_STDERRORCHECK(rc)) return
        call LIS_CopyToLIS(farray=farray_R8,farrayLIS=farrayLIS_R8,nest=nest,rc=rc)
        if(ESMF_STDERRORCHECK(rc)) return
      else
        call ESMF_ArrayGet(array,farrayPtr=farray3D_R8,rc=rc)
        if(ESMF_STDERRORCHECK(rc)) return
        call LIS_CopyToLIS(farray=farray3D_R8,farrayLIS=farrayLIS_R8,nest=nest,rc=rc)
        if(ESMF_STDERRORCHECK(rc)) return
      endif
    else
      call ESMF_LogSetError(ESMF_RC_NOT_IMPL, &
        msg="Typekind copy not implemented.",rcToReturn=rc)
      return
    endif
  end subroutine

  !-----------------------------------------------------------------------------

#undef METHOD
#define METHOD "LIS_FieldCopyToNoah_3_3"

!> @brief Copy ESMF field to Noah v3.3 LSM
  subroutine LIS_FieldCopyToNoah_3_3(field,stdName,nest,missing,rc)
! !ARGUMENTS:
    type(ESMF_Field),intent(in)             :: field
    character(*),intent(in)                 :: stdName
    integer,intent(in)                      :: nest
    type(missingval_flag),intent(in)        :: missing
    integer,intent(out)                     :: rc
! !LOCAL VARIABLES:
   type(ESMF_Array)                 :: array
    integer                         :: localDeCount
    type(ESMF_TypeKind_Flag)        :: typekind
    integer                         :: rank
    real(ESMF_KIND_FIELD),pointer   :: farray(:,:)
    real(ESMF_KIND_FIELD),pointer   :: farray3D(:,:,:)
!
! !DESCRIPTION:
!
!
!EOP
    rc = ESMF_SUCCESS

    call ESMF_FieldGet(field=field,array=array,rc=rc)
    if(ESMF_STDERRORCHECK(rc)) return
    call ESMF_ArrayGet(array,typekind=typekind,rank=rank, &
      localDeCount=localDeCount,rc=rc)
    if (ESMF_STDERRORCHECK(rc)) return
    if (rank /= 2 .AND. rank /= 3) then
      call ESMF_LogSetError(ESMF_RC_ARG_OUTOFRANGE, &
        msg="Cannot copy. Array is not a 2D or 3D array.", &
        line=__LINE__, file=FILENAME, rcToReturn=rc)
      return
    endif
    if (localDeCount /= 1) then
      call ESMF_LogSetError(ESMF_RC_ARG_OUTOFRANGE, &
        msg="Cannot copy. Local DE count is not 1.", &
        line=__LINE__, file=FILENAME, rcToReturn=rc)
      return
    endif
    if(rank==2) then
      call ESMF_ArrayGet(array,farrayPtr=farray,rc=rc)
      if(ESMF_STDERRORCHECK(rc)) return
      call LIS_CopyToNoah_3_3(farray=farray,stdName=stdName,nest=nest, &
        missing=missing,rc=rc)
      if(ESMF_STDERRORCHECK(rc)) return
    else
      call ESMF_ArrayGet(array,farrayPtr=farray3D,rc=rc)
      if(ESMF_STDERRORCHECK(rc)) return
      call LIS_CopyToNoah_3_3(farray=farray3D,stdName=stdName,nest=nest, &
        missing=missing,rc=rc)
      if(ESMF_STDERRORCHECK(rc)) return
    endif
  end subroutine

  !-----------------------------------------------------------------------------

#undef METHOD
#define METHOD "LIS_FieldCopyToNoahMP_3_6"

  subroutine LIS_FieldCopyToNoahMP_3_6(field,stdName,nest,missing,rc)
! !ARGUMENTS:
    type(ESMF_Field),intent(in)             :: field
    character(*),intent(in)                 :: stdName
    integer,intent(in)                      :: nest
    type(missingval_flag),intent(in)        :: missing
    integer,intent(out)                     :: rc
! !LOCAL VARIABLES:
    type(ESMF_Array)                :: array
    integer                         :: localDeCount
    type(ESMF_TypeKind_Flag)        :: typekind
    integer                         :: rank
    real(ESMF_KIND_FIELD),pointer      :: farray(:,:)
    real(ESMF_KIND_FIELD),pointer      :: farray3D(:,:,:)
!
! !DESCRIPTION:
!
!
!EOP
    rc = ESMF_SUCCESS

    call ESMF_FieldGet(field=field,array=array,rc=rc)
    if(ESMF_STDERRORCHECK(rc)) return

    call ESMF_ArrayGet(array,typekind=typekind,rank=rank, &
      localDeCount=localDeCount,rc=rc)
    if (ESMF_STDERRORCHECK(rc)) return

    if (rank /= 2 .AND. rank /= 3) then
      call ESMF_LogSetError(ESMF_RC_ARG_OUTOFRANGE, &
        msg="Cannot copy. Array is not a 2D or 3D array.", &
        line=__LINE__, file=FILENAME, rcToReturn=rc)
      return
    endif
    if (localDeCount /= 1) then
      call ESMF_LogSetError(ESMF_RC_ARG_OUTOFRANGE, &
        msg="Cannot copy. Local DE count is not 1.", &
        line=__LINE__, file=FILENAME, rcToReturn=rc)
      return
    endif

    if(rank==2) then
      call ESMF_ArrayGet(array,farrayPtr=farray,rc=rc)
      if(ESMF_STDERRORCHECK(rc)) return
      call LIS_CopyToNoahMP_3_6(farray=farray,stdName=stdName,nest=nest, &
        missing=missing,rc=rc)
      if(ESMF_STDERRORCHECK(rc)) return
    else
      call ESMF_ArrayGet(array,farrayPtr=farray3D,rc=rc)
      if(ESMF_STDERRORCHECK(rc)) return
      call LIS_CopyToNoahMP_3_6(farray=farray3D,stdName=stdName,nest=nest, &
        missing=missing,rc=rc)
      if(ESMF_STDERRORCHECK(rc)) return
    endif
  end subroutine

  !-----------------------------------------------------------------------------

#undef METHOD
#define METHOD "LIS_FieldCopyToNoahMP_4_0_1"

  subroutine LIS_FieldCopyToNoahMP_4_0_1(field,stdName,nest,missing,rc)
! !ARGUMENTS:
    type(ESMF_Field),intent(in)             :: field
    character(*),intent(in)                 :: stdName
    integer,intent(in)                      :: nest
    type(missingval_flag),intent(in)        :: missing
    integer,intent(out)                     :: rc
! !LOCAL VARIABLES:
    type(ESMF_Array)                :: array
    integer                         :: localDeCount
    type(ESMF_TypeKind_Flag)        :: typekind
    integer                         :: rank
    real(ESMF_KIND_FIELD),pointer   :: farray(:,:)
    real(ESMF_KIND_FIELD),pointer   :: farray3D(:,:,:)
!
! !DESCRIPTION:
!
!
!EOP
    rc = ESMF_SUCCESS

    call ESMF_FieldGet(field=field,array=array,rc=rc)
    if(ESMF_STDERRORCHECK(rc)) return

    call ESMF_ArrayGet(array,typekind=typekind,rank=rank, &
      localDeCount=localDeCount,rc=rc)
    if (ESMF_STDERRORCHECK(rc)) return

    if (rank /= 2 .AND. rank /= 3) then
      call ESMF_LogSetError(ESMF_RC_ARG_OUTOFRANGE, &
        msg="Cannot copy. Array is not a 2D or 3D array.", &
        line=__LINE__, file=FILENAME, rcToReturn=rc)
      return
    endif
    if (localDeCount /= 1) then
      call ESMF_LogSetError(ESMF_RC_ARG_OUTOFRANGE, &
        msg="Cannot copy. Local DE count is not 1.", &
        line=__LINE__, file=FILENAME, rcToReturn=rc)
      return
    endif

    if(rank==2) then
        call ESMF_ArrayGet(array,farrayPtr=farray,rc=rc)
        if(ESMF_STDERRORCHECK(rc)) return
        call LIS_CopyToNoahMP_4_0_1(farray=farray,stdName=stdName,nest=nest, &
          missing=missing, rc=rc)
        if(ESMF_STDERRORCHECK(rc)) return
    else
        call ESMF_ArrayGet(array,farrayPtr=farray3D,rc=rc)
        if(ESMF_STDERRORCHECK(rc)) return
        call LIS_CopyToNoahMP_4_0_1(farray=farray3D,stdName=stdName,nest=nest, &
          missing=missing, rc=rc)
        if(ESMF_STDERRORCHECK(rc)) return
    endif
  end subroutine

  !-----------------------------------------------------------------------------

#undef METHOD
#define METHOD "LIS_ArrayCopyToNoahMP_5_0"
          
  subroutine LIS_ArrayCopyToNoahMP_5_0(array,stdName,nest,rc)
! !ARGUMENTS:
    type(ESMF_Array),intent(in)             :: array
    character(*),intent(in)                 :: stdName
    integer,intent(in)                      :: nest
    integer,intent(out)                     :: rc  
! !LOCAL VARIABLES:
    integer                         :: localDeCount
    type(ESMF_TypeKind_Flag)        :: typekind
    integer                         :: rank
    real(ESMF_KIND_R4),pointer      :: farray_R4(:,:)
    real(ESMF_KIND_R8),pointer      :: farray_R8(:,:)
    real(ESMF_KIND_R4),pointer      :: farray3D_R4(:,:,:)
    real(ESMF_KIND_R8),pointer      :: farray3D_R8(:,:,:)
!
! !DESCRIPTION:
!
!
!EOP
    rc = ESMF_SUCCESS

    call ESMF_ArrayGet(array,typekind=typekind,rank=rank, &
      localDeCount=localDeCount,rc=rc)
    if (ESMF_STDERRORCHECK(rc)) return

    if (rank /= 2 .AND. rank /= 3) then
      call ESMF_LogSetError(ESMF_RC_ARG_OUTOFRANGE, &
        msg="Cannot copy. Array is not a 2D or 3D array.", &
        line=__LINE__, file=FILENAME, rcToReturn=rc)
      return  ! bail out
    endif
    if (localDeCount /= 1) then
      call ESMF_LogSetError(ESMF_RC_ARG_OUTOFRANGE, &
        msg="Cannot copy. Local DE count is not 1.", &
        line=__LINE__, file=FILENAME, rcToReturn=rc)
      return  ! bail out
    endif

    if(rank==2) then
      if(typekind==ESMF_TYPEKIND_R4) then
        call ESMF_ArrayGet(array,farrayPtr=farray_R4,rc=rc)
        if(ESMF_STDERRORCHECK(rc)) return ! bail out
        call LIS_CopyToNoahMP_5_0(farray=farray_R4,stdName=stdName,nest=nest,rc=rc)
        if(ESMF_STDERRORCHECK(rc)) return ! bail out
      elseif(typekind==ESMF_TYPEKIND_R8) then
        call ESMF_ArrayGet(array,farrayPtr=farray_R8,rc=rc)
        if(ESMF_STDERRORCHECK(rc)) return ! bail out
        call LIS_CopyToNoahMP_5_0(farray=farray_R8,stdName=stdName,nest=nest,rc=rc)
        if(ESMF_STDERRORCHECK(rc)) return ! bail out
      else
        call ESMF_LogSetError(ESMF_RC_NOT_IMPL, &
          msg="Typekind copy not implemented.",rcToReturn=rc)
        return
      endif
    else
      if(typekind==ESMF_TYPEKIND_R4) then
        call ESMF_ArrayGet(array,farrayPtr=farray3D_R4,rc=rc)
        if(ESMF_STDERRORCHECK(rc)) return ! bail out
        call LIS_CopyToNoahMP_5_0(farray=farray3D_R4,stdName=stdName,nest=nest,rc=rc)
        if(ESMF_STDERRORCHECK(rc)) return ! bail out
      elseif(typekind==ESMF_TYPEKIND_R8) then
        call ESMF_ArrayGet(array,farrayPtr=farray3D_R8,rc=rc)
        if(ESMF_STDERRORCHECK(rc)) return ! bail out
        call LIS_CopyToNoahMP_5_0(farray=farray3D_R8,stdName=stdName,nest=nest,rc=rc)
        if(ESMF_STDERRORCHECK(rc)) return ! bail out
      else
        call ESMF_LogSetError(ESMF_RC_NOT_IMPL, &
          msg="Typekind copy not implemented.",rcToReturn=rc)
        return
      endif
    endif
  end subroutine

  !-----------------------------------------------------------------------------

#undef METHOD
#define METHOD "LIS_ArrayCopyToLisFarray"

  subroutine LIS_ArrayCopyToLisFarray(array,farrayLIS,nest,rc)
! !ARGUMENTS:
    type(ESMF_Array),intent(in)             :: array
    real,intent(inout),pointer              :: farrayLIS(:)
    integer,intent(in)                      :: nest
    integer,intent(out)                     :: rc
! !LOCAL VARIABLES:
    integer                         :: localDeCount
    type(ESMF_TypeKind_Flag)        :: typekind
    integer                         :: rank
    real(ESMF_KIND_R4),pointer      :: farray_R4(:,:)
    real(ESMF_KIND_R8),pointer      :: farray_R8(:,:)
    real(ESMF_KIND_R4),pointer      :: farray3D_R4(:,:,:)
    real(ESMF_KIND_R8),pointer      :: farray3D_R8(:,:,:)
!
! !DESCRIPTION:
!  This routine copies from the cap to LIS or from LIS to the cap
!
!EOP
    rc = ESMF_SUCCESS

    call ESMF_ArrayGet(array,typekind=typekind,rank=rank, &
      localDeCount=localDeCount,rc=rc)
    if (ESMF_STDERRORCHECK(rc)) return

    if (rank /= 2 .AND. rank /= 3) then
      call ESMF_LogSetError(ESMF_RC_ARG_OUTOFRANGE, &
        msg="Cannot copy. Array is not a 2D or 3D array.", &
        line=__LINE__, file=FILENAME, rcToReturn=rc)
      return
    endif
    if (localDeCount /= 1) then
      call ESMF_LogSetError(ESMF_RC_ARG_OUTOFRANGE, &
        msg="Cannot copy. Array local decomposition count must be 1.", &
        line=__LINE__, file=FILENAME, rcToReturn=rc)
      return
    endif
    if (typekind /= ESMF_TYPEKIND_R4 .AND. typekind /= ESMF_TYPEKIND_R8) then
      call ESMF_LogSetError(ESMF_RC_ARG_OUTOFRANGE, &
        msg="Cannot copy. LIS array typekind does not match array typekind.", &
        line=__LINE__, file=FILENAME, rcToReturn=rc)
      return
    endif

    if(rank==2) then
      if(typekind==ESMF_TYPEKIND_R4) then
        call ESMF_ArrayGet(array,farrayPtr=farray_R4,rc=rc)
        if(ESMF_STDERRORCHECK(rc)) return
        call LIS_CopyToLIS(farray=farray_R4,farrayLIS=farrayLIS,nest=nest,rc=rc)
        if(ESMF_STDERRORCHECK(rc)) return
      elseif(typekind==ESMF_TYPEKIND_R8) then
        call ESMF_ArrayGet(array,farrayPtr=farray_R8,rc=rc)
        if(ESMF_STDERRORCHECK(rc)) return
        call LIS_CopyToLIS(farray=farray_R8,farrayLIS=farrayLIS,nest=nest,rc=rc)
        if(ESMF_STDERRORCHECK(rc)) return
      else
        call ESMF_LogSetError(ESMF_RC_NOT_IMPL, &
          msg="Typekind copy not implemented.",rcToReturn=rc)
        return
      endif
    else
      if(typekind==ESMF_TYPEKIND_R4) then
        call ESMF_ArrayGet(array,farrayPtr=farray3D_R4,rc=rc)
        if(ESMF_STDERRORCHECK(rc)) return
        call LIS_CopyToLIS(farray=farray3D_R4,farrayLIS=farrayLIS,nest=nest,rc=rc)
        if(ESMF_STDERRORCHECK(rc)) return
      elseif(typekind==ESMF_TYPEKIND_R8) then
        call ESMF_ArrayGet(array,farrayPtr=farray3D_R8,rc=rc)
        if(ESMF_STDERRORCHECK(rc)) return
        call LIS_CopyToLIS(farray=farray3D_R8,farrayLIS=farrayLIS,nest=nest,rc=rc)
        if(ESMF_STDERRORCHECK(rc)) return
      else
        call ESMF_LogSetError(ESMF_RC_NOT_IMPL, &
          msg="Typekind copy not implemented.",rcToReturn=rc)
        return
      endif
    endif
  end subroutine

  !-----------------------------------------------------------------------------

#undef METHOD
#define METHOD "LIS_ArrayCopyFromLisArray"

  subroutine LIS_ArrayCopyFromLisArray(arrayLIS,array,nest,fillVal,rc)
! !ARGUMENTS:
    type(ESMF_Array),intent(inout)          :: arrayLIS
    type(ESMF_Array),intent(in)             :: array
    integer,intent(in)                      :: nest
    real(ESMF_KIND_R4),intent(in),optional  :: fillVal
    integer,intent(out)                     :: rc
! !LOCAL VARIABLES:
    integer                         :: localDeCount, localDeCountLIS
    type(ESMF_TypeKind_Flag)        :: typekind, typekindLIS
    integer                         :: rank,rankLIS
    integer                         :: deIndex
    integer(ESMF_KIND_I4),pointer   :: farrayLIS_I4(:)
    integer(ESMF_KIND_I8),pointer   :: farrayLIS_I8(:)
    real(ESMF_KIND_R4),pointer      :: farrayLIS_R4(:)
    real(ESMF_KIND_R8),pointer      :: farrayLIS_R8(:)
    integer(ESMF_KIND_I4),pointer   :: farray_I4(:,:)
    integer(ESMF_KIND_I8),pointer   :: farray_I8(:,:)
    real(ESMF_KIND_R4),pointer      :: farray_R4(:,:)
    real(ESMF_KIND_R8),pointer      :: farray_R8(:,:)
    integer(ESMF_KIND_I4),pointer   :: farray3D_I4(:,:,:)
    integer(ESMF_KIND_I8),pointer   :: farray3D_I8(:,:,:)
    real(ESMF_KIND_R4),pointer      :: farray3D_R4(:,:,:)
    real(ESMF_KIND_R8),pointer      :: farray3D_R8(:,:,:)
!
! !DESCRIPTION:
!  This routine copies from the cap to LIS or from LIS to the cap
!
!EOP
    rc = ESMF_SUCCESS

    call ESMF_ArrayGet(arrayLIS,typekind=typekindLIS,rank=rankLIS, &
      localDeCount=localDeCountLIS,rc=rc)
    if (ESMF_STDERRORCHECK(rc)) return
    call ESMF_ArrayGet(array,typekind=typekind,rank=rank, &
      localDeCount=localDeCount,rc=rc)
    if (ESMF_STDERRORCHECK(rc)) return

    if (rank /= 2 .AND. rank /= 3) then
      call ESMF_LogSetError(ESMF_RC_ARG_OUTOFRANGE, &
        msg="Cannot copy. Array is not a 2D or 3D array.", &
        line=__LINE__, file=FILENAME, rcToReturn=rc)
      return
    endif
    if (rankLIS /= 1) then
      call ESMF_LogSetError(ESMF_RC_ARG_OUTOFRANGE, &
        msg="Cannot copy. LIS array is not a 1D tile array.", &
        line=__LINE__, file=FILENAME, rcToReturn=rc)
      return
    endif
    if (localDeCount /= localDeCountLIS) then
      call ESMF_LogSetError(ESMF_RC_ARG_OUTOFRANGE, &
        msg="Cannot copy. LIS array does not match array decomposition.", &
        line=__LINE__, file=FILENAME, rcToReturn=rc)
      return
    endif
    if (typekind /= typekindLIS) then
      call ESMF_LogSetError(ESMF_RC_ARG_OUTOFRANGE, &
        msg="Cannot copy. LIS array typekind does not match array typekind.", &
        line=__LINE__, file=FILENAME, rcToReturn=rc)
      return
    endif

    if(typekind==ESMF_TYPEKIND_I4) then
      call ESMF_ArrayGet(arrayLIS,farrayPtr=farrayLIS_I4,rc=rc)
      if(ESMF_STDERRORCHECK(rc)) return
      if(rank==2) then
        call ESMF_ArrayGet(array,farrayPtr=farray_I4,rc=rc)
        if(ESMF_STDERRORCHECK(rc)) return
        call LIS_CopyFromLIS(farrayLIS=farrayLIS_I4,farray=farray_I4,nest=nest,&
          fillVal=fillVal,rc=rc)
        if(ESMF_STDERRORCHECK(rc)) return
      else
        call ESMF_ArrayGet(array,farrayPtr=farray3D_I4,rc=rc)
        if(ESMF_STDERRORCHECK(rc)) return
        call LIS_CopyFromLIS(farrayLIS=farrayLIS_I4,farray=farray3D_I4,nest=nest,&
          fillVal=fillVal,rc=rc)
        if(ESMF_STDERRORCHECK(rc)) return
      endif
    elseif(typekind==ESMF_TYPEKIND_I8) then
      call ESMF_ArrayGet(arrayLIS,farrayPtr=farrayLIS_I8,rc=rc)
      if(ESMF_STDERRORCHECK(rc)) return
      if(rank==2) then
        call ESMF_ArrayGet(array,farrayPtr=farray_I8,rc=rc)
        if(ESMF_STDERRORCHECK(rc)) return
        call LIS_CopyFromLIS(farrayLIS=farrayLIS_I8,farray=farray_I8,nest=nest,&
          fillVal=fillVal,rc=rc)
        if(ESMF_STDERRORCHECK(rc)) return
      else
        call ESMF_ArrayGet(array,farrayPtr=farray3D_I8,rc=rc)
        if(ESMF_STDERRORCHECK(rc)) return
        call LIS_CopyFromLIS(farrayLIS=farrayLIS_I8,farray=farray3D_I8,nest=nest,&
          fillVal=fillVal,rc=rc)
        if(ESMF_STDERRORCHECK(rc)) return
      endif
    elseif(typekind==ESMF_TYPEKIND_R4) then
      call ESMF_ArrayGet(arrayLIS,farrayPtr=farrayLIS_R4,rc=rc)
      if(ESMF_STDERRORCHECK(rc)) return
      if(rank==2) then
        call ESMF_ArrayGet(array,farrayPtr=farray_R4,rc=rc)
        if(ESMF_STDERRORCHECK(rc)) return
        call LIS_CopyFromLIS(farrayLIS=farrayLIS_R4,farray=farray_R4,nest=nest,&
          fillVal=fillVal,rc=rc)
        if(ESMF_STDERRORCHECK(rc)) return
      else
        call ESMF_ArrayGet(array,farrayPtr=farray3D_R4,rc=rc)
        if(ESMF_STDERRORCHECK(rc)) return
        call LIS_CopyFromLIS(farrayLIS=farrayLIS_R4,farray=farray3D_R4,nest=nest,&
          fillVal=fillVal,rc=rc)
        if(ESMF_STDERRORCHECK(rc)) return
      endif
    elseif(typekind==ESMF_TYPEKIND_R8) then
      call ESMF_ArrayGet(arrayLIS,farrayPtr=farrayLIS_R8,rc=rc)
      if(ESMF_STDERRORCHECK(rc)) return
      if (rank==2) then
        call ESMF_ArrayGet(array,farrayPtr=farray_R8,rc=rc)
        if(ESMF_STDERRORCHECK(rc)) return
        call LIS_CopyFromLIS(farrayLIS=farrayLIS_R8,farray=farray_R8,nest=nest,&
          fillVal=fillVal,rc=rc)
        if(ESMF_STDERRORCHECK(rc)) return
      else
        call ESMF_ArrayGet(array,farrayPtr=farray3D_R8,rc=rc)
        if(ESMF_STDERRORCHECK(rc)) return
        call LIS_CopyFromLIS(farrayLIS=farrayLIS_R8,farray=farray3D_R8,nest=nest,&
          fillVal=fillVal,rc=rc)
        if(ESMF_STDERRORCHECK(rc)) return
      endif
    else
      call ESMF_LogSetError(ESMF_RC_NOT_IMPL, &
        msg="Typekind copy not implemented.",rcToReturn=rc)
      return
    endif
  end subroutine

  !-----------------------------------------------------------------------------

#undef METHOD
#define METHOD "LIS_ArrayCopyFromLisFarray"

  subroutine LIS_ArrayCopyFromLisFarray(farrayLIS,array,nest,fillVal,rc)
! !ARGUMENTS:
    real,intent(in),pointer                 :: farrayLIS(:)
    type(ESMF_Array),intent(inout)          :: array
    integer,intent(in)                      :: nest
    real(ESMF_KIND_R4),intent(in),optional  :: fillVal
    integer,intent(out)                     :: rc
! !LOCAL VARIABLES:
    integer                         :: localDeCount
    type(ESMF_TypeKind_Flag)        :: typekind
    integer                         :: rank
    real(ESMF_KIND_R4),pointer      :: farray_R4(:,:)
    real(ESMF_KIND_R8),pointer      :: farray_R8(:,:)
    real(ESMF_KIND_R4),pointer      :: farray3D_R4(:,:,:)
    real(ESMF_KIND_R8),pointer      :: farray3D_R8(:,:,:)
!
! !DESCRIPTION:
!  This routine copies from the cap to LIS or from LIS to the cap
!
!EOP
    rc = ESMF_SUCCESS

    call ESMF_ArrayGet(array,typekind=typekind,rank=rank, &
      localDeCount=localDeCount,rc=rc)
    if (ESMF_STDERRORCHECK(rc)) return

    if (rank /= 2 .AND. rank /= 3) then
      call ESMF_LogSetError(ESMF_RC_ARG_OUTOFRANGE, &
        msg="Cannot copy. Array is not a 2D or 3D array.", &
        line=__LINE__, file=FILENAME, rcToReturn=rc)
      return
    endif
    if (localDeCount /= 1) then
      call ESMF_LogSetError(ESMF_RC_ARG_OUTOFRANGE, &
        msg="Local array decomposition count must be 1.", &
        line=__LINE__, file=FILENAME, rcToReturn=rc)
      return
    endif
    if (typekind /= ESMF_TYPEKIND_R4 .AND. typekind /= ESMF_TYPEKIND_R8) then
      call ESMF_LogSetError(ESMF_RC_ARG_OUTOFRANGE, &
        msg="Cannot copy. Array typekind does not match array typekind.", &
        line=__LINE__, file=FILENAME, rcToReturn=rc)
      return
    endif

    if(rank==2) then
      if(typekind==ESMF_TYPEKIND_R4) then
        call ESMF_ArrayGet(array,farrayPtr=farray_R4,rc=rc)
        if(ESMF_STDERRORCHECK(rc)) return
        call LIS_CopyFromLIS(farrayLIS=farrayLIS,farray=farray_R4,nest=nest,&
          fillVal=fillVal,rc=rc)
        if(ESMF_STDERRORCHECK(rc)) return
      elseif(typekind==ESMF_TYPEKIND_R8) then
        call ESMF_ArrayGet(array,farrayPtr=farray_R8,rc=rc)
        if(ESMF_STDERRORCHECK(rc)) return
        call LIS_CopyFromLIS(farrayLIS=farrayLIS,farray=farray_R8,nest=nest,&
          fillVal=fillVal,rc=rc)
        if(ESMF_STDERRORCHECK(rc)) return
      else
        call ESMF_LogSetError(ESMF_RC_NOT_IMPL, &
          msg="Typekind copy not implemented.",rcToReturn=rc)
        return
      endif
    else
      if(typekind==ESMF_TYPEKIND_R4) then
        call ESMF_ArrayGet(array,farrayPtr=farray3D_R4,rc=rc)
        if(ESMF_STDERRORCHECK(rc)) return
        call LIS_CopyFromLIS(farrayLIS=farrayLIS,farray=farray3D_R4,nest=nest,&
          fillVal=fillVal,rc=rc)
        if(ESMF_STDERRORCHECK(rc)) return
      elseif(typekind==ESMF_TYPEKIND_R8) then
        call ESMF_ArrayGet(array,farrayPtr=farray3D_R8,rc=rc)
        if(ESMF_STDERRORCHECK(rc)) return
        call LIS_CopyFromLIS(farrayLIS=farrayLIS,farray=farray3D_R8,nest=nest,&
          fillVal=fillVal,rc=rc)
        if(ESMF_STDERRORCHECK(rc)) return
      else
        call ESMF_LogSetError(ESMF_RC_NOT_IMPL, &
          msg="Typekind copy not implemented.",rcToReturn=rc)
        return
      endif
    endif
  end subroutine

  !-----------------------------------------------------------------------------

#undef METHOD
#define METHOD "LIS_FarrayI4CopyToLisFarrayI4"

  subroutine LIS_FarrayI4CopyToLisFarrayI4(farray,farrayLIS,nest,rc)
! !ARGUMENTS:
    integer(ESMF_KIND_I4),intent(in),pointer    :: farray(:,:)
    integer(ESMF_KIND_I4),intent(inout),pointer :: farrayLIS(:)
    integer,intent(in)                          :: nest
    integer,intent(out)                         :: rc
! !LOCAL VARIABLES:
    integer                         :: tile, col, row
! !DESCRIPTION:
!  This routine copies from a 2D array to an LIS 1D array
!EOP
    rc = ESMF_SUCCESS
    do tile=1,LIS_rc%ntiles(nest)
      col = LIS_domain(nest)%tile(tile)%col
      row = LIS_domain(nest)%tile(tile)%row
      farrayLIS(tile) = farray(col,row)
    enddo
  end subroutine

  !-----------------------------------------------------------------------------

#undef METHOD
#define METHOD "LIS_FarrayI8CopyToLisFarrayI8"

  subroutine LIS_FarrayI8CopyToLisFarrayI8(farray,farrayLIS,nest,rc)
! !ARGUMENTS:
    integer(ESMF_KIND_I8),intent(in),pointer    :: farray(:,:)
    integer(ESMF_KIND_I8),intent(inout),pointer :: farrayLIS(:)
    integer,intent(in)                          :: nest
    integer,intent(out)                         :: rc
! !LOCAL VARIABLES:
    integer                         :: tile, col, row
! !DESCRIPTION:
!  This routine copies from a 2D array to an LIS 1D array
!EOP
    rc = ESMF_SUCCESS
    do tile=1,LIS_rc%ntiles(nest)
      col = LIS_domain(nest)%tile(tile)%col
      row = LIS_domain(nest)%tile(tile)%row
      farrayLIS(tile) = farray(col,row)
    enddo
  end subroutine

  !-----------------------------------------------------------------------------

#undef METHOD
#define METHOD "LIS_FarrayR8CopyToLisFarrayR4"

  subroutine LIS_FarrayR8CopyToLisFarrayR4(farray,farrayLIS,nest,rc)
! !ARGUMENTS:
    real(ESMF_KIND_R8),intent(in),pointer    :: farray(:,:)
    real(ESMF_KIND_R4),intent(inout),pointer :: farrayLIS(:)
    integer,intent(in)                       :: nest
    integer,intent(out)                      :: rc
! !LOCAL VARIABLES:
    integer                         :: tile, col, row
! !DESCRIPTION:
!  This routine copies from a 2D array to an LIS 1D array
!EOP
    rc = ESMF_SUCCESS
    do tile=1,LIS_rc%ntiles(nest)
      col = LIS_domain(nest)%tile(tile)%col
      row = LIS_domain(nest)%tile(tile)%row
      farrayLIS(tile) = farray(col,row)
    enddo
  end subroutine

  !-----------------------------------------------------------------------------

#undef METHOD
#define METHOD "LIS_FarrayR4CopyToLisFarrayR4"

  subroutine LIS_FarrayR4CopyToLisFarrayR4(farray,farrayLIS,nest,rc)
! !ARGUMENTS:
    real(ESMF_KIND_R4),intent(in),pointer    :: farray(:,:)
    real(ESMF_KIND_R4),intent(inout),pointer :: farrayLIS(:)
    integer,intent(in)                       :: nest
    integer,intent(out)                      :: rc
! !LOCAL VARIABLES:
    integer                         :: tile, col, row
! !DESCRIPTION:
!  This routine copies from a 2D array to an LIS 1D array
!EOP
    rc = ESMF_SUCCESS
    do tile=1,LIS_rc%ntiles(nest)
      col = LIS_domain(nest)%tile(tile)%col
      row = LIS_domain(nest)%tile(tile)%row
      farrayLIS(tile) = farray(col,row)
    enddo
  end subroutine

  !-----------------------------------------------------------------------------

#undef METHOD
#define METHOD "LIS_FarrayR8CopyToLisFarrayR8"

  subroutine LIS_FarrayR8CopyToLisFarrayR8(farray,farrayLIS,nest,rc)
! !ARGUMENTS:
    real(ESMF_KIND_R8),intent(in),pointer    :: farray(:,:)
    real(ESMF_KIND_R8),intent(inout),pointer :: farrayLIS(:)
    integer,intent(in)                       :: nest
    integer,intent(out)                      :: rc
! !LOCAL VARIABLES:
    integer                         :: tile, col, row
! !DESCRIPTION:
!  This routine copies from a 2D array to an LIS 1D array
!EOP
    rc = ESMF_SUCCESS
    do tile=1,LIS_rc%ntiles(nest)
      col = LIS_domain(nest)%tile(tile)%col
      row = LIS_domain(nest)%tile(tile)%row
      farrayLIS(tile) = farray(col,row)
    enddo
  end subroutine

  !-----------------------------------------------------------------------------

#undef METHOD
#define METHOD "LIS_FarrayCopyToNoah_3_3"

  subroutine LIS_FarrayCopyToNoah_3_3(farray,stdName,nest,missing,rc)
! !ARGUMENTS:
    real(ESMF_KIND_FIELD),intent(in),pointer    :: farray(:,:)
    character(*),intent(in)                     :: stdName
    integer,intent(in)                          :: nest
    type(missingval_flag),intent(in)            :: missing
    integer,intent(out)                         :: rc
! !LOCAL VARIABLES:
    integer                         :: tile, col, row
! !DESCRIPTION:
!  This routine copies from a 2D array to an LIS 1D array
!EOP
    rc = ESMF_SUCCESS
    if (missing .eq. MISSINGVAL_SKPCPY) then
      select case (trim(stdName))
        case ('liquid_fraction_of_soil_moisture_layer_1')
          do tile=1,LIS_rc%ntiles(nest)
            col = LIS_domain(nest)%tile(tile)%col
            row = LIS_domain(nest)%tile(tile)%row
            if (farray(col,row) .ne. real(MISSINGVALUE,ESMF_KIND_FIELD)) then
              noah33_struc(nest)%noah(tile)%sh2o(1) = farray(col,row)
            endif
          enddo
        case ('liquid_fraction_of_soil_moisture_layer_2')
          do tile=1,LIS_rc%ntiles(nest)
            col = LIS_domain(nest)%tile(tile)%col
            row = LIS_domain(nest)%tile(tile)%row
            if (farray(col,row) .ne. real(MISSINGVALUE,ESMF_KIND_FIELD)) then
              noah33_struc(nest)%noah(tile)%sh2o(2) = farray(col,row)
            endif
          enddo
        case ('liquid_fraction_of_soil_moisture_layer_3')
          do tile=1,LIS_rc%ntiles(nest)
            col = LIS_domain(nest)%tile(tile)%col
            row = LIS_domain(nest)%tile(tile)%row
            if (farray(col,row) .ne. real(MISSINGVALUE,ESMF_KIND_FIELD)) then
              noah33_struc(nest)%noah(tile)%sh2o(3) = farray(col,row)
            endif
          enddo
        case ('liquid_fraction_of_soil_moisture_layer_4')
          do tile=1,LIS_rc%ntiles(nest)
            col = LIS_domain(nest)%tile(tile)%col
            row = LIS_domain(nest)%tile(tile)%row
            if (farray(col,row) .ne. real(MISSINGVALUE,ESMF_KIND_FIELD)) then
              noah33_struc(nest)%noah(tile)%sh2o(4) = farray(col,row)
            endif
          enddo
        case ('soil_moisture_fraction_layer_1')
          do tile=1,LIS_rc%ntiles(nest)
            col = LIS_domain(nest)%tile(tile)%col
            row = LIS_domain(nest)%tile(tile)%row
            if (farray(col,row) .ne. real(MISSINGVALUE,ESMF_KIND_FIELD)) then
              noah33_struc(nest)%noah(tile)%smc(1) = farray(col,row)
            endif
          enddo
        case ('soil_moisture_fraction_layer_2')
          do tile=1,LIS_rc%ntiles(nest)
            col = LIS_domain(nest)%tile(tile)%col
            row = LIS_domain(nest)%tile(tile)%row
            if (farray(col,row) .ne. real(MISSINGVALUE,ESMF_KIND_FIELD)) then
              noah33_struc(nest)%noah(tile)%smc(2) = farray(col,row)
            endif
          enddo
        case ('soil_moisture_fraction_layer_3')
          do tile=1,LIS_rc%ntiles(nest)
            col = LIS_domain(nest)%tile(tile)%col
            row = LIS_domain(nest)%tile(tile)%row
            if (farray(col,row) .ne. real(MISSINGVALUE,ESMF_KIND_FIELD)) then
              noah33_struc(nest)%noah(tile)%smc(3) = farray(col,row)
            endif
          enddo
        case ('soil_moisture_fraction_layer_4')
          do tile=1,LIS_rc%ntiles(nest)
            col = LIS_domain(nest)%tile(tile)%col
            row = LIS_domain(nest)%tile(tile)%row
            if (farray(col,row) .ne. real(MISSINGVALUE,ESMF_KIND_FIELD)) then
              noah33_struc(nest)%noah(tile)%smc(4) = farray(col,row)
            endif
          enddo
        case ('soil_temperature_layer_1')
          do tile=1,LIS_rc%ntiles(nest)
            col = LIS_domain(nest)%tile(tile)%col
            row = LIS_domain(nest)%tile(tile)%row
            if (farray(col,row) .ne. real(MISSINGVALUE,ESMF_KIND_FIELD)) then
              noah33_struc(nest)%noah(tile)%stc(1) = farray(col,row)
            endif
          enddo
        case ('soil_temperature_layer_2')
          do tile=1,LIS_rc%ntiles(nest)
            col = LIS_domain(nest)%tile(tile)%col
            row = LIS_domain(nest)%tile(tile)%row
            if (farray(col,row) .ne. real(MISSINGVALUE,ESMF_KIND_FIELD)) then
              noah33_struc(nest)%noah(tile)%stc(2) = farray(col,row)
            endif
          enddo
        case ('soil_temperature_layer_3')
          do tile=1,LIS_rc%ntiles(nest)
            col = LIS_domain(nest)%tile(tile)%col
            row = LIS_domain(nest)%tile(tile)%row
            if (farray(col,row) .ne. real(MISSINGVALUE,ESMF_KIND_FIELD)) then
              noah33_struc(nest)%noah(tile)%stc(3) = farray(col,row)
            endif
          enddo
        case ('soil_temperature_layer_4')
          do tile=1,LIS_rc%ntiles(nest)
            col = LIS_domain(nest)%tile(tile)%col
            row = LIS_domain(nest)%tile(tile)%row
            if (farray(col,row) .ne. real(MISSINGVALUE,ESMF_KIND_FIELD)) then
              noah33_struc(nest)%noah(tile)%stc(4) = farray(col,row)
            endif
          enddo
#ifdef WRF_HYDRO
        case ('surface_water_depth')
          do tile=1,LIS_rc%ntiles(nest)
            col = LIS_domain(nest)%tile(tile)%col
            row = LIS_domain(nest)%tile(tile)%row
            if (farray(col,row) .ne. real(MISSINGVALUE,ESMF_KIND_FIELD)) then
              noah33_struc(nest)%noah(tile)%sfhead1rt = farray(col,row)
            endif
          enddo
#endif
        case default
          call ESMF_LogSetError(ESMF_RC_ARG_BAD, &
            msg="Cannot directly hookup to noah33 "//trim(stdName), &
            line=__LINE__, file=FILENAME, rcToReturn=rc)
          return
      end select
    elseif ((missing .eq. MISSINGVAL_IGNORE) .or. &
            (missing .eq. MISSINGVAL_FAIL)) then
      if ((missing .eq. MISSINGVAL_FAIL) .and. &
          any(farray .eq. real(MISSINGVALUE,ESMF_KIND_FIELD))) then
        call ESMF_LogSetError(ESMF_RC_VAL_OUTOFRANGE, &
          msg="Invalid import data "//trim(stdName), &
          line=__LINE__, file=FILENAME, rcToReturn=rc)
        return
      endif
      select case (trim(stdName))
        case ('liquid_fraction_of_soil_moisture_layer_1')
          do tile=1,LIS_rc%ntiles(nest)
            col = LIS_domain(nest)%tile(tile)%col
            row = LIS_domain(nest)%tile(tile)%row
            noah33_struc(nest)%noah(tile)%sh2o(1) = farray(col,row)
          enddo
        case ('liquid_fraction_of_soil_moisture_layer_2')
          do tile=1,LIS_rc%ntiles(nest)
            col = LIS_domain(nest)%tile(tile)%col
            row = LIS_domain(nest)%tile(tile)%row
            noah33_struc(nest)%noah(tile)%sh2o(2) = farray(col,row)
          enddo
        case ('liquid_fraction_of_soil_moisture_layer_3')
          do tile=1,LIS_rc%ntiles(nest)
            col = LIS_domain(nest)%tile(tile)%col
            row = LIS_domain(nest)%tile(tile)%row
            noah33_struc(nest)%noah(tile)%sh2o(3) = farray(col,row)
          enddo
        case ('liquid_fraction_of_soil_moisture_layer_4')
          do tile=1,LIS_rc%ntiles(nest)
            col = LIS_domain(nest)%tile(tile)%col
            row = LIS_domain(nest)%tile(tile)%row
            noah33_struc(nest)%noah(tile)%sh2o(4) = farray(col,row)
          enddo
        case ('soil_moisture_fraction_layer_1')
          do tile=1,LIS_rc%ntiles(nest)
            col = LIS_domain(nest)%tile(tile)%col
            row = LIS_domain(nest)%tile(tile)%row
            noah33_struc(nest)%noah(tile)%smc(1) = farray(col,row)
          enddo
        case ('soil_moisture_fraction_layer_2')
          do tile=1,LIS_rc%ntiles(nest)
            col = LIS_domain(nest)%tile(tile)%col
            row = LIS_domain(nest)%tile(tile)%row
            noah33_struc(nest)%noah(tile)%smc(2) = farray(col,row)
          enddo
        case ('soil_moisture_fraction_layer_3')
          do tile=1,LIS_rc%ntiles(nest)
            col = LIS_domain(nest)%tile(tile)%col
            row = LIS_domain(nest)%tile(tile)%row
            noah33_struc(nest)%noah(tile)%smc(3) = farray(col,row)
          enddo
        case ('soil_moisture_fraction_layer_4')
          do tile=1,LIS_rc%ntiles(nest)
            col = LIS_domain(nest)%tile(tile)%col
            row = LIS_domain(nest)%tile(tile)%row
            noah33_struc(nest)%noah(tile)%smc(4) = farray(col,row)
          enddo
        case ('soil_temperature_layer_1')
          do tile=1,LIS_rc%ntiles(nest)
            col = LIS_domain(nest)%tile(tile)%col
            row = LIS_domain(nest)%tile(tile)%row
            noah33_struc(nest)%noah(tile)%stc(1) = farray(col,row)
          enddo
        case ('soil_temperature_layer_2')
          do tile=1,LIS_rc%ntiles(nest)
            col = LIS_domain(nest)%tile(tile)%col
            row = LIS_domain(nest)%tile(tile)%row
            noah33_struc(nest)%noah(tile)%stc(2) = farray(col,row)
          enddo
        case ('soil_temperature_layer_3')
          do tile=1,LIS_rc%ntiles(nest)
            col = LIS_domain(nest)%tile(tile)%col
            row = LIS_domain(nest)%tile(tile)%row
            noah33_struc(nest)%noah(tile)%stc(3) = farray(col,row)
          enddo
        case ('soil_temperature_layer_4')
          do tile=1,LIS_rc%ntiles(nest)
            col = LIS_domain(nest)%tile(tile)%col
            row = LIS_domain(nest)%tile(tile)%row
            noah33_struc(nest)%noah(tile)%stc(4) = farray(col,row)
          enddo
#ifdef WRF_HYDRO
        case ('surface_water_depth')
          do tile=1,LIS_rc%ntiles(nest)
            col = LIS_domain(nest)%tile(tile)%col
            row = LIS_domain(nest)%tile(tile)%row
            noah33_struc(nest)%noah(tile)%sfhead1rt = farray(col,row)
          enddo
#endif
        case default
          call ESMF_LogSetError(ESMF_RC_ARG_BAD, &
            msg="Cannot directly hookup to noah33 "//trim(stdName), &
            line=__LINE__, file=FILENAME, rcToReturn=rc)
          return
      end select
    else
      call ESMF_LogSetError(ESMF_RC_ARG_BAD, &
        msg="Unknown missing value option", &
        line=__LINE__, file=FILENAME, rcToReturn=rc)
      return
    endif

  end subroutine

  !-----------------------------------------------------------------------------

#undef METHOD
#define METHOD "LIS_FarrayCopyToNoahMP_3_6"

  subroutine LIS_FarrayCopyToNoahMP_3_6(farray,stdName,nest,missing,rc)
! !ARGUMENTS:
    real(ESMF_KIND_FIELD),intent(in),pointer    :: farray(:,:)
    character(*),intent(in)                     :: stdName
    integer,intent(in)                          :: nest
    type(missingval_flag),intent(in)            :: missing
    integer,intent(out)                         :: rc
! !LOCAL VARIABLES:
    integer                         :: tile, col, row
! !DESCRIPTION:
!  This routine copies from a 2D array to an LIS 1D array
!EOP
    rc = ESMF_SUCCESS
    if (missing .eq. MISSINGVAL_SKPCPY) then
      select case (trim(stdName))
        case ('liquid_fraction_of_soil_moisture_layer_1')
          do tile=1,LIS_rc%ntiles(nest)
            col = LIS_domain(nest)%tile(tile)%col
            row = LIS_domain(nest)%tile(tile)%row
            if (farray(col,row) .ne. real(MISSINGVALUE,ESMF_KIND_FIELD)) then
              NoahMP36_struc(nest)%noahmp36(tile)%sh2o(1) = farray(col,row)
            endif
          enddo
        case ('liquid_fraction_of_soil_moisture_layer_2')
          do tile=1,LIS_rc%ntiles(nest)
            col = LIS_domain(nest)%tile(tile)%col
            row = LIS_domain(nest)%tile(tile)%row
            if (farray(col,row) .ne. real(MISSINGVALUE,ESMF_KIND_FIELD)) then
              NoahMP36_struc(nest)%noahmp36(tile)%sh2o(2) = farray(col,row)
            endif
          enddo
        case ('liquid_fraction_of_soil_moisture_layer_3')
          do tile=1,LIS_rc%ntiles(nest)
            col = LIS_domain(nest)%tile(tile)%col
            row = LIS_domain(nest)%tile(tile)%row
            if (farray(col,row) .ne. real(MISSINGVALUE,ESMF_KIND_FIELD)) then
              NoahMP36_struc(nest)%noahmp36(tile)%sh2o(3) = farray(col,row)
            endif
          enddo
        case ('liquid_fraction_of_soil_moisture_layer_4')
          do tile=1,LIS_rc%ntiles(nest)
            col = LIS_domain(nest)%tile(tile)%col
            row = LIS_domain(nest)%tile(tile)%row
            if (farray(col,row) .ne. real(MISSINGVALUE,ESMF_KIND_FIELD)) then
              NoahMP36_struc(nest)%noahmp36(tile)%sh2o(4) = farray(col,row)
            endif
          enddo
        case ('soil_moisture_fraction_layer_1')
          do tile=1,LIS_rc%ntiles(nest)
            col = LIS_domain(nest)%tile(tile)%col
            row = LIS_domain(nest)%tile(tile)%row
            if (farray(col,row) .ne. real(MISSINGVALUE,ESMF_KIND_FIELD)) then
              NoahMP36_struc(nest)%noahmp36(tile)%smc(1) = farray(col,row)
            endif
          enddo
        case ('soil_moisture_fraction_layer_2')
          do tile=1,LIS_rc%ntiles(nest)
            col = LIS_domain(nest)%tile(tile)%col
            row = LIS_domain(nest)%tile(tile)%row
            if (farray(col,row) .ne. real(MISSINGVALUE,ESMF_KIND_FIELD)) then
              NoahMP36_struc(nest)%noahmp36(tile)%smc(2) = farray(col,row)
            endif
          enddo
        case ('soil_moisture_fraction_layer_3')
          do tile=1,LIS_rc%ntiles(nest)
            col = LIS_domain(nest)%tile(tile)%col
            row = LIS_domain(nest)%tile(tile)%row
            if (farray(col,row) .ne. real(MISSINGVALUE,ESMF_KIND_FIELD)) then
              NoahMP36_struc(nest)%noahmp36(tile)%smc(3) = farray(col,row)
            endif
          enddo
        case ('soil_moisture_fraction_layer_4')
          do tile=1,LIS_rc%ntiles(nest)
            col = LIS_domain(nest)%tile(tile)%col
            row = LIS_domain(nest)%tile(tile)%row
            if (farray(col,row) .ne. real(MISSINGVALUE,ESMF_KIND_FIELD)) then
              NoahMP36_struc(nest)%noahmp36(tile)%smc(4) = farray(col,row)
            endif
          enddo
        case ('soil_temperature_layer_1')
          do tile=1,LIS_rc%ntiles(nest)
            col = LIS_domain(nest)%tile(tile)%col
            row = LIS_domain(nest)%tile(tile)%row
            if (farray(col,row) .ne. real(MISSINGVALUE,ESMF_KIND_FIELD)) then
              NoahMP36_struc(nest)%noahmp36(tile)%sstc(NOAHMP36_struc(nest)%nsnow+1) = farray(col,row)
            endif
          enddo
        case ('soil_temperature_layer_2')
          do tile=1,LIS_rc%ntiles(nest)
            col = LIS_domain(nest)%tile(tile)%col
            row = LIS_domain(nest)%tile(tile)%row
            if (farray(col,row) .ne. real(MISSINGVALUE,ESMF_KIND_FIELD)) then
              NoahMP36_struc(nest)%noahmp36(tile)%sstc(NOAHMP36_struc(nest)%nsnow+2) = farray(col,row)
            endif
          enddo
        case ('soil_temperature_layer_3')
          do tile=1,LIS_rc%ntiles(nest)
            col = LIS_domain(nest)%tile(tile)%col
            row = LIS_domain(nest)%tile(tile)%row
            if (farray(col,row) .ne. real(MISSINGVALUE,ESMF_KIND_FIELD)) then
              NoahMP36_struc(nest)%noahmp36(tile)%sstc(NOAHMP36_struc(nest)%nsnow+3) = farray(col,row)
            endif
          enddo
        case ('soil_temperature_layer_4')
          do tile=1,LIS_rc%ntiles(nest)
            col = LIS_domain(nest)%tile(tile)%col
            row = LIS_domain(nest)%tile(tile)%row
            if (farray(col,row) .ne. real(MISSINGVALUE,ESMF_KIND_FIELD)) then
              NoahMP36_struc(nest)%noahmp36(tile)%sstc(NOAHMP36_struc(nest)%nsnow+4) = farray(col,row)
            endif
          enddo
        case ('ground_water_storage')
          do tile=1,LIS_rc%ntiles(nest)
            col = LIS_domain(nest)%tile(tile)%col
            row = LIS_domain(nest)%tile(tile)%row
            if (farray(col,row) .ne. real(MISSINGVALUE,ESMF_KIND_FIELD)) then
              NoahMP36_struc(nest)%noahmp36(tile)%wa = farray(col,row)
            endif
          enddo
#ifdef WRF_HYDRO
        case ('surface_water_depth')
          do tile=1,LIS_rc%ntiles(nest)
            col = LIS_domain(nest)%tile(tile)%col
            row = LIS_domain(nest)%tile(tile)%row
            if (farray(col,row) .ne. real(MISSINGVALUE,ESMF_KIND_FIELD)) then
              NoahMP36_struc(nest)%noahmp36(tile)%sfcheadrt = farray(col,row)
            endif
          enddo
#endif
        case default
          call ESMF_LogSetError(ESMF_RC_ARG_BAD, &
            msg="Cannot directly hookup to NoahMP36 "//trim(stdName), &
            line=__LINE__, file=FILENAME, rcToReturn=rc)
          return
      end select
<<<<<<< HEAD

  end subroutine

  !-----------------------------------------------------------------------------

#undef METHOD
#define METHOD "LIS_FarrayR4CopyToNoahMP_5_0"

  subroutine LIS_FarrayR4CopyToNoahMP_5_0(farray,stdName,nest,rc)
! !ARGUMENTS:
    real(ESMF_KIND_R4),intent(in),pointer       :: farray(:,:)
    character(*),intent(in)                     :: stdName
    integer,intent(in)                          :: nest
    integer,intent(out)                         :: rc
! !LOCAL VARIABLES:
    integer                         :: tile, col, row
! !DESCRIPTION:
!  This routine copies from a 2D array to an LIS 1D array
!EOP
    rc = ESMF_SUCCESS
    select case (trim(stdName))
        case ('liquid_fraction_of_soil_moisture_layer_1')
          do tile=1,LIS_rc%ntiles(nest)
            col = LIS_domain(nest)%tile(tile)%col
            row = LIS_domain(nest)%tile(tile)%row
            Noahmp50_struc(nest)%noahmp50(tile)%sh2o(1) = farray(col,row)
          enddo
        case ('liquid_fraction_of_soil_moisture_layer_2')
          do tile=1,LIS_rc%ntiles(nest)
            col = LIS_domain(nest)%tile(tile)%col
            row = LIS_domain(nest)%tile(tile)%row
            Noahmp50_struc(nest)%noahmp50(tile)%sh2o(2) = farray(col,row)
          enddo
        case ('liquid_fraction_of_soil_moisture_layer_3')
          do tile=1,LIS_rc%ntiles(nest)
            col = LIS_domain(nest)%tile(tile)%col
            row = LIS_domain(nest)%tile(tile)%row
            Noahmp50_struc(nest)%noahmp50(tile)%sh2o(3) = farray(col,row)
          enddo
        case ('liquid_fraction_of_soil_moisture_layer_4')
          do tile=1,LIS_rc%ntiles(nest)
            col = LIS_domain(nest)%tile(tile)%col
            row = LIS_domain(nest)%tile(tile)%row
            Noahmp50_struc(nest)%noahmp50(tile)%sh2o(4) = farray(col,row)
          enddo
        case ('soil_moisture_fraction_layer_1')
          do tile=1,LIS_rc%ntiles(nest)
            col = LIS_domain(nest)%tile(tile)%col
            row = LIS_domain(nest)%tile(tile)%row
            Noahmp50_struc(nest)%noahmp50(tile)%smc(1) = farray(col,row)
          enddo
        case ('soil_moisture_fraction_layer_2')
          do tile=1,LIS_rc%ntiles(nest)
            col = LIS_domain(nest)%tile(tile)%col
            row = LIS_domain(nest)%tile(tile)%row
            Noahmp50_struc(nest)%noahmp50(tile)%smc(2) = farray(col,row)
          enddo
        case ('soil_moisture_fraction_layer_3')
          do tile=1,LIS_rc%ntiles(nest)
            col = LIS_domain(nest)%tile(tile)%col
            row = LIS_domain(nest)%tile(tile)%row
            Noahmp50_struc(nest)%noahmp50(tile)%smc(3) = farray(col,row)
          enddo
        case ('soil_moisture_fraction_layer_4')
          do tile=1,LIS_rc%ntiles(nest)
            col = LIS_domain(nest)%tile(tile)%col
            row = LIS_domain(nest)%tile(tile)%row
            Noahmp50_struc(nest)%noahmp50(tile)%smc(4) = farray(col,row)
          enddo
        case ('soil_temperature_layer_1')
          do tile=1,LIS_rc%ntiles(nest)
            col = LIS_domain(nest)%tile(tile)%col
            row = LIS_domain(nest)%tile(tile)%row
            Noahmp50_struc(nest)%noahmp50(tile)%tslb(1) = farray(col,row)
          enddo
        case ('soil_temperature_layer_2')
          do tile=1,LIS_rc%ntiles(nest)
            col = LIS_domain(nest)%tile(tile)%col
            row = LIS_domain(nest)%tile(tile)%row
            Noahmp50_struc(nest)%noahmp50(tile)%tslb(2) = farray(col,row)
          enddo
        case ('soil_temperature_layer_3')
          do tile=1,LIS_rc%ntiles(nest)
            col = LIS_domain(nest)%tile(tile)%col
            row = LIS_domain(nest)%tile(tile)%row
            Noahmp50_struc(nest)%noahmp50(tile)%tslb(3) = farray(col,row)
          enddo
        case ('soil_temperature_layer_4')
          do tile=1,LIS_rc%ntiles(nest)
            col = LIS_domain(nest)%tile(tile)%col
            row = LIS_domain(nest)%tile(tile)%row
            Noahmp50_struc(nest)%noahmp50(tile)%tslb(4) = farray(col,row)
          enddo
#ifdef WRF_HYDRO
        case ('surface_water_depth')
          do tile=1,LIS_rc%ntiles(nest)
            col = LIS_domain(nest)%tile(tile)%col
            row = LIS_domain(nest)%tile(tile)%row
            Noahmp50_struc(nest)%noahmp50(tile)%sfcheadrt = farray(col,row)
          enddo
#endif
        case default
          call ESMF_LogSetError(ESMF_RC_ARG_BAD, &
            msg="Cannot directly hookup to Noahmp401 "//trim(stdName), &
            line=__LINE__, file=FILENAME, rcToReturn=rc)
          return  ! bail ou
      end select

  end subroutine

  !-----------------------------------------------------------------------------

#undef METHOD
#define METHOD "LIS_FarrayR8CopyToNoah_3_3"

  subroutine LIS_FarrayR8CopyToNoah_3_3(farray,stdName,nest,rc)
! !ARGUMENTS:
    real(ESMF_KIND_R8),intent(in),pointer       :: farray(:,:)
    character(*),intent(in)                     :: stdName
    integer,intent(in)                          :: nest
    integer,intent(out)                         :: rc
! !LOCAL VARIABLES:
    integer                         :: tile, col, row
! !DESCRIPTION:
!  This routine copies from a 2D array to an LIS 1D array
!EOP
    rc = ESMF_SUCCESS
    select case (trim(stdName))
=======
    elseif ((missing .eq. MISSINGVAL_IGNORE) .or. &
            (missing .eq. MISSINGVAL_FAIL)) then
      if ((missing .eq. MISSINGVAL_FAIL) .and. &
          any(farray .eq. real(MISSINGVALUE,ESMF_KIND_FIELD))) then
        call ESMF_LogSetError(ESMF_RC_VAL_OUTOFRANGE, &
          msg="Invalid import data "//trim(stdName), &
          line=__LINE__, file=FILENAME, rcToReturn=rc)
        return
      endif
      select case (trim(stdName))
>>>>>>> 20ac11fc
        case ('liquid_fraction_of_soil_moisture_layer_1')
          do tile=1,LIS_rc%ntiles(nest)
            col = LIS_domain(nest)%tile(tile)%col
            row = LIS_domain(nest)%tile(tile)%row
            NoahMP36_struc(nest)%noahmp36(tile)%sh2o(1) = farray(col,row)
          enddo
        case ('liquid_fraction_of_soil_moisture_layer_2')
          do tile=1,LIS_rc%ntiles(nest)
            col = LIS_domain(nest)%tile(tile)%col
            row = LIS_domain(nest)%tile(tile)%row
            NoahMP36_struc(nest)%noahmp36(tile)%sh2o(2) = farray(col,row)
          enddo
        case ('liquid_fraction_of_soil_moisture_layer_3')
          do tile=1,LIS_rc%ntiles(nest)
            col = LIS_domain(nest)%tile(tile)%col
            row = LIS_domain(nest)%tile(tile)%row
            NoahMP36_struc(nest)%noahmp36(tile)%sh2o(3) = farray(col,row)
          enddo
        case ('liquid_fraction_of_soil_moisture_layer_4')
          do tile=1,LIS_rc%ntiles(nest)
            col = LIS_domain(nest)%tile(tile)%col
            row = LIS_domain(nest)%tile(tile)%row
            NoahMP36_struc(nest)%noahmp36(tile)%sh2o(4) = farray(col,row)
          enddo
        case ('soil_moisture_fraction_layer_1')
          do tile=1,LIS_rc%ntiles(nest)
            col = LIS_domain(nest)%tile(tile)%col
            row = LIS_domain(nest)%tile(tile)%row
            NoahMP36_struc(nest)%noahmp36(tile)%smc(1) = farray(col,row)
          enddo
        case ('soil_moisture_fraction_layer_2')
          do tile=1,LIS_rc%ntiles(nest)
            col = LIS_domain(nest)%tile(tile)%col
            row = LIS_domain(nest)%tile(tile)%row
            NoahMP36_struc(nest)%noahmp36(tile)%smc(2) = farray(col,row)
          enddo
        case ('soil_moisture_fraction_layer_3')
          do tile=1,LIS_rc%ntiles(nest)
            col = LIS_domain(nest)%tile(tile)%col
            row = LIS_domain(nest)%tile(tile)%row
            NoahMP36_struc(nest)%noahmp36(tile)%smc(3) = farray(col,row)
          enddo
        case ('soil_moisture_fraction_layer_4')
          do tile=1,LIS_rc%ntiles(nest)
            col = LIS_domain(nest)%tile(tile)%col
            row = LIS_domain(nest)%tile(tile)%row
            NoahMP36_struc(nest)%noahmp36(tile)%smc(4) = farray(col,row)
          enddo
        case ('soil_temperature_layer_1')
          do tile=1,LIS_rc%ntiles(nest)
            col = LIS_domain(nest)%tile(tile)%col
            row = LIS_domain(nest)%tile(tile)%row
            NoahMP36_struc(nest)%noahmp36(tile)%sstc(NOAHMP36_struc(nest)%nsnow+1) = farray(col,row)
          enddo
        case ('soil_temperature_layer_2')
          do tile=1,LIS_rc%ntiles(nest)
            col = LIS_domain(nest)%tile(tile)%col
            row = LIS_domain(nest)%tile(tile)%row
            NoahMP36_struc(nest)%noahmp36(tile)%sstc(NOAHMP36_struc(nest)%nsnow+2) = farray(col,row)
          enddo
        case ('soil_temperature_layer_3')
          do tile=1,LIS_rc%ntiles(nest)
            col = LIS_domain(nest)%tile(tile)%col
            row = LIS_domain(nest)%tile(tile)%row
            NoahMP36_struc(nest)%noahmp36(tile)%sstc(NOAHMP36_struc(nest)%nsnow+3) = farray(col,row)
          enddo
        case ('soil_temperature_layer_4')
          do tile=1,LIS_rc%ntiles(nest)
            col = LIS_domain(nest)%tile(tile)%col
            row = LIS_domain(nest)%tile(tile)%row
            NoahMP36_struc(nest)%noahmp36(tile)%sstc(NOAHMP36_struc(nest)%nsnow+4) = farray(col,row)
          enddo
        case ('ground_water_storage')
          do tile=1,LIS_rc%ntiles(nest)
            col = LIS_domain(nest)%tile(tile)%col
            row = LIS_domain(nest)%tile(tile)%row
            NoahMP36_struc(nest)%noahmp36(tile)%wa = farray(col,row)
          enddo
#ifdef WRF_HYDRO
        case ('surface_water_depth')
          do tile=1,LIS_rc%ntiles(nest)
            col = LIS_domain(nest)%tile(tile)%col
            row = LIS_domain(nest)%tile(tile)%row
            NoahMP36_struc(nest)%noahmp36(tile)%sfcheadrt = farray(col,row)
          enddo
#endif
        case default
          call ESMF_LogSetError(ESMF_RC_ARG_BAD, &
            msg="Cannot directly hookup to NoahMP36 "//trim(stdName), &
            line=__LINE__, file=FILENAME, rcToReturn=rc)
          return
      end select
    else
      call ESMF_LogSetError(ESMF_RC_ARG_BAD, &
        msg="Unknown missing value option", &
        line=__LINE__, file=FILENAME, rcToReturn=rc)
      return
    endif
  end subroutine

  !-----------------------------------------------------------------------------

#undef METHOD
#define METHOD "LIS_FarrayCopyToNoahMP_4_0_1"

  subroutine LIS_FarrayCopyToNoahMP_4_0_1(farray,stdName,nest,missing,rc)
! !ARGUMENTS:
    real(ESMF_KIND_FIELD),intent(in),pointer    :: farray(:,:)
    character(*),intent(in)                     :: stdName
    integer,intent(in)                          :: nest
    type(missingval_flag),intent(in)            :: missing
    integer,intent(out)                         :: rc
! !LOCAL VARIABLES:
    integer                         :: tile, col, row
! !DESCRIPTION:
!  This routine copies from a 2D array to an LIS 1D array
!EOP
    rc = ESMF_SUCCESS
    if (missing .eq. MISSINGVAL_SKPCPY) then
      select case (trim(stdName))
        case ('liquid_fraction_of_soil_moisture_layer_1')
          do tile=1,LIS_rc%ntiles(nest)
            col = LIS_domain(nest)%tile(tile)%col
            row = LIS_domain(nest)%tile(tile)%row
            if (farray(col,row) .ne. real(MISSINGVALUE,ESMF_KIND_FIELD)) then
              Noahmp401_struc(nest)%noahmp401(tile)%sh2o(1) = farray(col,row)
            endif
          enddo
        case ('liquid_fraction_of_soil_moisture_layer_2')
          do tile=1,LIS_rc%ntiles(nest)
            col = LIS_domain(nest)%tile(tile)%col
            row = LIS_domain(nest)%tile(tile)%row
            if (farray(col,row) .ne. real(MISSINGVALUE,ESMF_KIND_FIELD)) then
              Noahmp401_struc(nest)%noahmp401(tile)%sh2o(2) = farray(col,row)
            endif
          enddo
        case ('liquid_fraction_of_soil_moisture_layer_3')
          do tile=1,LIS_rc%ntiles(nest)
            col = LIS_domain(nest)%tile(tile)%col
            row = LIS_domain(nest)%tile(tile)%row
            if (farray(col,row) .ne. real(MISSINGVALUE,ESMF_KIND_FIELD)) then
              Noahmp401_struc(nest)%noahmp401(tile)%sh2o(3) = farray(col,row)
            endif
          enddo
        case ('liquid_fraction_of_soil_moisture_layer_4')
          do tile=1,LIS_rc%ntiles(nest)
            col = LIS_domain(nest)%tile(tile)%col
            row = LIS_domain(nest)%tile(tile)%row
            if (farray(col,row) .ne. real(MISSINGVALUE,ESMF_KIND_FIELD)) then
              Noahmp401_struc(nest)%noahmp401(tile)%sh2o(4) = farray(col,row)
            endif
          enddo
        case ('soil_moisture_fraction_layer_1')
          do tile=1,LIS_rc%ntiles(nest)
            col = LIS_domain(nest)%tile(tile)%col
            row = LIS_domain(nest)%tile(tile)%row
            if (farray(col,row) .ne. real(MISSINGVALUE,ESMF_KIND_FIELD)) then
              Noahmp401_struc(nest)%noahmp401(tile)%smc(1) = farray(col,row)
            endif
          enddo
        case ('soil_moisture_fraction_layer_2')
          do tile=1,LIS_rc%ntiles(nest)
            col = LIS_domain(nest)%tile(tile)%col
            row = LIS_domain(nest)%tile(tile)%row
            if (farray(col,row) .ne. real(MISSINGVALUE,ESMF_KIND_FIELD)) then
              Noahmp401_struc(nest)%noahmp401(tile)%smc(2) = farray(col,row)
            endif
          enddo
        case ('soil_moisture_fraction_layer_3')
          do tile=1,LIS_rc%ntiles(nest)
            col = LIS_domain(nest)%tile(tile)%col
            row = LIS_domain(nest)%tile(tile)%row
            if (farray(col,row) .ne. real(MISSINGVALUE,ESMF_KIND_FIELD)) then
              Noahmp401_struc(nest)%noahmp401(tile)%smc(3) = farray(col,row)
            endif
          enddo
        case ('soil_moisture_fraction_layer_4')
          do tile=1,LIS_rc%ntiles(nest)
            col = LIS_domain(nest)%tile(tile)%col
            row = LIS_domain(nest)%tile(tile)%row
            if (farray(col,row) .ne. real(MISSINGVALUE,ESMF_KIND_FIELD)) then
              Noahmp401_struc(nest)%noahmp401(tile)%smc(4) = farray(col,row)
            endif
          enddo
        case ('soil_temperature_layer_1')
          do tile=1,LIS_rc%ntiles(nest)
            col = LIS_domain(nest)%tile(tile)%col
            row = LIS_domain(nest)%tile(tile)%row
            if (farray(col,row) .ne. real(MISSINGVALUE,ESMF_KIND_FIELD)) then
              Noahmp401_struc(nest)%noahmp401(tile)%tslb(1) = farray(col,row)
            endif
          enddo
        case ('soil_temperature_layer_2')
          do tile=1,LIS_rc%ntiles(nest)
            col = LIS_domain(nest)%tile(tile)%col
            row = LIS_domain(nest)%tile(tile)%row
            if (farray(col,row) .ne. real(MISSINGVALUE,ESMF_KIND_FIELD)) then
              Noahmp401_struc(nest)%noahmp401(tile)%tslb(2) = farray(col,row)
            endif
          enddo
        case ('soil_temperature_layer_3')
          do tile=1,LIS_rc%ntiles(nest)
            col = LIS_domain(nest)%tile(tile)%col
            row = LIS_domain(nest)%tile(tile)%row
            if (farray(col,row) .ne. real(MISSINGVALUE,ESMF_KIND_FIELD)) then
              Noahmp401_struc(nest)%noahmp401(tile)%tslb(3) = farray(col,row)
            endif
          enddo
        case ('soil_temperature_layer_4')
          do tile=1,LIS_rc%ntiles(nest)
            col = LIS_domain(nest)%tile(tile)%col
            row = LIS_domain(nest)%tile(tile)%row
            if (farray(col,row) .ne. real(MISSINGVALUE,ESMF_KIND_FIELD)) then
              Noahmp401_struc(nest)%noahmp401(tile)%tslb(4) = farray(col,row)
            endif
          enddo
        case ('ground_water_storage')
          do tile=1,LIS_rc%ntiles(nest)
            col = LIS_domain(nest)%tile(tile)%col
            row = LIS_domain(nest)%tile(tile)%row
            if (farray(col,row) .ne. real(MISSINGVALUE,ESMF_KIND_FIELD)) then
              Noahmp401_struc(nest)%noahmp401(tile)%wa = farray(col,row)
            endif
          enddo
#ifdef WRF_HYDRO
        case ('surface_water_depth')
          do tile=1,LIS_rc%ntiles(nest)
            col = LIS_domain(nest)%tile(tile)%col
            row = LIS_domain(nest)%tile(tile)%row
            if (farray(col,row) .ne. real(MISSINGVALUE,ESMF_KIND_FIELD)) then
              Noahmp401_struc(nest)%noahmp401(tile)%sfcheadrt = farray(col,row)
            endif
          enddo
#endif
        case default
          call ESMF_LogSetError(ESMF_RC_ARG_BAD, &
            msg="Cannot directly hookup to Noahmp401 "//trim(stdName), &
            line=__LINE__, file=FILENAME, rcToReturn=rc)
          return
      end select
    elseif ((missing .eq. MISSINGVAL_IGNORE) .or. &
            (missing .eq. MISSINGVAL_FAIL)) then
      if ((missing .eq. MISSINGVAL_FAIL) .and. &
          any(farray .eq. real(MISSINGVALUE,ESMF_KIND_FIELD))) then
        call ESMF_LogSetError(ESMF_RC_VAL_OUTOFRANGE, &
          msg="Invalid import data "//trim(stdName), &
          line=__LINE__, file=FILENAME, rcToReturn=rc)
        return
      endif
      select case (trim(stdName))
        case ('liquid_fraction_of_soil_moisture_layer_1')
          do tile=1,LIS_rc%ntiles(nest)
            col = LIS_domain(nest)%tile(tile)%col
            row = LIS_domain(nest)%tile(tile)%row
            Noahmp401_struc(nest)%noahmp401(tile)%sh2o(1) = farray(col,row)
          enddo
        case ('liquid_fraction_of_soil_moisture_layer_2')
          do tile=1,LIS_rc%ntiles(nest)
            col = LIS_domain(nest)%tile(tile)%col
            row = LIS_domain(nest)%tile(tile)%row
            Noahmp401_struc(nest)%noahmp401(tile)%sh2o(2) = farray(col,row)
          enddo
        case ('liquid_fraction_of_soil_moisture_layer_3')
          do tile=1,LIS_rc%ntiles(nest)
            col = LIS_domain(nest)%tile(tile)%col
            row = LIS_domain(nest)%tile(tile)%row
            Noahmp401_struc(nest)%noahmp401(tile)%sh2o(3) = farray(col,row)
          enddo
        case ('liquid_fraction_of_soil_moisture_layer_4')
          do tile=1,LIS_rc%ntiles(nest)
            col = LIS_domain(nest)%tile(tile)%col
            row = LIS_domain(nest)%tile(tile)%row
            Noahmp401_struc(nest)%noahmp401(tile)%sh2o(4) = farray(col,row)
          enddo
        case ('soil_moisture_fraction_layer_1')
          do tile=1,LIS_rc%ntiles(nest)
            col = LIS_domain(nest)%tile(tile)%col
            row = LIS_domain(nest)%tile(tile)%row
            Noahmp401_struc(nest)%noahmp401(tile)%smc(1) = farray(col,row)
          enddo
        case ('soil_moisture_fraction_layer_2')
          do tile=1,LIS_rc%ntiles(nest)
            col = LIS_domain(nest)%tile(tile)%col
            row = LIS_domain(nest)%tile(tile)%row
            Noahmp401_struc(nest)%noahmp401(tile)%smc(2) = farray(col,row)
          enddo
        case ('soil_moisture_fraction_layer_3')
          do tile=1,LIS_rc%ntiles(nest)
            col = LIS_domain(nest)%tile(tile)%col
            row = LIS_domain(nest)%tile(tile)%row
            Noahmp401_struc(nest)%noahmp401(tile)%smc(3) = farray(col,row)
          enddo
        case ('soil_moisture_fraction_layer_4')
          do tile=1,LIS_rc%ntiles(nest)
            col = LIS_domain(nest)%tile(tile)%col
            row = LIS_domain(nest)%tile(tile)%row
            Noahmp401_struc(nest)%noahmp401(tile)%smc(4) = farray(col,row)
          enddo
        case ('soil_temperature_layer_1')
          do tile=1,LIS_rc%ntiles(nest)
            col = LIS_domain(nest)%tile(tile)%col
            row = LIS_domain(nest)%tile(tile)%row
            Noahmp401_struc(nest)%noahmp401(tile)%tslb(1) = farray(col,row)
          enddo
        case ('soil_temperature_layer_2')
          do tile=1,LIS_rc%ntiles(nest)
            col = LIS_domain(nest)%tile(tile)%col
            row = LIS_domain(nest)%tile(tile)%row
            Noahmp401_struc(nest)%noahmp401(tile)%tslb(2) = farray(col,row)
          enddo
        case ('soil_temperature_layer_3')
          do tile=1,LIS_rc%ntiles(nest)
            col = LIS_domain(nest)%tile(tile)%col
            row = LIS_domain(nest)%tile(tile)%row
            Noahmp401_struc(nest)%noahmp401(tile)%tslb(3) = farray(col,row)
          enddo
        case ('soil_temperature_layer_4')
          do tile=1,LIS_rc%ntiles(nest)
            col = LIS_domain(nest)%tile(tile)%col
            row = LIS_domain(nest)%tile(tile)%row
            Noahmp401_struc(nest)%noahmp401(tile)%tslb(4) = farray(col,row)
          enddo
        case ('ground_water_storage')
          do tile=1,LIS_rc%ntiles(nest)
            col = LIS_domain(nest)%tile(tile)%col
            row = LIS_domain(nest)%tile(tile)%row
            Noahmp401_struc(nest)%noahmp401(tile)%wa = farray(col,row)
          enddo
#ifdef WRF_HYDRO
        case ('surface_water_depth')
          do tile=1,LIS_rc%ntiles(nest)
            col = LIS_domain(nest)%tile(tile)%col
            row = LIS_domain(nest)%tile(tile)%row
            Noahmp401_struc(nest)%noahmp401(tile)%sfcheadrt = farray(col,row)
          enddo
#endif
        case default
          call ESMF_LogSetError(ESMF_RC_ARG_BAD, &
            msg="Cannot directly hookup to Noahmp401 "//trim(stdName), &
            line=__LINE__, file=FILENAME, rcToReturn=rc)
          return
      end select
    else
      call ESMF_LogSetError(ESMF_RC_ARG_BAD, &
        msg="Unknown missing value option", &
        line=__LINE__, file=FILENAME, rcToReturn=rc)
      return
    endif
  end subroutine

  !-----------------------------------------------------------------------------

#undef METHOD
#define METHOD "LIS_FarrayR8CopyToNoahMP_5_0"

  subroutine LIS_FarrayR8CopyToNoahMP_5_0(farray,stdName,nest,rc)
! !ARGUMENTS:
    real(ESMF_KIND_R8),intent(in),pointer       :: farray(:,:)
    character(*),intent(in)                     :: stdName
    integer,intent(in)                          :: nest
    integer,intent(out)                         :: rc
! !LOCAL VARIABLES:
    integer                         :: tile, col, row
! !DESCRIPTION:
!  This routine copies from a 2D array to an LIS 1D array
!EOP
    rc = ESMF_SUCCESS
    select case (trim(stdName))
        case ('liquid_fraction_of_soil_moisture_layer_1')
          do tile=1,LIS_rc%ntiles(nest)
            col = LIS_domain(nest)%tile(tile)%col
            row = LIS_domain(nest)%tile(tile)%row
            Noahmp50_struc(nest)%noahmp50(tile)%sh2o(1) = farray(col,row)
          enddo
        case ('liquid_fraction_of_soil_moisture_layer_2')
          do tile=1,LIS_rc%ntiles(nest)
            col = LIS_domain(nest)%tile(tile)%col
            row = LIS_domain(nest)%tile(tile)%row
            Noahmp50_struc(nest)%noahmp50(tile)%sh2o(2) = farray(col,row)
          enddo
        case ('liquid_fraction_of_soil_moisture_layer_3')
          do tile=1,LIS_rc%ntiles(nest)
            col = LIS_domain(nest)%tile(tile)%col
            row = LIS_domain(nest)%tile(tile)%row
            Noahmp50_struc(nest)%noahmp50(tile)%sh2o(3) = farray(col,row)
          enddo
        case ('liquid_fraction_of_soil_moisture_layer_4')
          do tile=1,LIS_rc%ntiles(nest)
            col = LIS_domain(nest)%tile(tile)%col
            row = LIS_domain(nest)%tile(tile)%row
            Noahmp50_struc(nest)%noahmp50(tile)%sh2o(4) = farray(col,row)
          enddo
        case ('soil_moisture_fraction_layer_1')
          do tile=1,LIS_rc%ntiles(nest)
            col = LIS_domain(nest)%tile(tile)%col
            row = LIS_domain(nest)%tile(tile)%row
            Noahmp50_struc(nest)%noahmp50(tile)%smc(1) = farray(col,row)
          enddo
        case ('soil_moisture_fraction_layer_2')
          do tile=1,LIS_rc%ntiles(nest)
            col = LIS_domain(nest)%tile(tile)%col
            row = LIS_domain(nest)%tile(tile)%row
            Noahmp50_struc(nest)%noahmp50(tile)%smc(2) = farray(col,row)
          enddo
        case ('soil_moisture_fraction_layer_3')
          do tile=1,LIS_rc%ntiles(nest)
            col = LIS_domain(nest)%tile(tile)%col
            row = LIS_domain(nest)%tile(tile)%row
            Noahmp50_struc(nest)%noahmp50(tile)%smc(3) = farray(col,row)
          enddo
        case ('soil_moisture_fraction_layer_4')
          do tile=1,LIS_rc%ntiles(nest)
            col = LIS_domain(nest)%tile(tile)%col
            row = LIS_domain(nest)%tile(tile)%row
            Noahmp50_struc(nest)%noahmp50(tile)%smc(4) = farray(col,row)
          enddo
        case ('soil_temperature_layer_1')
          do tile=1,LIS_rc%ntiles(nest)
            col = LIS_domain(nest)%tile(tile)%col
            row = LIS_domain(nest)%tile(tile)%row
            Noahmp50_struc(nest)%noahmp50(tile)%tslb(1) = farray(col,row)
          enddo
        case ('soil_temperature_layer_2')
          do tile=1,LIS_rc%ntiles(nest)
            col = LIS_domain(nest)%tile(tile)%col
            row = LIS_domain(nest)%tile(tile)%row
            Noahmp50_struc(nest)%noahmp50(tile)%tslb(2) = farray(col,row)
          enddo
        case ('soil_temperature_layer_3')
          do tile=1,LIS_rc%ntiles(nest)
            col = LIS_domain(nest)%tile(tile)%col
            row = LIS_domain(nest)%tile(tile)%row
            Noahmp50_struc(nest)%noahmp50(tile)%tslb(3) = farray(col,row)
          enddo
        case ('soil_temperature_layer_4')
          do tile=1,LIS_rc%ntiles(nest)
            col = LIS_domain(nest)%tile(tile)%col
            row = LIS_domain(nest)%tile(tile)%row
            Noahmp50_struc(nest)%noahmp50(tile)%tslb(4) = farray(col,row)
          enddo
#ifdef WRF_HYDRO
        case ('surface_water_depth')
          do tile=1,LIS_rc%ntiles(nest)
            col = LIS_domain(nest)%tile(tile)%col
            row = LIS_domain(nest)%tile(tile)%row
            Noahmp50_struc(nest)%noahmp50(tile)%sfcheadrt = farray(col,row)
          enddo
#endif
        case default
          call ESMF_LogSetError(ESMF_RC_ARG_BAD, &
            msg="Cannot directly hookup to Noahmp401 "//trim(stdName), &
            line=__LINE__, file=FILENAME, rcToReturn=rc)
          return  ! bail ou
      end select

  end subroutine

  !-----------------------------------------------------------------------------

#undef METHOD
#define METHOD "LIS_FarrayI4CopyFromLisFarrayI4"

  subroutine LIS_FarrayI4CopyFromLisFarrayI4(farrayLIS,farray,nest,fillVal,rc)
! !ARGUMENTS:
    integer(ESMF_KIND_I4),intent(in),pointer    :: farrayLIS(:)
    integer(ESMF_KIND_I4),intent(inout),pointer :: farray(:,:)
    integer,intent(in)                          :: nest
    real(ESMF_KIND_R4),intent(in),optional      :: fillVal
    integer,intent(out)                         :: rc
! !LOCAL VARIABLES:
    integer                         :: tile, col, row
    integer,allocatable             :: tcount(:,:)
    real(ESMF_KIND_R4)              :: actual_fillVal
! !DESCRIPTION:
!  This routine copies from an LIS 1D array to a 2D array
!EOP
    rc = ESMF_SUCCESS
    if (present(fillVal)) then
      actual_fillVal = fillVal
    else
      actual_fillVal = MISSINGVALUE
    endif

    allocate(tcount(lbound(farray,1):ubound(farray,1),lbound(farray,2):ubound(farray,2)))
    farray(:,:) = 0
    tcount(:,:) = 0
    do tile=1,LIS_rc%ntiles(nest)
      col = LIS_domain(nest)%tile(tile)%col
      row = LIS_domain(nest)%tile(tile)%row
      farray(col,row) = farray(col,row) + farrayLIS(tile)
      tcount(col,row) = tcount(col,row) + 1
    enddo
    do row=1,LIS_rc%lnr(nest)
      do col=1,LIS_rc%lnc(nest)
        if(LIS_domain(nest)%gindex(col,row).ne.-1) then
          farray(col,row) = farray(col,row) / real(tcount(col,row), kind=kind(farray))
        else
          farray(col,row) = actual_fillVal
        end if
      enddo
    enddo
    deallocate(tcount)
  end subroutine

  !-----------------------------------------------------------------------------

#undef METHOD
#define METHOD "LIS_FarrayI8CopyFromLisFarrayI8"

  subroutine LIS_FarrayI8CopyFromLisFarrayI8(farrayLIS,farray,nest,fillVal,rc)
! !ARGUMENTS:
    integer(ESMF_KIND_I8),intent(in),pointer    :: farrayLIS(:)
    integer(ESMF_KIND_I8),intent(inout),pointer :: farray(:,:)
    integer,intent(in)                          :: nest
    real(ESMF_KIND_R4),intent(in),optional      :: fillVal
    integer,intent(out)                         :: rc
! !LOCAL VARIABLES:
    integer                         :: tile, col, row
    integer,allocatable             :: tcount(:,:)
    real(ESMF_KIND_R4)              :: actual_fillVal
! !DESCRIPTION:
!  This routine copies from an LIS 1D array to a 2D array
!EOP
    rc = ESMF_SUCCESS
    if (present(fillVal)) then
      actual_fillVal = fillVal
    else
      actual_fillVal = MISSINGVALUE
    endif

    allocate(tcount(lbound(farray,1):ubound(farray,1),lbound(farray,2):ubound(farray,2)))
    farray(:,:) = 0
    tcount(:,:) = 0
    do tile=1,LIS_rc%ntiles(nest)
      col = LIS_domain(nest)%tile(tile)%col
      row = LIS_domain(nest)%tile(tile)%row
      farray(col,row) = farray(col,row) + farrayLIS(tile)
      tcount(col,row) = tcount(col,row) + 1
    enddo
    do row=1,LIS_rc%lnr(nest)
      do col=1,LIS_rc%lnc(nest)
        if(LIS_domain(nest)%gindex(col,row).ne.-1) then
          farray(col,row) = farray(col,row) / real(tcount(col,row), kind=kind(farray))
        else
          farray(col,row) = actual_fillVal
        end if
      enddo
    enddo
    deallocate(tcount)

  end subroutine

  !-----------------------------------------------------------------------------

#undef METHOD
#define METHOD "LIS_FarrayR8CopyFromLisFarrayR4"

  subroutine LIS_FarrayR8CopyFromLisFarrayR4(farrayLIS,farray,nest,fillVal,rc)
! !ARGUMENTS:
    real(ESMF_KIND_R4),intent(in),pointer       :: farrayLIS(:)
    real(ESMF_KIND_R8),intent(inout),pointer    :: farray(:,:)
    integer,intent(in)                          :: nest
    real(ESMF_KIND_R4),intent(in),optional      :: fillVal
    integer,intent(out)                         :: rc
! !LOCAL VARIABLES:
    integer                         :: tile, col, row
    integer,allocatable             :: tcount(:,:)
    real(ESMF_KIND_R4)              :: actual_fillVal
! !DESCRIPTION:
!  This routine copies from an LIS 1D array to a 2D array
!EOP
    rc = ESMF_SUCCESS
    if (present(fillVal)) then
      actual_fillVal = fillVal
    else
      actual_fillVal = MISSINGVALUE
    endif

    allocate(tcount(lbound(farray,1):ubound(farray,1),lbound(farray,2):ubound(farray,2)))
    farray(:,:) = 0
    tcount(:,:) = 0
    do tile=1,LIS_rc%ntiles(nest)
      col = LIS_domain(nest)%tile(tile)%col
      row = LIS_domain(nest)%tile(tile)%row
      farray(col,row) = farray(col,row) + farrayLIS(tile)
      tcount(col,row) = tcount(col,row) + 1
    enddo
    do row=1,LIS_rc%lnr(nest)
      do col=1,LIS_rc%lnc(nest)
        if(LIS_domain(nest)%gindex(col,row).ne.-1) then
          farray(col,row) = farray(col,row) / real(tcount(col,row), kind=kind(farray))
        else
          farray(col,row) = actual_fillVal
        end if
      enddo
    enddo
    deallocate(tcount)

  end subroutine

  !-----------------------------------------------------------------------------

#undef METHOD
#define METHOD "LIS_FarrayR4CopyFromLisFarrayR4"

  subroutine LIS_FarrayR4CopyFromLisFarrayR4(farrayLIS,farray,nest,fillVal,rc)
! !ARGUMENTS:
    real(ESMF_KIND_R4),intent(in),pointer       :: farrayLIS(:)
    real(ESMF_KIND_R4),intent(inout),pointer    :: farray(:,:)
    integer,intent(in)                          :: nest
    real(ESMF_KIND_R4),intent(in),optional      :: fillVal
    integer,intent(out)                         :: rc
! !LOCAL VARIABLES:
    integer                         :: tile, col, row
    integer,allocatable             :: tcount(:,:)
    real(ESMF_KIND_R4)              :: actual_fillVal
! !DESCRIPTION:
!  This routine copies from an LIS 1D array to a 2D array
!EOP
    rc = ESMF_SUCCESS
    if (present(fillVal)) then
      actual_fillVal = fillVal
    else
      actual_fillVal = MISSINGVALUE
    endif

    allocate(tcount(lbound(farray,1):ubound(farray,1),lbound(farray,2):ubound(farray,2)))
    farray(:,:) = 0
    tcount(:,:) = 0
    do tile=1,LIS_rc%ntiles(nest)
      col = LIS_domain(nest)%tile(tile)%col
      row = LIS_domain(nest)%tile(tile)%row
      farray(col,row) = farray(col,row) + farrayLIS(tile)
      tcount(col,row) = tcount(col,row) + 1
    enddo
    do row=1,LIS_rc%lnr(nest)
      do col=1,LIS_rc%lnc(nest)
        if(LIS_domain(nest)%gindex(col,row).ne.-1) then
          farray(col,row) = farray(col,row) / real(tcount(col,row), kind=kind(farray))
        else
          farray(col,row) = actual_fillVal
        end if
      enddo
    enddo
    deallocate(tcount)

  end subroutine

  !-----------------------------------------------------------------------------

#undef METHOD
#define METHOD "LIS_FarrayR8CopyFromLisFarrayR8"

  subroutine LIS_FarrayR8CopyFromLisFarrayR8(farrayLIS,farray,nest,fillVal,rc)
! !ARGUMENTS:
    real(ESMF_KIND_R8),intent(in),pointer       :: farrayLIS(:)
    real(ESMF_KIND_R8),intent(inout),pointer    :: farray(:,:)
    integer,intent(in)                          :: nest
    real(ESMF_KIND_R4),intent(in),optional      :: fillVal
    integer,intent(out)                         :: rc
! !LOCAL VARIABLES:
    integer                         :: tile, col, row
    integer,allocatable             :: tcount(:,:)
    real(ESMF_KIND_R4)              :: actual_fillVal
! !DESCRIPTION:
!  This routine copies from an LIS 1D array to a 2D array
!EOP
    rc = ESMF_SUCCESS
    if (present(fillVal)) then
      actual_fillVal = fillVal
    else
      actual_fillVal = MISSINGVALUE
    endif

    allocate(tcount(lbound(farray,1):ubound(farray,1),lbound(farray,2):ubound(farray,2)))
    farray(:,:) = 0
    tcount(:,:) = 0
    do tile=1,LIS_rc%ntiles(nest)
      col = LIS_domain(nest)%tile(tile)%col
      row = LIS_domain(nest)%tile(tile)%row
      farray(col,row) = farray(col,row) + farrayLIS(tile)
      tcount(col,row) = tcount(col,row) + 1
    enddo
    do row=1,LIS_rc%lnr(nest)
      do col=1,LIS_rc%lnc(nest)
        if(LIS_domain(nest)%gindex(col,row).ne.-1) then
          farray(col,row) = farray(col,row) / real(tcount(col,row), kind=kind(farray))
        else
          farray(col,row) = actual_fillVal
        end if
      enddo
    enddo
    deallocate(tcount)
  end subroutine

  !-----------------------------------------------------------------------------

#undef METHOD
#define METHOD "LIS_EnsFarrayI4CopyToLisFarrayI4"

  subroutine LIS_EnsFarrayI4CopyToLisFarrayI4(farray,farrayLIS,nest,rc)
! !ARGUMENTS:
    integer(ESMF_KIND_I4),intent(in),pointer    :: farray(:,:,:)
    integer(ESMF_KIND_I4),intent(inout),pointer :: farrayLIS(:)
    integer,intent(in)                          :: nest
    integer,intent(out)                         :: rc
! !LOCAL VARIABLES:
    integer                         :: tile, col, row, ens
! !DESCRIPTION:
!  This routine copies from a 2D array to an LIS 1D array
!EOP
    rc = ESMF_SUCCESS
    do tile=1,LIS_rc%ntiles(nest)
      col = LIS_domain(nest)%tile(tile)%col
      row = LIS_domain(nest)%tile(tile)%row
      ens = LIS_domain(nest)%tile(tile)%ensem
      farrayLIS(tile) = farray(col,row,ens)
    enddo
  end subroutine

  !-----------------------------------------------------------------------------

#undef METHOD
#define METHOD "LIS_EnsFarrayI8CopyToLisFarrayI8"

  subroutine LIS_EnsFarrayI8CopyToLisFarrayI8(farray,farrayLIS,nest,rc)
! !ARGUMENTS:
    integer(ESMF_KIND_I8),intent(in),pointer    :: farray(:,:,:)
    integer(ESMF_KIND_I8),intent(inout),pointer :: farrayLIS(:)
    integer,intent(in)                          :: nest
    integer,intent(out)                         :: rc
! !LOCAL VARIABLES:
    integer                         :: tile, col, row, ens
! !DESCRIPTION:
!  This routine copies from a 2D array to an LIS 1D array
!EOP
    rc = ESMF_SUCCESS
    do tile=1,LIS_rc%ntiles(nest)
      col = LIS_domain(nest)%tile(tile)%col
      row = LIS_domain(nest)%tile(tile)%row
      ens = LIS_domain(nest)%tile(tile)%ensem
      farrayLIS(tile) = farray(col,row,ens)
    enddo
  end subroutine

  !-----------------------------------------------------------------------------

#undef METHOD
#define METHOD "LIS_EnsFarrayR8CopyToLisFarrayR4"

  subroutine LIS_EnsFarrayR8CopyToLisFarrayR4(farray,farrayLIS,nest,rc)
! !ARGUMENTS:
    real(ESMF_KIND_R8),intent(in),pointer    :: farray(:,:,:)
    real(ESMF_KIND_R4),intent(inout),pointer :: farrayLIS(:)
    integer,intent(in)                       :: nest
    integer,intent(out)                      :: rc
! !LOCAL VARIABLES:
    integer                         :: tile, col, row, ens
! !DESCRIPTION:
!  This routine copies from a 2D array to an LIS 1D array
!EOP
    rc = ESMF_SUCCESS
    do tile=1,LIS_rc%ntiles(nest)
      col = LIS_domain(nest)%tile(tile)%col
      row = LIS_domain(nest)%tile(tile)%row
      ens = LIS_domain(nest)%tile(tile)%ensem
      farrayLIS(tile) = farray(col,row,ens)
    enddo
  end subroutine

  !-----------------------------------------------------------------------------

#undef METHOD
#define METHOD "LIS_EnsFarrayR4CopyToLisFarrayR4"

  subroutine LIS_EnsFarrayR4CopyToLisFarrayR4(farray,farrayLIS,nest,rc)
! !ARGUMENTS:
    real(ESMF_KIND_R4),intent(in),pointer    :: farray(:,:,:)
    real(ESMF_KIND_R4),intent(inout),pointer :: farrayLIS(:)
    integer,intent(in)                       :: nest
    integer,intent(out)                      :: rc
! !LOCAL VARIABLES:
    integer                         :: tile, col, row, ens
! !DESCRIPTION:
!  This routine copies from a 2D array to an LIS 1D array
!EOP
    rc = ESMF_SUCCESS
    do tile=1,LIS_rc%ntiles(nest)
      col = LIS_domain(nest)%tile(tile)%col
      row = LIS_domain(nest)%tile(tile)%row
      ens = LIS_domain(nest)%tile(tile)%ensem
      farrayLIS(tile) = farray(col,row,ens)
    enddo
  end subroutine

  !-----------------------------------------------------------------------------

#undef METHOD
#define METHOD "LIS_EnsFarrayR8CopyToLisFarrayR8"

  subroutine LIS_EnsFarrayR8CopyToLisFarrayR8(farray,farrayLIS,nest,rc)
! !ARGUMENTS:
    real(ESMF_KIND_R8),intent(in),pointer    :: farray(:,:,:)
    real(ESMF_KIND_R8),intent(inout),pointer :: farrayLIS(:)
    integer,intent(in)                       :: nest
    integer,intent(out)                      :: rc
! !LOCAL VARIABLES:
    integer                         :: tile, col, row, ens
! !DESCRIPTION:
!  This routine copies from a 2D array to an LIS 1D array
!EOP
    rc = ESMF_SUCCESS
    do tile=1,LIS_rc%ntiles(nest)
      col = LIS_domain(nest)%tile(tile)%col
      row = LIS_domain(nest)%tile(tile)%row
      ens = LIS_domain(nest)%tile(tile)%ensem
      farrayLIS(tile) = farray(col,row,ens)
    enddo
  end subroutine

  !-----------------------------------------------------------------------------

#undef METHOD
#define METHOD "LIS_EnsFarrayCopyToNoah_3_3"

  subroutine LIS_EnsFarrayCopyToNoah_3_3(farray,stdName,nest,missing,rc)
! !ARGUMENTS:
    real(ESMF_KIND_FIELD),intent(in),pointer    :: farray(:,:,:)
    character(*),intent(in)                     :: stdName
    integer,intent(in)                          :: nest
    type(missingval_flag),intent(in)            :: missing
    integer,intent(out)                         :: rc
! !LOCAL VARIABLES:
    integer                         :: tile, col, row, ens
! !DESCRIPTION:
!  This routine copies from a 2D array to an LIS 1D array
!EOP
    rc = ESMF_SUCCESS
    if (missing .eq. MISSINGVAL_SKPCPY) then
      select case (trim(stdName))
        case ('liquid_fraction_of_soil_moisture_layer_1')
          do tile=1,LIS_rc%ntiles(nest)
            col = LIS_domain(nest)%tile(tile)%col
            row = LIS_domain(nest)%tile(tile)%row
            ens = LIS_domain(nest)%tile(tile)%ensem
            if (farray(col,row,ens) .ne. real(MISSINGVALUE,ESMF_KIND_FIELD)) then
              noah33_struc(nest)%noah(tile)%sh2o(1) = farray(col,row,ens)
            endif
          enddo
        case ('liquid_fraction_of_soil_moisture_layer_2')
          do tile=1,LIS_rc%ntiles(nest)
            col = LIS_domain(nest)%tile(tile)%col
            row = LIS_domain(nest)%tile(tile)%row
            ens = LIS_domain(nest)%tile(tile)%ensem
            if (farray(col,row,ens) .ne. real(MISSINGVALUE,ESMF_KIND_FIELD)) then
              noah33_struc(nest)%noah(tile)%sh2o(2) = farray(col,row,ens)
            endif
          enddo
        case ('liquid_fraction_of_soil_moisture_layer_3')
          do tile=1,LIS_rc%ntiles(nest)
            col = LIS_domain(nest)%tile(tile)%col
            row = LIS_domain(nest)%tile(tile)%row
            ens = LIS_domain(nest)%tile(tile)%ensem
            if (farray(col,row,ens) .ne. real(MISSINGVALUE,ESMF_KIND_FIELD)) then
              noah33_struc(nest)%noah(tile)%sh2o(3) = farray(col,row,ens)
            endif
          enddo
        case ('liquid_fraction_of_soil_moisture_layer_4')
          do tile=1,LIS_rc%ntiles(nest)
            col = LIS_domain(nest)%tile(tile)%col
            row = LIS_domain(nest)%tile(tile)%row
            ens = LIS_domain(nest)%tile(tile)%ensem
            if (farray(col,row,ens) .ne. real(MISSINGVALUE,ESMF_KIND_FIELD)) then
              noah33_struc(nest)%noah(tile)%sh2o(4) = farray(col,row,ens)
            endif
          enddo
        case ('soil_moisture_fraction_layer_1')
          do tile=1,LIS_rc%ntiles(nest)
            col = LIS_domain(nest)%tile(tile)%col
            row = LIS_domain(nest)%tile(tile)%row
            ens = LIS_domain(nest)%tile(tile)%ensem
            if (farray(col,row,ens) .ne. real(MISSINGVALUE,ESMF_KIND_FIELD)) then
              noah33_struc(nest)%noah(tile)%smc(1) = farray(col,row,ens)
            endif
          enddo
        case ('soil_moisture_fraction_layer_2')
          do tile=1,LIS_rc%ntiles(nest)
            col = LIS_domain(nest)%tile(tile)%col
            row = LIS_domain(nest)%tile(tile)%row
            ens = LIS_domain(nest)%tile(tile)%ensem
            if (farray(col,row,ens) .ne. real(MISSINGVALUE,ESMF_KIND_FIELD)) then
              noah33_struc(nest)%noah(tile)%smc(2) = farray(col,row,ens)
            endif
          enddo
        case ('soil_moisture_fraction_layer_3')
          do tile=1,LIS_rc%ntiles(nest)
            col = LIS_domain(nest)%tile(tile)%col
            row = LIS_domain(nest)%tile(tile)%row
            ens = LIS_domain(nest)%tile(tile)%ensem
            if (farray(col,row,ens) .ne. real(MISSINGVALUE,ESMF_KIND_FIELD)) then
              noah33_struc(nest)%noah(tile)%smc(3) = farray(col,row,ens)
            endif
          enddo
        case ('soil_moisture_fraction_layer_4')
          do tile=1,LIS_rc%ntiles(nest)
            col = LIS_domain(nest)%tile(tile)%col
            row = LIS_domain(nest)%tile(tile)%row
            ens = LIS_domain(nest)%tile(tile)%ensem
            if (farray(col,row,ens) .ne. real(MISSINGVALUE,ESMF_KIND_FIELD)) then
              noah33_struc(nest)%noah(tile)%smc(4) = farray(col,row,ens)
            endif
          enddo
        case ('soil_temperature_layer_1')
          do tile=1,LIS_rc%ntiles(nest)
            col = LIS_domain(nest)%tile(tile)%col
            row = LIS_domain(nest)%tile(tile)%row
            ens = LIS_domain(nest)%tile(tile)%ensem
            if (farray(col,row,ens) .ne. real(MISSINGVALUE,ESMF_KIND_FIELD)) then
              noah33_struc(nest)%noah(tile)%stc(1) = farray(col,row,ens)
            endif
          enddo
        case ('soil_temperature_layer_2')
          do tile=1,LIS_rc%ntiles(nest)
            col = LIS_domain(nest)%tile(tile)%col
            row = LIS_domain(nest)%tile(tile)%row
            ens = LIS_domain(nest)%tile(tile)%ensem
            if (farray(col,row,ens) .ne. real(MISSINGVALUE,ESMF_KIND_FIELD)) then
              noah33_struc(nest)%noah(tile)%stc(2) = farray(col,row,ens)
            endif
          enddo
        case ('soil_temperature_layer_3')
          do tile=1,LIS_rc%ntiles(nest)
            col = LIS_domain(nest)%tile(tile)%col
            row = LIS_domain(nest)%tile(tile)%row
            ens = LIS_domain(nest)%tile(tile)%ensem
            if (farray(col,row,ens) .ne. real(MISSINGVALUE,ESMF_KIND_FIELD)) then
              noah33_struc(nest)%noah(tile)%stc(3) = farray(col,row,ens)
            endif
          enddo
        case ('soil_temperature_layer_4')
          do tile=1,LIS_rc%ntiles(nest)
            col = LIS_domain(nest)%tile(tile)%col
            row = LIS_domain(nest)%tile(tile)%row
            ens = LIS_domain(nest)%tile(tile)%ensem
            if (farray(col,row,ens) .ne. real(MISSINGVALUE,ESMF_KIND_FIELD)) then
              noah33_struc(nest)%noah(tile)%stc(4) = farray(col,row,ens)
            endif
          enddo
#ifdef WRF_HYDRO
        case ('surface_water_depth')
          do tile=1,LIS_rc%ntiles(nest)
            col = LIS_domain(nest)%tile(tile)%col
            row = LIS_domain(nest)%tile(tile)%row
            ens = LIS_domain(nest)%tile(tile)%ensem
            if (farray(col,row,ens) .ne. real(MISSINGVALUE,ESMF_KIND_FIELD)) then
              noah33_struc(nest)%noah(tile)%sfhead1rt = farray(col,row,ens)
            endif
          enddo
#endif
        case default
          call ESMF_LogSetError(ESMF_RC_ARG_BAD, &
            msg="Cannot directly hookup to noah33 "//trim(stdName), &
            line=__LINE__, file=FILENAME, rcToReturn=rc)
          return
      end select
    elseif ((missing .eq. MISSINGVAL_IGNORE) .or. &
            (missing .eq. MISSINGVAL_FAIL)) then
      if ((missing .eq. MISSINGVAL_FAIL) .and. &
          any(farray .eq. real(MISSINGVALUE,ESMF_KIND_FIELD))) then
        call ESMF_LogSetError(ESMF_RC_VAL_OUTOFRANGE, &
          msg="Invalid import data "//trim(stdName), &
          line=__LINE__, file=FILENAME, rcToReturn=rc)
        return
      endif
      select case (trim(stdName))
        case ('liquid_fraction_of_soil_moisture_layer_1')
          do tile=1,LIS_rc%ntiles(nest)
            col = LIS_domain(nest)%tile(tile)%col
            row = LIS_domain(nest)%tile(tile)%row
            ens = LIS_domain(nest)%tile(tile)%ensem
            noah33_struc(nest)%noah(tile)%sh2o(1) = farray(col,row,ens)
          enddo
        case ('liquid_fraction_of_soil_moisture_layer_2')
          do tile=1,LIS_rc%ntiles(nest)
            col = LIS_domain(nest)%tile(tile)%col
            row = LIS_domain(nest)%tile(tile)%row
            ens = LIS_domain(nest)%tile(tile)%ensem
            noah33_struc(nest)%noah(tile)%sh2o(2) = farray(col,row,ens)
          enddo
        case ('liquid_fraction_of_soil_moisture_layer_3')
          do tile=1,LIS_rc%ntiles(nest)
            col = LIS_domain(nest)%tile(tile)%col
            row = LIS_domain(nest)%tile(tile)%row
            ens = LIS_domain(nest)%tile(tile)%ensem
            noah33_struc(nest)%noah(tile)%sh2o(3) = farray(col,row,ens)
          enddo
        case ('liquid_fraction_of_soil_moisture_layer_4')
          do tile=1,LIS_rc%ntiles(nest)
            col = LIS_domain(nest)%tile(tile)%col
            row = LIS_domain(nest)%tile(tile)%row
            ens = LIS_domain(nest)%tile(tile)%ensem
            noah33_struc(nest)%noah(tile)%sh2o(4) = farray(col,row,ens)
          enddo
        case ('soil_moisture_fraction_layer_1')
          do tile=1,LIS_rc%ntiles(nest)
            col = LIS_domain(nest)%tile(tile)%col
            row = LIS_domain(nest)%tile(tile)%row
            ens = LIS_domain(nest)%tile(tile)%ensem
            noah33_struc(nest)%noah(tile)%smc(1) = farray(col,row,ens)
          enddo
        case ('soil_moisture_fraction_layer_2')
          do tile=1,LIS_rc%ntiles(nest)
            col = LIS_domain(nest)%tile(tile)%col
            row = LIS_domain(nest)%tile(tile)%row
            ens = LIS_domain(nest)%tile(tile)%ensem
            noah33_struc(nest)%noah(tile)%smc(2) = farray(col,row,ens)
          enddo
        case ('soil_moisture_fraction_layer_3')
          do tile=1,LIS_rc%ntiles(nest)
            col = LIS_domain(nest)%tile(tile)%col
            row = LIS_domain(nest)%tile(tile)%row
            ens = LIS_domain(nest)%tile(tile)%ensem
            noah33_struc(nest)%noah(tile)%smc(3) = farray(col,row,ens)
          enddo
        case ('soil_moisture_fraction_layer_4')
          do tile=1,LIS_rc%ntiles(nest)
            col = LIS_domain(nest)%tile(tile)%col
            row = LIS_domain(nest)%tile(tile)%row
            ens = LIS_domain(nest)%tile(tile)%ensem
            noah33_struc(nest)%noah(tile)%smc(4) = farray(col,row,ens)
          enddo
        case ('soil_temperature_layer_1')
          do tile=1,LIS_rc%ntiles(nest)
            col = LIS_domain(nest)%tile(tile)%col
            row = LIS_domain(nest)%tile(tile)%row
            ens = LIS_domain(nest)%tile(tile)%ensem
            noah33_struc(nest)%noah(tile)%stc(1) = farray(col,row,ens)
          enddo
        case ('soil_temperature_layer_2')
          do tile=1,LIS_rc%ntiles(nest)
            col = LIS_domain(nest)%tile(tile)%col
            row = LIS_domain(nest)%tile(tile)%row
            ens = LIS_domain(nest)%tile(tile)%ensem
            noah33_struc(nest)%noah(tile)%stc(2) = farray(col,row,ens)
          enddo
        case ('soil_temperature_layer_3')
          do tile=1,LIS_rc%ntiles(nest)
            col = LIS_domain(nest)%tile(tile)%col
            row = LIS_domain(nest)%tile(tile)%row
            ens = LIS_domain(nest)%tile(tile)%ensem
            noah33_struc(nest)%noah(tile)%stc(3) = farray(col,row,ens)
          enddo
        case ('soil_temperature_layer_4')
          do tile=1,LIS_rc%ntiles(nest)
            col = LIS_domain(nest)%tile(tile)%col
            row = LIS_domain(nest)%tile(tile)%row
            ens = LIS_domain(nest)%tile(tile)%ensem
            noah33_struc(nest)%noah(tile)%stc(4) = farray(col,row,ens)
          enddo
#ifdef WRF_HYDRO
        case ('surface_water_depth')
          do tile=1,LIS_rc%ntiles(nest)
            col = LIS_domain(nest)%tile(tile)%col
            row = LIS_domain(nest)%tile(tile)%row
            ens = LIS_domain(nest)%tile(tile)%ensem
            noah33_struc(nest)%noah(tile)%sfhead1rt = farray(col,row,ens)
          enddo
#endif
        case default
          call ESMF_LogSetError(ESMF_RC_ARG_BAD, &
            msg="Cannot directly hookup to noah33 "//trim(stdName), &
            line=__LINE__, file=FILENAME, rcToReturn=rc)
          return
      end select
    else
      call ESMF_LogSetError(ESMF_RC_ARG_BAD, &
        msg="Unknown missing value option", &
        line=__LINE__, file=FILENAME, rcToReturn=rc)
      return
    endif

  end subroutine

  !-----------------------------------------------------------------------------

#undef METHOD
#define METHOD "LIS_EnsFarrayCopyToNoahMP_3_6"

  subroutine LIS_EnsFarrayCopyToNoahMP_3_6(farray,stdName,nest,missing,rc)
! !ARGUMENTS:
    real(ESMF_KIND_FIELD),intent(in),pointer    :: farray(:,:,:)
    character(*),intent(in)                     :: stdName
    integer,intent(in)                          :: nest
    type(missingval_flag),intent(in)            :: missing
    integer,intent(out)                         :: rc
! !LOCAL VARIABLES:
    integer                         :: tile, col, row, ens
! !DESCRIPTION:
!  This routine copies from a 2D array to an LIS 1D array
!EOP
    rc = ESMF_SUCCESS
    if (missing .eq. MISSINGVAL_SKPCPY) then
      select case (trim(stdName))
        case ('liquid_fraction_of_soil_moisture_layer_1')
          do tile=1,LIS_rc%ntiles(nest)
            col = LIS_domain(nest)%tile(tile)%col
            row = LIS_domain(nest)%tile(tile)%row
            ens = LIS_domain(nest)%tile(tile)%ensem
            if (farray(col,row,ens) .ne. real(MISSINGVALUE,ESMF_KIND_FIELD)) then
              NoahMP36_struc(nest)%noahmp36(tile)%sh2o(1) = farray(col,row,ens)
            endif
          enddo
        case ('liquid_fraction_of_soil_moisture_layer_2')
          do tile=1,LIS_rc%ntiles(nest)
            col = LIS_domain(nest)%tile(tile)%col
            row = LIS_domain(nest)%tile(tile)%row
            ens = LIS_domain(nest)%tile(tile)%ensem
            if (farray(col,row,ens) .ne. real(MISSINGVALUE,ESMF_KIND_FIELD)) then
              NoahMP36_struc(nest)%noahmp36(tile)%sh2o(2) = farray(col,row,ens)
            endif
          enddo
        case ('liquid_fraction_of_soil_moisture_layer_3')
          do tile=1,LIS_rc%ntiles(nest)
            col = LIS_domain(nest)%tile(tile)%col
            row = LIS_domain(nest)%tile(tile)%row
            if (farray(col,row,ens) .ne. real(MISSINGVALUE,ESMF_KIND_FIELD)) then
              NoahMP36_struc(nest)%noahmp36(tile)%sh2o(3) = farray(col,row,ens)
            endif
          enddo
        case ('liquid_fraction_of_soil_moisture_layer_4')
          do tile=1,LIS_rc%ntiles(nest)
            col = LIS_domain(nest)%tile(tile)%col
            row = LIS_domain(nest)%tile(tile)%row
            ens = LIS_domain(nest)%tile(tile)%ensem
            if (farray(col,row,ens) .ne. real(MISSINGVALUE,ESMF_KIND_FIELD)) then
              NoahMP36_struc(nest)%noahmp36(tile)%sh2o(4) = farray(col,row,ens)
            endif
          enddo
        case ('soil_moisture_fraction_layer_1')
          do tile=1,LIS_rc%ntiles(nest)
            col = LIS_domain(nest)%tile(tile)%col
            row = LIS_domain(nest)%tile(tile)%row
            ens = LIS_domain(nest)%tile(tile)%ensem
            if (farray(col,row,ens) .ne. real(MISSINGVALUE,ESMF_KIND_FIELD)) then
              NoahMP36_struc(nest)%noahmp36(tile)%smc(1) = farray(col,row,ens)
            endif
          enddo
        case ('soil_moisture_fraction_layer_2')
          do tile=1,LIS_rc%ntiles(nest)
            col = LIS_domain(nest)%tile(tile)%col
            row = LIS_domain(nest)%tile(tile)%row
            ens = LIS_domain(nest)%tile(tile)%ensem
            if (farray(col,row,ens) .ne. real(MISSINGVALUE,ESMF_KIND_FIELD)) then
              NoahMP36_struc(nest)%noahmp36(tile)%smc(2) = farray(col,row,ens)
            endif
          enddo
        case ('soil_moisture_fraction_layer_3')
          do tile=1,LIS_rc%ntiles(nest)
            col = LIS_domain(nest)%tile(tile)%col
            row = LIS_domain(nest)%tile(tile)%row
            ens = LIS_domain(nest)%tile(tile)%ensem
            if (farray(col,row,ens) .ne. real(MISSINGVALUE,ESMF_KIND_FIELD)) then
              NoahMP36_struc(nest)%noahmp36(tile)%smc(3) = farray(col,row,ens)
            endif
          enddo
        case ('soil_moisture_fraction_layer_4')
          do tile=1,LIS_rc%ntiles(nest)
            col = LIS_domain(nest)%tile(tile)%col
            row = LIS_domain(nest)%tile(tile)%row
            ens = LIS_domain(nest)%tile(tile)%ensem
            if (farray(col,row,ens) .ne. real(MISSINGVALUE,ESMF_KIND_FIELD)) then
              NoahMP36_struc(nest)%noahmp36(tile)%smc(4) = farray(col,row,ens)
            endif
          enddo
        case ('soil_temperature_layer_1')
          do tile=1,LIS_rc%ntiles(nest)
            col = LIS_domain(nest)%tile(tile)%col
            row = LIS_domain(nest)%tile(tile)%row
            ens = LIS_domain(nest)%tile(tile)%ensem
            if (farray(col,row,ens) .ne. real(MISSINGVALUE,ESMF_KIND_FIELD)) then
              NoahMP36_struc(nest)%noahmp36(tile)%sstc(NOAHMP36_struc(nest)%nsnow+1) = farray(col,row,ens)
            endif
          enddo
        case ('soil_temperature_layer_2')
          do tile=1,LIS_rc%ntiles(nest)
            col = LIS_domain(nest)%tile(tile)%col
            row = LIS_domain(nest)%tile(tile)%row
            ens = LIS_domain(nest)%tile(tile)%ensem
            if (farray(col,row,ens) .ne. real(MISSINGVALUE,ESMF_KIND_FIELD)) then
              NoahMP36_struc(nest)%noahmp36(tile)%sstc(NOAHMP36_struc(nest)%nsnow+2) = farray(col,row,ens)
            endif
          enddo
        case ('soil_temperature_layer_3')
          do tile=1,LIS_rc%ntiles(nest)
            col = LIS_domain(nest)%tile(tile)%col
            row = LIS_domain(nest)%tile(tile)%row
            ens = LIS_domain(nest)%tile(tile)%ensem
            if (farray(col,row,ens) .ne. real(MISSINGVALUE,ESMF_KIND_FIELD)) then
              NoahMP36_struc(nest)%noahmp36(tile)%sstc(NOAHMP36_struc(nest)%nsnow+3) = farray(col,row,ens)
            endif
          enddo
        case ('soil_temperature_layer_4')
          do tile=1,LIS_rc%ntiles(nest)
            col = LIS_domain(nest)%tile(tile)%col
            row = LIS_domain(nest)%tile(tile)%row
            ens = LIS_domain(nest)%tile(tile)%ensem
            if (farray(col,row,ens) .ne. real(MISSINGVALUE,ESMF_KIND_FIELD)) then
              NoahMP36_struc(nest)%noahmp36(tile)%sstc(NOAHMP36_struc(nest)%nsnow+4) = farray(col,row,ens)
            endif
          enddo
        case ('ground_water_storage')
          do tile=1,LIS_rc%ntiles(nest)
            col = LIS_domain(nest)%tile(tile)%col
            row = LIS_domain(nest)%tile(tile)%row
            ens = LIS_domain(nest)%tile(tile)%ensem
            if (farray(col,row,ens) .ne. real(MISSINGVALUE,ESMF_KIND_FIELD)) then
              NoahMP36_struc(nest)%noahmp36(tile)%wa = farray(col,row,ens)
            endif
          enddo
#ifdef WRF_HYDRO
        case ('surface_water_depth')
          do tile=1,LIS_rc%ntiles(nest)
            col = LIS_domain(nest)%tile(tile)%col
            row = LIS_domain(nest)%tile(tile)%row
            ens = LIS_domain(nest)%tile(tile)%ensem
            if (farray(col,row,ens) .ne. real(MISSINGVALUE,ESMF_KIND_FIELD)) then
              NoahMP36_struc(nest)%noahmp36(tile)%sfcheadrt = farray(col,row,ens)
            endif
          enddo
#endif
        case default
          call ESMF_LogSetError(ESMF_RC_ARG_BAD, &
            msg="Cannot directly hookup to NoahMP36 "//trim(stdName), &
            line=__LINE__, file=FILENAME, rcToReturn=rc)
          return
      end select
<<<<<<< HEAD

  end subroutine

  !-----------------------------------------------------------------------------

#undef METHOD
#define METHOD "LIS_EnsFarrayR4CopyToNoahMP_5_0"

  subroutine LIS_EnsFarrayR4CopyToNoahMP_5_0(farray,stdName,nest,rc)
! !ARGUMENTS:
    real(ESMF_KIND_R4),intent(in),pointer       :: farray(:,:,:)
    character(*),intent(in)                     :: stdName
    integer,intent(in)                          :: nest
    integer,intent(out)                         :: rc
! !LOCAL VARIABLES:
    integer                         :: tile, col, row, ens
! !DESCRIPTION:
!  This routine copies from a 2D array to an LIS 1D array
!EOP
    rc = ESMF_SUCCESS
    select case (trim(stdName))
        case ('liquid_fraction_of_soil_moisture_layer_1')
          do tile=1,LIS_rc%ntiles(nest)
            col = LIS_domain(nest)%tile(tile)%col
            row = LIS_domain(nest)%tile(tile)%row
            ens = LIS_domain(nest)%tile(tile)%ensem
            Noahmp50_struc(nest)%noahmp50(tile)%sh2o(1) = farray(col,row,ens)
          enddo
        case ('liquid_fraction_of_soil_moisture_layer_2')
          do tile=1,LIS_rc%ntiles(nest)
            col = LIS_domain(nest)%tile(tile)%col
            row = LIS_domain(nest)%tile(tile)%row
            ens = LIS_domain(nest)%tile(tile)%ensem
            Noahmp50_struc(nest)%noahmp50(tile)%sh2o(2) = farray(col,row,ens)
          enddo
        case ('liquid_fraction_of_soil_moisture_layer_3')
          do tile=1,LIS_rc%ntiles(nest)
            col = LIS_domain(nest)%tile(tile)%col
            row = LIS_domain(nest)%tile(tile)%row
            ens = LIS_domain(nest)%tile(tile)%ensem
            Noahmp50_struc(nest)%noahmp50(tile)%sh2o(3) = farray(col,row,ens)
          enddo
        case ('liquid_fraction_of_soil_moisture_layer_4')
          do tile=1,LIS_rc%ntiles(nest)
            col = LIS_domain(nest)%tile(tile)%col
            row = LIS_domain(nest)%tile(tile)%row
            ens = LIS_domain(nest)%tile(tile)%ensem
            Noahmp50_struc(nest)%noahmp50(tile)%sh2o(4) = farray(col,row,ens)
          enddo
        case ('soil_moisture_fraction_layer_1')
          do tile=1,LIS_rc%ntiles(nest)
            col = LIS_domain(nest)%tile(tile)%col
            row = LIS_domain(nest)%tile(tile)%row
            ens = LIS_domain(nest)%tile(tile)%ensem
            Noahmp50_struc(nest)%noahmp50(tile)%smc(1) = farray(col,row,ens)
          enddo
        case ('soil_moisture_fraction_layer_2')
          do tile=1,LIS_rc%ntiles(nest)
            col = LIS_domain(nest)%tile(tile)%col
            row = LIS_domain(nest)%tile(tile)%row
            ens = LIS_domain(nest)%tile(tile)%ensem
            Noahmp50_struc(nest)%noahmp50(tile)%smc(2) = farray(col,row,ens)
          enddo
        case ('soil_moisture_fraction_layer_3')
          do tile=1,LIS_rc%ntiles(nest)
            col = LIS_domain(nest)%tile(tile)%col
            row = LIS_domain(nest)%tile(tile)%row
            ens = LIS_domain(nest)%tile(tile)%ensem
            Noahmp50_struc(nest)%noahmp50(tile)%smc(3) = farray(col,row,ens)
          enddo
        case ('soil_moisture_fraction_layer_4')
          do tile=1,LIS_rc%ntiles(nest)
            col = LIS_domain(nest)%tile(tile)%col
            row = LIS_domain(nest)%tile(tile)%row
            ens = LIS_domain(nest)%tile(tile)%ensem
            Noahmp50_struc(nest)%noahmp50(tile)%smc(4) = farray(col,row,ens)
          enddo
        case ('soil_temperature_layer_1')
          do tile=1,LIS_rc%ntiles(nest)
            col = LIS_domain(nest)%tile(tile)%col
            row = LIS_domain(nest)%tile(tile)%row
            ens = LIS_domain(nest)%tile(tile)%ensem
            Noahmp50_struc(nest)%noahmp50(tile)%tslb(1) = farray(col,row,ens)
          enddo
        case ('soil_temperature_layer_2')
          do tile=1,LIS_rc%ntiles(nest)
            col = LIS_domain(nest)%tile(tile)%col
            row = LIS_domain(nest)%tile(tile)%row
            ens = LIS_domain(nest)%tile(tile)%ensem
            Noahmp50_struc(nest)%noahmp50(tile)%tslb(2) = farray(col,row,ens)
          enddo
        case ('soil_temperature_layer_3')
          do tile=1,LIS_rc%ntiles(nest)
            col = LIS_domain(nest)%tile(tile)%col
            row = LIS_domain(nest)%tile(tile)%row
            ens = LIS_domain(nest)%tile(tile)%ensem
            Noahmp50_struc(nest)%noahmp50(tile)%tslb(3) = farray(col,row,ens)
          enddo
        case ('soil_temperature_layer_4')
          do tile=1,LIS_rc%ntiles(nest)
            col = LIS_domain(nest)%tile(tile)%col
            row = LIS_domain(nest)%tile(tile)%row
            ens = LIS_domain(nest)%tile(tile)%ensem
            Noahmp50_struc(nest)%noahmp50(tile)%tslb(4) = farray(col,row,ens)
          enddo
#ifdef WRF_HYDRO
        case ('surface_water_depth')
          do tile=1,LIS_rc%ntiles(nest)
            col = LIS_domain(nest)%tile(tile)%col
            row = LIS_domain(nest)%tile(tile)%row
            ens = LIS_domain(nest)%tile(tile)%ensem
            Noahmp50_struc(nest)%noahmp50(tile)%sfcheadrt = farray(col,row,ens)
          enddo
#endif
        case default
          call ESMF_LogSetError(ESMF_RC_ARG_BAD, &
            msg="Cannot directly hookup to Noahmp401 "//trim(stdName), &
            line=__LINE__, file=FILENAME, rcToReturn=rc)
          return  ! bail ou
      end select

  end subroutine

  !-----------------------------------------------------------------------------

#undef METHOD
#define METHOD "LIS_EnsFarrayR8CopyToNoah_3_3"

  subroutine LIS_EnsFarrayR8CopyToNoah_3_3(farray,stdName,nest,rc)
! !ARGUMENTS:
    real(ESMF_KIND_R8),intent(in),pointer       :: farray(:,:,:)
    character(*),intent(in)                     :: stdName
    integer,intent(in)                          :: nest
    integer,intent(out)                         :: rc
! !LOCAL VARIABLES:
    integer                         :: tile, col, row, ens
! !DESCRIPTION:
!  This routine copies from a 2D array to an LIS 1D array
!EOP
    rc = ESMF_SUCCESS
    select case (trim(stdName))
=======
    elseif ((missing .eq. MISSINGVAL_IGNORE) .or. &
            (missing .eq. MISSINGVAL_FAIL)) then
      if ((missing .eq. MISSINGVAL_FAIL) .and. &
          any(farray .eq. real(MISSINGVALUE,ESMF_KIND_FIELD))) then
        call ESMF_LogSetError(ESMF_RC_VAL_OUTOFRANGE, &
          msg="Invalid import data "//trim(stdName), &
          line=__LINE__, file=FILENAME, rcToReturn=rc)
        return
      endif
      select case (trim(stdName))
>>>>>>> 20ac11fc
        case ('liquid_fraction_of_soil_moisture_layer_1')
          do tile=1,LIS_rc%ntiles(nest)
            col = LIS_domain(nest)%tile(tile)%col
            row = LIS_domain(nest)%tile(tile)%row
            ens = LIS_domain(nest)%tile(tile)%ensem
            NoahMP36_struc(nest)%noahmp36(tile)%sh2o(1) = farray(col,row,ens)
          enddo
        case ('liquid_fraction_of_soil_moisture_layer_2')
          do tile=1,LIS_rc%ntiles(nest)
            col = LIS_domain(nest)%tile(tile)%col
            row = LIS_domain(nest)%tile(tile)%row
            ens = LIS_domain(nest)%tile(tile)%ensem
            NoahMP36_struc(nest)%noahmp36(tile)%sh2o(2) = farray(col,row,ens)
          enddo
        case ('liquid_fraction_of_soil_moisture_layer_3')
          do tile=1,LIS_rc%ntiles(nest)
            col = LIS_domain(nest)%tile(tile)%col
            row = LIS_domain(nest)%tile(tile)%row
            NoahMP36_struc(nest)%noahmp36(tile)%sh2o(3) = farray(col,row,ens)
          enddo
        case ('liquid_fraction_of_soil_moisture_layer_4')
          do tile=1,LIS_rc%ntiles(nest)
            col = LIS_domain(nest)%tile(tile)%col
            row = LIS_domain(nest)%tile(tile)%row
            ens = LIS_domain(nest)%tile(tile)%ensem
            NoahMP36_struc(nest)%noahmp36(tile)%sh2o(4) = farray(col,row,ens)
          enddo
        case ('soil_moisture_fraction_layer_1')
          do tile=1,LIS_rc%ntiles(nest)
            col = LIS_domain(nest)%tile(tile)%col
            row = LIS_domain(nest)%tile(tile)%row
            ens = LIS_domain(nest)%tile(tile)%ensem
            NoahMP36_struc(nest)%noahmp36(tile)%smc(1) = farray(col,row,ens)
          enddo
        case ('soil_moisture_fraction_layer_2')
          do tile=1,LIS_rc%ntiles(nest)
            col = LIS_domain(nest)%tile(tile)%col
            row = LIS_domain(nest)%tile(tile)%row
            ens = LIS_domain(nest)%tile(tile)%ensem
            NoahMP36_struc(nest)%noahmp36(tile)%smc(2) = farray(col,row,ens)
          enddo
        case ('soil_moisture_fraction_layer_3')
          do tile=1,LIS_rc%ntiles(nest)
            col = LIS_domain(nest)%tile(tile)%col
            row = LIS_domain(nest)%tile(tile)%row
            ens = LIS_domain(nest)%tile(tile)%ensem
            NoahMP36_struc(nest)%noahmp36(tile)%smc(3) = farray(col,row,ens)
          enddo
        case ('soil_moisture_fraction_layer_4')
          do tile=1,LIS_rc%ntiles(nest)
            col = LIS_domain(nest)%tile(tile)%col
            row = LIS_domain(nest)%tile(tile)%row
            ens = LIS_domain(nest)%tile(tile)%ensem
            NoahMP36_struc(nest)%noahmp36(tile)%smc(4) = farray(col,row,ens)
          enddo
        case ('soil_temperature_layer_1')
          do tile=1,LIS_rc%ntiles(nest)
            col = LIS_domain(nest)%tile(tile)%col
            row = LIS_domain(nest)%tile(tile)%row
            ens = LIS_domain(nest)%tile(tile)%ensem
            NoahMP36_struc(nest)%noahmp36(tile)%sstc(NOAHMP36_struc(nest)%nsnow+1) = farray(col,row,ens)
          enddo
        case ('soil_temperature_layer_2')
          do tile=1,LIS_rc%ntiles(nest)
            col = LIS_domain(nest)%tile(tile)%col
            row = LIS_domain(nest)%tile(tile)%row
            ens = LIS_domain(nest)%tile(tile)%ensem
            NoahMP36_struc(nest)%noahmp36(tile)%sstc(NOAHMP36_struc(nest)%nsnow+2) = farray(col,row,ens)
          enddo
        case ('soil_temperature_layer_3')
          do tile=1,LIS_rc%ntiles(nest)
            col = LIS_domain(nest)%tile(tile)%col
            row = LIS_domain(nest)%tile(tile)%row
            ens = LIS_domain(nest)%tile(tile)%ensem
            NoahMP36_struc(nest)%noahmp36(tile)%sstc(NOAHMP36_struc(nest)%nsnow+3) = farray(col,row,ens)
          enddo
        case ('soil_temperature_layer_4')
          do tile=1,LIS_rc%ntiles(nest)
            col = LIS_domain(nest)%tile(tile)%col
            row = LIS_domain(nest)%tile(tile)%row
            ens = LIS_domain(nest)%tile(tile)%ensem
            NoahMP36_struc(nest)%noahmp36(tile)%sstc(NOAHMP36_struc(nest)%nsnow+4) = farray(col,row,ens)
          enddo
        case ('ground_water_storage')
          do tile=1,LIS_rc%ntiles(nest)
            col = LIS_domain(nest)%tile(tile)%col
            row = LIS_domain(nest)%tile(tile)%row
            ens = LIS_domain(nest)%tile(tile)%ensem
            NoahMP36_struc(nest)%noahmp36(tile)%wa = farray(col,row,ens)
          enddo
#ifdef WRF_HYDRO
        case ('surface_water_depth')
          do tile=1,LIS_rc%ntiles(nest)
            col = LIS_domain(nest)%tile(tile)%col
            row = LIS_domain(nest)%tile(tile)%row
            ens = LIS_domain(nest)%tile(tile)%ensem
            NoahMP36_struc(nest)%noahmp36(tile)%sfcheadrt = farray(col,row,ens)
          enddo
#endif
        case default
          call ESMF_LogSetError(ESMF_RC_ARG_BAD, &
            msg="Cannot directly hookup to NoahMP36 "//trim(stdName), &
            line=__LINE__, file=FILENAME, rcToReturn=rc)
          return
      end select
    else
      call ESMF_LogSetError(ESMF_RC_ARG_BAD, &
        msg="Unknown missing value option", &
        line=__LINE__, file=FILENAME, rcToReturn=rc)
      return
    endif
  end subroutine

  !-----------------------------------------------------------------------------

#undef METHOD
#define METHOD "LIS_EnsFarrayCopyToNoahMP_4_0_1"

  subroutine LIS_EnsFarrayCopyToNoahMP_4_0_1(farray,stdName,nest,missing,rc)
! !ARGUMENTS:
    real(ESMF_KIND_FIELD),intent(in),pointer    :: farray(:,:,:)
    character(*),intent(in)                     :: stdName
    integer,intent(in)                          :: nest
    type(missingval_flag),intent(in)            :: missing
    integer,intent(out)                         :: rc
! !LOCAL VARIABLES:
    integer                         :: tile, col, row, ens
! !DESCRIPTION:
!  This routine copies from a 2D array to an LIS 1D array
!EOP
    rc = ESMF_SUCCESS
    if (missing .eq. MISSINGVAL_SKPCPY) then
      select case (trim(stdName))
        case ('liquid_fraction_of_soil_moisture_layer_1')
          do tile=1,LIS_rc%ntiles(nest)
            col = LIS_domain(nest)%tile(tile)%col
            row = LIS_domain(nest)%tile(tile)%row
            ens = LIS_domain(nest)%tile(tile)%ensem
            if (farray(col,row,ens) .ne. real(MISSINGVALUE,ESMF_KIND_FIELD)) then
              Noahmp401_struc(nest)%noahmp401(tile)%sh2o(1) = farray(col,row,ens)
            endif
          enddo
        case ('liquid_fraction_of_soil_moisture_layer_2')
          do tile=1,LIS_rc%ntiles(nest)
            col = LIS_domain(nest)%tile(tile)%col
            row = LIS_domain(nest)%tile(tile)%row
            ens = LIS_domain(nest)%tile(tile)%ensem
            if (farray(col,row,ens) .ne. real(MISSINGVALUE,ESMF_KIND_FIELD)) then
              Noahmp401_struc(nest)%noahmp401(tile)%sh2o(2) = farray(col,row,ens)
            endif
          enddo
        case ('liquid_fraction_of_soil_moisture_layer_3')
          do tile=1,LIS_rc%ntiles(nest)
            col = LIS_domain(nest)%tile(tile)%col
            row = LIS_domain(nest)%tile(tile)%row
            ens = LIS_domain(nest)%tile(tile)%ensem
            if (farray(col,row,ens) .ne. real(MISSINGVALUE,ESMF_KIND_FIELD)) then
              Noahmp401_struc(nest)%noahmp401(tile)%sh2o(3) = farray(col,row,ens)
            endif
          enddo
        case ('liquid_fraction_of_soil_moisture_layer_4')
          do tile=1,LIS_rc%ntiles(nest)
            col = LIS_domain(nest)%tile(tile)%col
            row = LIS_domain(nest)%tile(tile)%row
            ens = LIS_domain(nest)%tile(tile)%ensem
            if (farray(col,row,ens) .ne. real(MISSINGVALUE,ESMF_KIND_FIELD)) then
              Noahmp401_struc(nest)%noahmp401(tile)%sh2o(4) = farray(col,row,ens)
            endif
          enddo
        case ('soil_moisture_fraction_layer_1')
          do tile=1,LIS_rc%ntiles(nest)
            col = LIS_domain(nest)%tile(tile)%col
            row = LIS_domain(nest)%tile(tile)%row
            ens = LIS_domain(nest)%tile(tile)%ensem
            if (farray(col,row,ens) .ne. real(MISSINGVALUE,ESMF_KIND_FIELD)) then
              Noahmp401_struc(nest)%noahmp401(tile)%smc(1) = farray(col,row,ens)
            endif
          enddo
        case ('soil_moisture_fraction_layer_2')
          do tile=1,LIS_rc%ntiles(nest)
            col = LIS_domain(nest)%tile(tile)%col
            row = LIS_domain(nest)%tile(tile)%row
            ens = LIS_domain(nest)%tile(tile)%ensem
            if (farray(col,row,ens) .ne. real(MISSINGVALUE,ESMF_KIND_FIELD)) then
              Noahmp401_struc(nest)%noahmp401(tile)%smc(2) = farray(col,row,ens)
            endif
          enddo
        case ('soil_moisture_fraction_layer_3')
          do tile=1,LIS_rc%ntiles(nest)
            col = LIS_domain(nest)%tile(tile)%col
            row = LIS_domain(nest)%tile(tile)%row
            ens = LIS_domain(nest)%tile(tile)%ensem
            if (farray(col,row,ens) .ne. real(MISSINGVALUE,ESMF_KIND_FIELD)) then
              Noahmp401_struc(nest)%noahmp401(tile)%smc(3) = farray(col,row,ens)
            endif
          enddo
        case ('soil_moisture_fraction_layer_4')
          do tile=1,LIS_rc%ntiles(nest)
            col = LIS_domain(nest)%tile(tile)%col
            row = LIS_domain(nest)%tile(tile)%row
            ens = LIS_domain(nest)%tile(tile)%ensem
            if (farray(col,row,ens) .ne. real(MISSINGVALUE,ESMF_KIND_FIELD)) then
              Noahmp401_struc(nest)%noahmp401(tile)%smc(4) = farray(col,row,ens)
            endif
          enddo
        case ('soil_temperature_layer_1')
          do tile=1,LIS_rc%ntiles(nest)
            col = LIS_domain(nest)%tile(tile)%col
            row = LIS_domain(nest)%tile(tile)%row
            ens = LIS_domain(nest)%tile(tile)%ensem
            if (farray(col,row,ens) .ne. real(MISSINGVALUE,ESMF_KIND_FIELD)) then
              Noahmp401_struc(nest)%noahmp401(tile)%tslb(1) = farray(col,row,ens)
            endif
          enddo
        case ('soil_temperature_layer_2')
          do tile=1,LIS_rc%ntiles(nest)
            col = LIS_domain(nest)%tile(tile)%col
            row = LIS_domain(nest)%tile(tile)%row
            ens = LIS_domain(nest)%tile(tile)%ensem
            if (farray(col,row,ens) .ne. real(MISSINGVALUE,ESMF_KIND_FIELD)) then
              Noahmp401_struc(nest)%noahmp401(tile)%tslb(2) = farray(col,row,ens)
            endif
          enddo
        case ('soil_temperature_layer_3')
          do tile=1,LIS_rc%ntiles(nest)
            col = LIS_domain(nest)%tile(tile)%col
            row = LIS_domain(nest)%tile(tile)%row
            ens = LIS_domain(nest)%tile(tile)%ensem
            if (farray(col,row,ens) .ne. real(MISSINGVALUE,ESMF_KIND_FIELD)) then
              Noahmp401_struc(nest)%noahmp401(tile)%tslb(3) = farray(col,row,ens)
            endif
          enddo
        case ('soil_temperature_layer_4')
          do tile=1,LIS_rc%ntiles(nest)
            col = LIS_domain(nest)%tile(tile)%col
            row = LIS_domain(nest)%tile(tile)%row
            ens = LIS_domain(nest)%tile(tile)%ensem
            if (farray(col,row,ens) .ne. real(MISSINGVALUE,ESMF_KIND_FIELD)) then
              Noahmp401_struc(nest)%noahmp401(tile)%tslb(4) = farray(col,row,ens)
            endif
          enddo
        case ('ground_water_storage')
          do tile=1,LIS_rc%ntiles(nest)
            col = LIS_domain(nest)%tile(tile)%col
            row = LIS_domain(nest)%tile(tile)%row
            ens = LIS_domain(nest)%tile(tile)%ensem
            if (farray(col,row,ens) .ne. real(MISSINGVALUE,ESMF_KIND_FIELD)) then
              Noahmp401_struc(nest)%noahmp401(tile)%wa = farray(col,row,ens)
            endif
          enddo
#ifdef WRF_HYDRO
        case ('surface_water_depth')
          do tile=1,LIS_rc%ntiles(nest)
            col = LIS_domain(nest)%tile(tile)%col
            row = LIS_domain(nest)%tile(tile)%row
            ens = LIS_domain(nest)%tile(tile)%ensem
            if (farray(col,row,ens) .ne. real(MISSINGVALUE,ESMF_KIND_FIELD)) then
              Noahmp401_struc(nest)%noahmp401(tile)%sfcheadrt = farray(col,row,ens)
            endif
          enddo
#endif
        case default
          call ESMF_LogSetError(ESMF_RC_ARG_BAD, &
            msg="Cannot directly hookup to Noahmp401 "//trim(stdName), &
            line=__LINE__, file=FILENAME, rcToReturn=rc)
          return
      end select
    elseif ((missing .eq. MISSINGVAL_IGNORE) .or. &
            (missing .eq. MISSINGVAL_FAIL)) then
      if ((missing .eq. MISSINGVAL_FAIL) .and. &
          any(farray .eq. real(MISSINGVALUE,ESMF_KIND_FIELD))) then
        call ESMF_LogSetError(ESMF_RC_VAL_OUTOFRANGE, &
          msg="Invalid import data "//trim(stdName), &
          line=__LINE__, file=FILENAME, rcToReturn=rc)
        return
      endif
      select case (trim(stdName))
        case ('liquid_fraction_of_soil_moisture_layer_1')
          do tile=1,LIS_rc%ntiles(nest)
            col = LIS_domain(nest)%tile(tile)%col
            row = LIS_domain(nest)%tile(tile)%row
            ens = LIS_domain(nest)%tile(tile)%ensem
            Noahmp401_struc(nest)%noahmp401(tile)%sh2o(1) = farray(col,row,ens)
          enddo
        case ('liquid_fraction_of_soil_moisture_layer_2')
          do tile=1,LIS_rc%ntiles(nest)
            col = LIS_domain(nest)%tile(tile)%col
            row = LIS_domain(nest)%tile(tile)%row
            ens = LIS_domain(nest)%tile(tile)%ensem
            Noahmp401_struc(nest)%noahmp401(tile)%sh2o(2) = farray(col,row,ens)
          enddo
        case ('liquid_fraction_of_soil_moisture_layer_3')
          do tile=1,LIS_rc%ntiles(nest)
            col = LIS_domain(nest)%tile(tile)%col
            row = LIS_domain(nest)%tile(tile)%row
            ens = LIS_domain(nest)%tile(tile)%ensem
            Noahmp401_struc(nest)%noahmp401(tile)%sh2o(3) = farray(col,row,ens)
          enddo
        case ('liquid_fraction_of_soil_moisture_layer_4')
          do tile=1,LIS_rc%ntiles(nest)
            col = LIS_domain(nest)%tile(tile)%col
            row = LIS_domain(nest)%tile(tile)%row
            ens = LIS_domain(nest)%tile(tile)%ensem
            Noahmp401_struc(nest)%noahmp401(tile)%sh2o(4) = farray(col,row,ens)
          enddo
        case ('soil_moisture_fraction_layer_1')
          do tile=1,LIS_rc%ntiles(nest)
            col = LIS_domain(nest)%tile(tile)%col
            row = LIS_domain(nest)%tile(tile)%row
            ens = LIS_domain(nest)%tile(tile)%ensem
            Noahmp401_struc(nest)%noahmp401(tile)%smc(1) = farray(col,row,ens)
          enddo
        case ('soil_moisture_fraction_layer_2')
          do tile=1,LIS_rc%ntiles(nest)
            col = LIS_domain(nest)%tile(tile)%col
            row = LIS_domain(nest)%tile(tile)%row
            ens = LIS_domain(nest)%tile(tile)%ensem
            Noahmp401_struc(nest)%noahmp401(tile)%smc(2) = farray(col,row,ens)
          enddo
        case ('soil_moisture_fraction_layer_3')
          do tile=1,LIS_rc%ntiles(nest)
            col = LIS_domain(nest)%tile(tile)%col
            row = LIS_domain(nest)%tile(tile)%row
            ens = LIS_domain(nest)%tile(tile)%ensem
            Noahmp401_struc(nest)%noahmp401(tile)%smc(3) = farray(col,row,ens)
          enddo
        case ('soil_moisture_fraction_layer_4')
          do tile=1,LIS_rc%ntiles(nest)
            col = LIS_domain(nest)%tile(tile)%col
            row = LIS_domain(nest)%tile(tile)%row
            ens = LIS_domain(nest)%tile(tile)%ensem
            Noahmp401_struc(nest)%noahmp401(tile)%smc(4) = farray(col,row,ens)
          enddo
        case ('soil_temperature_layer_1')
          do tile=1,LIS_rc%ntiles(nest)
            col = LIS_domain(nest)%tile(tile)%col
            row = LIS_domain(nest)%tile(tile)%row
            ens = LIS_domain(nest)%tile(tile)%ensem
            Noahmp401_struc(nest)%noahmp401(tile)%tslb(1) = farray(col,row,ens)
          enddo
        case ('soil_temperature_layer_2')
          do tile=1,LIS_rc%ntiles(nest)
            col = LIS_domain(nest)%tile(tile)%col
            row = LIS_domain(nest)%tile(tile)%row
            ens = LIS_domain(nest)%tile(tile)%ensem
            Noahmp401_struc(nest)%noahmp401(tile)%tslb(2) = farray(col,row,ens)
          enddo
        case ('soil_temperature_layer_3')
          do tile=1,LIS_rc%ntiles(nest)
            col = LIS_domain(nest)%tile(tile)%col
            row = LIS_domain(nest)%tile(tile)%row
            ens = LIS_domain(nest)%tile(tile)%ensem
            Noahmp401_struc(nest)%noahmp401(tile)%tslb(3) = farray(col,row,ens)
          enddo
        case ('soil_temperature_layer_4')
          do tile=1,LIS_rc%ntiles(nest)
            col = LIS_domain(nest)%tile(tile)%col
            row = LIS_domain(nest)%tile(tile)%row
            ens = LIS_domain(nest)%tile(tile)%ensem
            Noahmp401_struc(nest)%noahmp401(tile)%tslb(4) = farray(col,row,ens)
          enddo
        case ('ground_water_storage')
          do tile=1,LIS_rc%ntiles(nest)
            col = LIS_domain(nest)%tile(tile)%col
            row = LIS_domain(nest)%tile(tile)%row
            ens = LIS_domain(nest)%tile(tile)%ensem
            Noahmp401_struc(nest)%noahmp401(tile)%wa = farray(col,row,ens)
          enddo
#ifdef WRF_HYDRO
        case ('surface_water_depth')
          do tile=1,LIS_rc%ntiles(nest)
            col = LIS_domain(nest)%tile(tile)%col
            row = LIS_domain(nest)%tile(tile)%row
            ens = LIS_domain(nest)%tile(tile)%ensem
            Noahmp401_struc(nest)%noahmp401(tile)%sfcheadrt = farray(col,row,ens)
          enddo
#endif
        case default
          call ESMF_LogSetError(ESMF_RC_ARG_BAD, &
            msg="Cannot directly hookup to Noahmp401 "//trim(stdName), &
            line=__LINE__, file=FILENAME, rcToReturn=rc)
          return
      end select
    else
      call ESMF_LogSetError(ESMF_RC_ARG_BAD, &
        msg="Unknown missing value option", &
        line=__LINE__, file=FILENAME, rcToReturn=rc)
      return
    endif
  end subroutine

  !-----------------------------------------------------------------------------

#undef METHOD
#define METHOD "LIS_EnsFarrayR8CopyToNoahMP_5_0"

  subroutine LIS_EnsFarrayR8CopyToNoahMP_5_0(farray,stdName,nest,rc)
! !ARGUMENTS:
    real(ESMF_KIND_R8),intent(in),pointer       :: farray(:,:,:)
    character(*),intent(in)                     :: stdName
    integer,intent(in)                          :: nest
    integer,intent(out)                         :: rc
! !LOCAL VARIABLES:
    integer                         :: tile, col, row, ens
! !DESCRIPTION:
!  This routine copies from a 2D array to an LIS 1D array
!EOP
    rc = ESMF_SUCCESS
    select case (trim(stdName))
        case ('liquid_fraction_of_soil_moisture_layer_1')
          do tile=1,LIS_rc%ntiles(nest)
            col = LIS_domain(nest)%tile(tile)%col
            row = LIS_domain(nest)%tile(tile)%row
            ens = LIS_domain(nest)%tile(tile)%ensem
            Noahmp50_struc(nest)%noahmp50(tile)%sh2o(1) = farray(col,row,ens)
          enddo
        case ('liquid_fraction_of_soil_moisture_layer_2')
          do tile=1,LIS_rc%ntiles(nest)
            col = LIS_domain(nest)%tile(tile)%col
            row = LIS_domain(nest)%tile(tile)%row
            ens = LIS_domain(nest)%tile(tile)%ensem
            Noahmp50_struc(nest)%noahmp50(tile)%sh2o(2) = farray(col,row,ens)
          enddo
        case ('liquid_fraction_of_soil_moisture_layer_3')
          do tile=1,LIS_rc%ntiles(nest)
            col = LIS_domain(nest)%tile(tile)%col
            row = LIS_domain(nest)%tile(tile)%row
            ens = LIS_domain(nest)%tile(tile)%ensem
            Noahmp50_struc(nest)%noahmp50(tile)%sh2o(3) = farray(col,row,ens)
          enddo
        case ('liquid_fraction_of_soil_moisture_layer_4')
          do tile=1,LIS_rc%ntiles(nest)
            col = LIS_domain(nest)%tile(tile)%col
            row = LIS_domain(nest)%tile(tile)%row
            ens = LIS_domain(nest)%tile(tile)%ensem
            Noahmp50_struc(nest)%noahmp50(tile)%sh2o(4) = farray(col,row,ens)
          enddo
        case ('soil_moisture_fraction_layer_1')
          do tile=1,LIS_rc%ntiles(nest)
            col = LIS_domain(nest)%tile(tile)%col
            row = LIS_domain(nest)%tile(tile)%row
            ens = LIS_domain(nest)%tile(tile)%ensem
            Noahmp50_struc(nest)%noahmp50(tile)%smc(1) = farray(col,row,ens)
          enddo
        case ('soil_moisture_fraction_layer_2')
          do tile=1,LIS_rc%ntiles(nest)
            col = LIS_domain(nest)%tile(tile)%col
            row = LIS_domain(nest)%tile(tile)%row
            ens = LIS_domain(nest)%tile(tile)%ensem
            Noahmp50_struc(nest)%noahmp50(tile)%smc(2) = farray(col,row,ens)
          enddo
        case ('soil_moisture_fraction_layer_3')
          do tile=1,LIS_rc%ntiles(nest)
            col = LIS_domain(nest)%tile(tile)%col
            row = LIS_domain(nest)%tile(tile)%row
            ens = LIS_domain(nest)%tile(tile)%ensem
            Noahmp50_struc(nest)%noahmp50(tile)%smc(3) = farray(col,row,ens)
          enddo
        case ('soil_moisture_fraction_layer_4')
          do tile=1,LIS_rc%ntiles(nest)
            col = LIS_domain(nest)%tile(tile)%col
            row = LIS_domain(nest)%tile(tile)%row
            ens = LIS_domain(nest)%tile(tile)%ensem
            Noahmp50_struc(nest)%noahmp50(tile)%smc(4) = farray(col,row,ens)
          enddo
        case ('soil_temperature_layer_1')
          do tile=1,LIS_rc%ntiles(nest)
            col = LIS_domain(nest)%tile(tile)%col
            row = LIS_domain(nest)%tile(tile)%row
            ens = LIS_domain(nest)%tile(tile)%ensem
            Noahmp50_struc(nest)%noahmp50(tile)%tslb(1) = farray(col,row,ens)
          enddo
        case ('soil_temperature_layer_2')
          do tile=1,LIS_rc%ntiles(nest)
            col = LIS_domain(nest)%tile(tile)%col
            row = LIS_domain(nest)%tile(tile)%row
            ens = LIS_domain(nest)%tile(tile)%ensem
            Noahmp50_struc(nest)%noahmp50(tile)%tslb(2) = farray(col,row,ens)
          enddo
        case ('soil_temperature_layer_3')
          do tile=1,LIS_rc%ntiles(nest)
            col = LIS_domain(nest)%tile(tile)%col
            row = LIS_domain(nest)%tile(tile)%row
            ens = LIS_domain(nest)%tile(tile)%ensem
            Noahmp50_struc(nest)%noahmp50(tile)%tslb(3) = farray(col,row,ens)
          enddo
        case ('soil_temperature_layer_4')
          do tile=1,LIS_rc%ntiles(nest)
            col = LIS_domain(nest)%tile(tile)%col
            row = LIS_domain(nest)%tile(tile)%row
            ens = LIS_domain(nest)%tile(tile)%ensem
            Noahmp50_struc(nest)%noahmp50(tile)%tslb(4) = farray(col,row,ens)
          enddo
#ifdef WRF_HYDRO
        case ('surface_water_depth')
          do tile=1,LIS_rc%ntiles(nest)
            col = LIS_domain(nest)%tile(tile)%col
            row = LIS_domain(nest)%tile(tile)%row
            ens = LIS_domain(nest)%tile(tile)%ensem
            Noahmp50_struc(nest)%noahmp50(tile)%sfcheadrt = farray(col,row,ens)
          enddo
#endif
        case default
          call ESMF_LogSetError(ESMF_RC_ARG_BAD, &
            msg="Cannot directly hookup to Noahmp401 "//trim(stdName), &
            line=__LINE__, file=FILENAME, rcToReturn=rc)
          return  ! bail ou
      end select

  end subroutine

  !-----------------------------------------------------------------------------

#undef METHOD
#define METHOD "LIS_EnsFarrayI4CopyFromLisFarrayI4"

  subroutine LIS_EnsFarrayI4CopyFromLisFarrayI4(farrayLIS,farray,nest,fillVal,rc)
! !ARGUMENTS:
    integer(ESMF_KIND_I4),intent(in),pointer    :: farrayLIS(:)
    integer(ESMF_KIND_I4),intent(inout),pointer :: farray(:,:,:)
    integer,intent(in)                          :: nest
    real(ESMF_KIND_R4),intent(in),optional      :: fillVal
    integer,intent(out)                         :: rc
! !LOCAL VARIABLES:
    integer                         :: tile, col, row, ens
    real(ESMF_KIND_R4)              :: actual_fillVal
! !DESCRIPTION:
!  This routine copies from an LIS 1D array to a 2D array
!EOP
    rc = ESMF_SUCCESS
    if (present(fillVal)) then
      actual_fillVal = fillVal
    else
      actual_fillVal = MISSINGVALUE
    endif

    do tile=1,LIS_rc%ntiles(nest)
      col = LIS_domain(nest)%tile(tile)%col
      row = LIS_domain(nest)%tile(tile)%row
      ens = LIS_domain(nest)%tile(tile)%ensem
      farray(col,row,ens) = farrayLIS(tile)
    enddo
    do row=1,LIS_rc%lnr(nest)
      do col=1,LIS_rc%lnc(nest)
        if(LIS_domain(nest)%gindex(col,row).eq.-1) then
          farray(col,row,:) = actual_fillVal
        end if
      enddo
    enddo
  end subroutine

  !-----------------------------------------------------------------------------

#undef METHOD
#define METHOD "LIS_EnsFarrayI8CopyFromLisFarrayI8"

  subroutine LIS_EnsFarrayI8CopyFromLisFarrayI8(farrayLIS,farray,nest,fillVal,rc)
! !ARGUMENTS:
    integer(ESMF_KIND_I8),intent(in),pointer    :: farrayLIS(:)
    integer(ESMF_KIND_I8),intent(inout),pointer :: farray(:,:,:)
    integer,intent(in)                          :: nest
    real(ESMF_KIND_R4),intent(in),optional      :: fillVal
    integer,intent(out)                         :: rc
! !LOCAL VARIABLES:
    integer                         :: tile, col, row, ens
    real(ESMF_KIND_R4)              :: actual_fillVal
! !DESCRIPTION:
!  This routine copies from an LIS 1D array to a 2D array
!EOP
    rc = ESMF_SUCCESS
    if (present(fillVal)) then
      actual_fillVal = fillVal
    else
      actual_fillVal = MISSINGVALUE
    endif

    do tile=1,LIS_rc%ntiles(nest)
      col = LIS_domain(nest)%tile(tile)%col
      row = LIS_domain(nest)%tile(tile)%row
      ens = LIS_domain(nest)%tile(tile)%ensem
      farray(col,row,ens) = farrayLIS(tile)
    enddo
    do row=1,LIS_rc%lnr(nest)
      do col=1,LIS_rc%lnc(nest)
        if(LIS_domain(nest)%gindex(col,row).eq.-1) then
          farray(col,row,:) = actual_fillVal
        end if
      enddo
    enddo
  end subroutine

  !-----------------------------------------------------------------------------

#undef METHOD
#define METHOD "LIS_EnsFarrayR8CopyFromLisFarrayR4"

  subroutine LIS_EnsFarrayR8CopyFromLisFarrayR4(farrayLIS,farray,nest,fillVal,rc)
! !ARGUMENTS:
    real(ESMF_KIND_R4),intent(in),pointer       :: farrayLIS(:)
    real(ESMF_KIND_R8),intent(inout),pointer    :: farray(:,:,:)
    integer,intent(in)                          :: nest
    real(ESMF_KIND_R4),intent(in),optional      :: fillVal
    integer,intent(out)                         :: rc
! !LOCAL VARIABLES:
    integer                         :: tile, col, row, ens
    real(ESMF_KIND_R4)              :: actual_fillVal
! !DESCRIPTION:
!  This routine copies from an LIS 1D array to a 2D array
!EOP
    rc = ESMF_SUCCESS
    if (present(fillVal)) then
      actual_fillVal = fillVal
    else
      actual_fillVal = MISSINGVALUE
    endif

    do tile=1,LIS_rc%ntiles(nest)
      col = LIS_domain(nest)%tile(tile)%col
      row = LIS_domain(nest)%tile(tile)%row
      ens = LIS_domain(nest)%tile(tile)%ensem
      farray(col,row,ens) = farrayLIS(tile)
    enddo
    do row=1,LIS_rc%lnr(nest)
      do col=1,LIS_rc%lnc(nest)
        if(LIS_domain(nest)%gindex(col,row).eq.-1) then
          farray(col,row,:) = actual_fillVal
        end if
      enddo
    enddo
  end subroutine

  !-----------------------------------------------------------------------------

#undef METHOD
#define METHOD "LIS_EnsFarrayR4CopyFromLisFarrayR4"

  subroutine LIS_EnsFarrayR4CopyFromLisFarrayR4(farrayLIS,farray,nest,fillVal,rc)
! !ARGUMENTS:
    real(ESMF_KIND_R4),intent(in),pointer       :: farrayLIS(:)
    real(ESMF_KIND_R4),intent(inout),pointer    :: farray(:,:,:)
    integer,intent(in)                          :: nest
    real(ESMF_KIND_R4),intent(in),optional      :: fillVal
    integer,intent(out)                         :: rc
! !LOCAL VARIABLES:
    integer                         :: tile, col, row, ens
    real(ESMF_KIND_R4)              :: actual_fillVal
! !DESCRIPTION:
!  This routine copies from an LIS 1D array to a 2D array
!EOP
    rc = ESMF_SUCCESS
    if (present(fillVal)) then
      actual_fillVal = fillVal
    else
      actual_fillVal = MISSINGVALUE
    endif

    do tile=1,LIS_rc%ntiles(nest)
      col = LIS_domain(nest)%tile(tile)%col
      row = LIS_domain(nest)%tile(tile)%row
      ens = LIS_domain(nest)%tile(tile)%ensem
      farray(col,row,ens) = farrayLIS(tile)
    enddo
    do row=1,LIS_rc%lnr(nest)
      do col=1,LIS_rc%lnc(nest)
        if(LIS_domain(nest)%gindex(col,row).eq.-1) then
          farray(col,row,:) = actual_fillVal
        end if
      enddo
    enddo
  end subroutine

  !-----------------------------------------------------------------------------

#undef METHOD
#define METHOD "LIS_EnsFarrayR8CopyFromLisFarrayR8"

  subroutine LIS_EnsFarrayR8CopyFromLisFarrayR8(farrayLIS,farray,nest,fillVal,rc)
! !ARGUMENTS:
    real(ESMF_KIND_R8),intent(in),pointer       :: farrayLIS(:)
    real(ESMF_KIND_R8),intent(inout),pointer    :: farray(:,:,:)
    integer,intent(in)                          :: nest
    real(ESMF_KIND_R4),intent(in),optional      :: fillVal
    integer,intent(out)                         :: rc
! !LOCAL VARIABLES:
    integer                         :: tile, col, row, ens
    real(ESMF_KIND_R4)              :: actual_fillVal
! !DESCRIPTION:
!  This routine copies from an LIS 1D array to a 2D array
!EOP
    rc = ESMF_SUCCESS
    if (present(fillVal)) then
      actual_fillVal = fillVal
    else
      actual_fillVal = MISSINGVALUE
    endif

    do tile=1,LIS_rc%ntiles(nest)
      col = LIS_domain(nest)%tile(tile)%col
      row = LIS_domain(nest)%tile(tile)%row
      ens = LIS_domain(nest)%tile(tile)%ensem
      farray(col,row,ens) = farrayLIS(tile)
    enddo
    do row=1,LIS_rc%lnr(nest)
      do col=1,LIS_rc%lnc(nest)
        if(LIS_domain(nest)%gindex(col,row).eq.-1) then
          farray(col,row,:) = actual_fillVal
        end if
      enddo
    enddo
  end subroutine

end module<|MERGE_RESOLUTION|>--- conflicted
+++ resolved
@@ -90,11 +90,8 @@
 
   interface LIS_CopyToNoahMP_5_0
     module procedure LIS_FieldCopyToNoahMP_5_0
-    module procedure LIS_ArrayCopyToNoahMP_5_0
-    module procedure LIS_FarrayR8CopyToNoahMP_5_0
-    module procedure LIS_FarrayR4CopyToNoahMP_5_0
-    module procedure LIS_EnsFarrayR4CopyToNoahMP_5_0
-    module procedure LIS_EnsFarrayR8CopyToNoahMP_5_0
+    module procedure LIS_FarrayCopyToNoahMP_5_0
+    module procedure LIS_EnsFarrayCopyToNoahMP_5_0
   end interface
 
   interface LIS_CopyFromLIS
@@ -168,28 +165,6 @@
     if(ESMF_STDERRORCHECK(rc)) return
     call LIS_CopyToLIS(array=array,farrayLIS=farrayLIS,nest=nest,rc=rc)
     if(ESMF_STDERRORCHECK(rc)) return
-  end subroutine
-
-  !-----------------------------------------------------------------------------
-
-#undef METHOD
-#define METHOD "LIS_FieldCopyToNoahMP_5_0"
-
-  subroutine LIS_FieldCopyToNoahMP_5_0(field,stdName,nest,rc)
-! !ARGUMENTS:
-    type(ESMF_Field),intent(in)            :: field
-    character(*),intent(in)                :: stdName
-    integer,intent(in)                     :: nest
-    integer,intent(out)                    :: rc
-! !ARGUMENTS:
-    type(ESMF_Array)                        :: array
-
-    rc = ESMF_SUCCESS
-
-    call ESMF_FieldGet(field=field,array=array,rc=rc)
-    if(ESMF_STDERRORCHECK(rc)) return ! bail out
-    call LIS_CopyToNoahMP_5_0(array=array,stdName=stdName,nest=nest,rc=rc)
-    if(ESMF_STDERRORCHECK(rc)) return ! bail out
   end subroutine
 
   !-----------------------------------------------------------------------------
@@ -557,28 +532,32 @@
   !-----------------------------------------------------------------------------
 
 #undef METHOD
-#define METHOD "LIS_ArrayCopyToNoahMP_5_0"
-          
-  subroutine LIS_ArrayCopyToNoahMP_5_0(array,stdName,nest,rc)
-! !ARGUMENTS:
-    type(ESMF_Array),intent(in)             :: array
-    character(*),intent(in)                 :: stdName
-    integer,intent(in)                      :: nest
-    integer,intent(out)                     :: rc  
-! !LOCAL VARIABLES:
+#define METHOD "LIS_FieldCopyToNoahMP_5_0"
+
+  subroutine LIS_FieldCopyToNoahMP_5_0(field,stdName,nest,missing,rc)
+! !ARGUMENTS:
+    type(ESMF_Field),intent(in)            :: field
+    character(*),intent(in)                :: stdName
+    integer,intent(in)                     :: nest
+    type(missingval_flag),intent(in)       :: missing
+    integer,intent(out)                    :: rc
+! !ARGUMENTS:
+    type(ESMF_Array)                        :: array
     integer                         :: localDeCount
     type(ESMF_TypeKind_Flag)        :: typekind
     integer                         :: rank
-    real(ESMF_KIND_R4),pointer      :: farray_R4(:,:)
-    real(ESMF_KIND_R8),pointer      :: farray_R8(:,:)
-    real(ESMF_KIND_R4),pointer      :: farray3D_R4(:,:,:)
-    real(ESMF_KIND_R8),pointer      :: farray3D_R8(:,:,:)
+    real(ESMF_KIND_FIELD),pointer   :: farray(:,:)
+    real(ESMF_KIND_FIELD),pointer   :: farray3D(:,:,:)
 !
 ! !DESCRIPTION:
 !
 !
 !EOP
-    rc = ESMF_SUCCESS
+
+    rc = ESMF_SUCCESS
+
+    call ESMF_FieldGet(field=field,array=array,rc=rc)
+    if(ESMF_STDERRORCHECK(rc)) return
 
     call ESMF_ArrayGet(array,typekind=typekind,rank=rank, &
       localDeCount=localDeCount,rc=rc)
@@ -588,47 +567,27 @@
       call ESMF_LogSetError(ESMF_RC_ARG_OUTOFRANGE, &
         msg="Cannot copy. Array is not a 2D or 3D array.", &
         line=__LINE__, file=FILENAME, rcToReturn=rc)
-      return  ! bail out
+      return
     endif
     if (localDeCount /= 1) then
       call ESMF_LogSetError(ESMF_RC_ARG_OUTOFRANGE, &
         msg="Cannot copy. Local DE count is not 1.", &
         line=__LINE__, file=FILENAME, rcToReturn=rc)
-      return  ! bail out
+      return
     endif
 
     if(rank==2) then
-      if(typekind==ESMF_TYPEKIND_R4) then
-        call ESMF_ArrayGet(array,farrayPtr=farray_R4,rc=rc)
-        if(ESMF_STDERRORCHECK(rc)) return ! bail out
-        call LIS_CopyToNoahMP_5_0(farray=farray_R4,stdName=stdName,nest=nest,rc=rc)
-        if(ESMF_STDERRORCHECK(rc)) return ! bail out
-      elseif(typekind==ESMF_TYPEKIND_R8) then
-        call ESMF_ArrayGet(array,farrayPtr=farray_R8,rc=rc)
-        if(ESMF_STDERRORCHECK(rc)) return ! bail out
-        call LIS_CopyToNoahMP_5_0(farray=farray_R8,stdName=stdName,nest=nest,rc=rc)
-        if(ESMF_STDERRORCHECK(rc)) return ! bail out
-      else
-        call ESMF_LogSetError(ESMF_RC_NOT_IMPL, &
-          msg="Typekind copy not implemented.",rcToReturn=rc)
-        return
-      endif
+        call ESMF_ArrayGet(array,farrayPtr=farray,rc=rc)
+        if(ESMF_STDERRORCHECK(rc)) return
+        call LIS_CopyToNoahMP_5_0(farray=farray,stdName=stdName,nest=nest, &
+          missing=missing, rc=rc)
+        if(ESMF_STDERRORCHECK(rc)) return
     else
-      if(typekind==ESMF_TYPEKIND_R4) then
-        call ESMF_ArrayGet(array,farrayPtr=farray3D_R4,rc=rc)
-        if(ESMF_STDERRORCHECK(rc)) return ! bail out
-        call LIS_CopyToNoahMP_5_0(farray=farray3D_R4,stdName=stdName,nest=nest,rc=rc)
-        if(ESMF_STDERRORCHECK(rc)) return ! bail out
-      elseif(typekind==ESMF_TYPEKIND_R8) then
-        call ESMF_ArrayGet(array,farrayPtr=farray3D_R8,rc=rc)
-        if(ESMF_STDERRORCHECK(rc)) return ! bail out
-        call LIS_CopyToNoahMP_5_0(farray=farray3D_R8,stdName=stdName,nest=nest,rc=rc)
-        if(ESMF_STDERRORCHECK(rc)) return ! bail out
-      else
-        call ESMF_LogSetError(ESMF_RC_NOT_IMPL, &
-          msg="Typekind copy not implemented.",rcToReturn=rc)
-        return
-      endif
+        call ESMF_ArrayGet(array,farrayPtr=farray3D,rc=rc)
+        if(ESMF_STDERRORCHECK(rc)) return
+        call LIS_CopyToNoahMP_5_0(farray=farray3D,stdName=stdName,nest=nest, &
+          missing=missing, rc=rc)
+        if(ESMF_STDERRORCHECK(rc)) return
     endif
   end subroutine
 
@@ -1441,136 +1400,6 @@
             line=__LINE__, file=FILENAME, rcToReturn=rc)
           return
       end select
-<<<<<<< HEAD
-
-  end subroutine
-
-  !-----------------------------------------------------------------------------
-
-#undef METHOD
-#define METHOD "LIS_FarrayR4CopyToNoahMP_5_0"
-
-  subroutine LIS_FarrayR4CopyToNoahMP_5_0(farray,stdName,nest,rc)
-! !ARGUMENTS:
-    real(ESMF_KIND_R4),intent(in),pointer       :: farray(:,:)
-    character(*),intent(in)                     :: stdName
-    integer,intent(in)                          :: nest
-    integer,intent(out)                         :: rc
-! !LOCAL VARIABLES:
-    integer                         :: tile, col, row
-! !DESCRIPTION:
-!  This routine copies from a 2D array to an LIS 1D array
-!EOP
-    rc = ESMF_SUCCESS
-    select case (trim(stdName))
-        case ('liquid_fraction_of_soil_moisture_layer_1')
-          do tile=1,LIS_rc%ntiles(nest)
-            col = LIS_domain(nest)%tile(tile)%col
-            row = LIS_domain(nest)%tile(tile)%row
-            Noahmp50_struc(nest)%noahmp50(tile)%sh2o(1) = farray(col,row)
-          enddo
-        case ('liquid_fraction_of_soil_moisture_layer_2')
-          do tile=1,LIS_rc%ntiles(nest)
-            col = LIS_domain(nest)%tile(tile)%col
-            row = LIS_domain(nest)%tile(tile)%row
-            Noahmp50_struc(nest)%noahmp50(tile)%sh2o(2) = farray(col,row)
-          enddo
-        case ('liquid_fraction_of_soil_moisture_layer_3')
-          do tile=1,LIS_rc%ntiles(nest)
-            col = LIS_domain(nest)%tile(tile)%col
-            row = LIS_domain(nest)%tile(tile)%row
-            Noahmp50_struc(nest)%noahmp50(tile)%sh2o(3) = farray(col,row)
-          enddo
-        case ('liquid_fraction_of_soil_moisture_layer_4')
-          do tile=1,LIS_rc%ntiles(nest)
-            col = LIS_domain(nest)%tile(tile)%col
-            row = LIS_domain(nest)%tile(tile)%row
-            Noahmp50_struc(nest)%noahmp50(tile)%sh2o(4) = farray(col,row)
-          enddo
-        case ('soil_moisture_fraction_layer_1')
-          do tile=1,LIS_rc%ntiles(nest)
-            col = LIS_domain(nest)%tile(tile)%col
-            row = LIS_domain(nest)%tile(tile)%row
-            Noahmp50_struc(nest)%noahmp50(tile)%smc(1) = farray(col,row)
-          enddo
-        case ('soil_moisture_fraction_layer_2')
-          do tile=1,LIS_rc%ntiles(nest)
-            col = LIS_domain(nest)%tile(tile)%col
-            row = LIS_domain(nest)%tile(tile)%row
-            Noahmp50_struc(nest)%noahmp50(tile)%smc(2) = farray(col,row)
-          enddo
-        case ('soil_moisture_fraction_layer_3')
-          do tile=1,LIS_rc%ntiles(nest)
-            col = LIS_domain(nest)%tile(tile)%col
-            row = LIS_domain(nest)%tile(tile)%row
-            Noahmp50_struc(nest)%noahmp50(tile)%smc(3) = farray(col,row)
-          enddo
-        case ('soil_moisture_fraction_layer_4')
-          do tile=1,LIS_rc%ntiles(nest)
-            col = LIS_domain(nest)%tile(tile)%col
-            row = LIS_domain(nest)%tile(tile)%row
-            Noahmp50_struc(nest)%noahmp50(tile)%smc(4) = farray(col,row)
-          enddo
-        case ('soil_temperature_layer_1')
-          do tile=1,LIS_rc%ntiles(nest)
-            col = LIS_domain(nest)%tile(tile)%col
-            row = LIS_domain(nest)%tile(tile)%row
-            Noahmp50_struc(nest)%noahmp50(tile)%tslb(1) = farray(col,row)
-          enddo
-        case ('soil_temperature_layer_2')
-          do tile=1,LIS_rc%ntiles(nest)
-            col = LIS_domain(nest)%tile(tile)%col
-            row = LIS_domain(nest)%tile(tile)%row
-            Noahmp50_struc(nest)%noahmp50(tile)%tslb(2) = farray(col,row)
-          enddo
-        case ('soil_temperature_layer_3')
-          do tile=1,LIS_rc%ntiles(nest)
-            col = LIS_domain(nest)%tile(tile)%col
-            row = LIS_domain(nest)%tile(tile)%row
-            Noahmp50_struc(nest)%noahmp50(tile)%tslb(3) = farray(col,row)
-          enddo
-        case ('soil_temperature_layer_4')
-          do tile=1,LIS_rc%ntiles(nest)
-            col = LIS_domain(nest)%tile(tile)%col
-            row = LIS_domain(nest)%tile(tile)%row
-            Noahmp50_struc(nest)%noahmp50(tile)%tslb(4) = farray(col,row)
-          enddo
-#ifdef WRF_HYDRO
-        case ('surface_water_depth')
-          do tile=1,LIS_rc%ntiles(nest)
-            col = LIS_domain(nest)%tile(tile)%col
-            row = LIS_domain(nest)%tile(tile)%row
-            Noahmp50_struc(nest)%noahmp50(tile)%sfcheadrt = farray(col,row)
-          enddo
-#endif
-        case default
-          call ESMF_LogSetError(ESMF_RC_ARG_BAD, &
-            msg="Cannot directly hookup to Noahmp401 "//trim(stdName), &
-            line=__LINE__, file=FILENAME, rcToReturn=rc)
-          return  ! bail ou
-      end select
-
-  end subroutine
-
-  !-----------------------------------------------------------------------------
-
-#undef METHOD
-#define METHOD "LIS_FarrayR8CopyToNoah_3_3"
-
-  subroutine LIS_FarrayR8CopyToNoah_3_3(farray,stdName,nest,rc)
-! !ARGUMENTS:
-    real(ESMF_KIND_R8),intent(in),pointer       :: farray(:,:)
-    character(*),intent(in)                     :: stdName
-    integer,intent(in)                          :: nest
-    integer,intent(out)                         :: rc
-! !LOCAL VARIABLES:
-    integer                         :: tile, col, row
-! !DESCRIPTION:
-!  This routine copies from a 2D array to an LIS 1D array
-!EOP
-    rc = ESMF_SUCCESS
-    select case (trim(stdName))
-=======
     elseif ((missing .eq. MISSINGVAL_IGNORE) .or. &
             (missing .eq. MISSINGVAL_FAIL)) then
       if ((missing .eq. MISSINGVAL_FAIL) .and. &
@@ -1581,7 +1410,6 @@
         return
       endif
       select case (trim(stdName))
->>>>>>> 20ac11fc
         case ('liquid_fraction_of_soil_moisture_layer_1')
           do tile=1,LIS_rc%ntiles(nest)
             col = LIS_domain(nest)%tile(tile)%col
@@ -1935,13 +1763,14 @@
   !-----------------------------------------------------------------------------
 
 #undef METHOD
-#define METHOD "LIS_FarrayR8CopyToNoahMP_5_0"
-
-  subroutine LIS_FarrayR8CopyToNoahMP_5_0(farray,stdName,nest,rc)
-! !ARGUMENTS:
-    real(ESMF_KIND_R8),intent(in),pointer       :: farray(:,:)
+#define METHOD "LIS_FarrayCopyToNoahMP_5_0"
+
+  subroutine LIS_FarrayCopyToNoahMP_5_0(farray,stdName,nest,missing,rc)
+! !ARGUMENTS:
+    real(ESMF_KIND_FIELD),intent(in),pointer    :: farray(:,:)
     character(*),intent(in)                     :: stdName
     integer,intent(in)                          :: nest
+    type(missingval_flag),intent(in)            :: missing
     integer,intent(out)                         :: rc
 ! !LOCAL VARIABLES:
     integer                         :: tile, col, row
@@ -1949,94 +1778,236 @@
 !  This routine copies from a 2D array to an LIS 1D array
 !EOP
     rc = ESMF_SUCCESS
-    select case (trim(stdName))
+    if (missing .eq. MISSINGVAL_SKPCPY) then
+      select case (trim(stdName))
         case ('liquid_fraction_of_soil_moisture_layer_1')
           do tile=1,LIS_rc%ntiles(nest)
             col = LIS_domain(nest)%tile(tile)%col
             row = LIS_domain(nest)%tile(tile)%row
-            Noahmp50_struc(nest)%noahmp50(tile)%sh2o(1) = farray(col,row)
+            if (farray(col,row) .ne. real(MISSINGVALUE,ESMF_KIND_FIELD)) then
+              Noahmp50_struc(nest)%noahmp50(tile)%sh2o(1) = farray(col,row)
+            endif
           enddo
         case ('liquid_fraction_of_soil_moisture_layer_2')
           do tile=1,LIS_rc%ntiles(nest)
             col = LIS_domain(nest)%tile(tile)%col
             row = LIS_domain(nest)%tile(tile)%row
-            Noahmp50_struc(nest)%noahmp50(tile)%sh2o(2) = farray(col,row)
+            if (farray(col,row) .ne. real(MISSINGVALUE,ESMF_KIND_FIELD)) then
+              Noahmp50_struc(nest)%noahmp50(tile)%sh2o(2) = farray(col,row)
+            endif
           enddo
         case ('liquid_fraction_of_soil_moisture_layer_3')
           do tile=1,LIS_rc%ntiles(nest)
             col = LIS_domain(nest)%tile(tile)%col
             row = LIS_domain(nest)%tile(tile)%row
-            Noahmp50_struc(nest)%noahmp50(tile)%sh2o(3) = farray(col,row)
+            if (farray(col,row) .ne. real(MISSINGVALUE,ESMF_KIND_FIELD)) then
+              Noahmp50_struc(nest)%noahmp50(tile)%sh2o(3) = farray(col,row)
+            endif
           enddo
         case ('liquid_fraction_of_soil_moisture_layer_4')
           do tile=1,LIS_rc%ntiles(nest)
             col = LIS_domain(nest)%tile(tile)%col
             row = LIS_domain(nest)%tile(tile)%row
-            Noahmp50_struc(nest)%noahmp50(tile)%sh2o(4) = farray(col,row)
+            if (farray(col,row) .ne. real(MISSINGVALUE,ESMF_KIND_FIELD)) then
+              Noahmp50_struc(nest)%noahmp50(tile)%sh2o(4) = farray(col,row)
+            endif
           enddo
         case ('soil_moisture_fraction_layer_1')
           do tile=1,LIS_rc%ntiles(nest)
             col = LIS_domain(nest)%tile(tile)%col
             row = LIS_domain(nest)%tile(tile)%row
-            Noahmp50_struc(nest)%noahmp50(tile)%smc(1) = farray(col,row)
+            if (farray(col,row) .ne. real(MISSINGVALUE,ESMF_KIND_FIELD)) then
+              Noahmp50_struc(nest)%noahmp50(tile)%smc(1) = farray(col,row)
+            endif
           enddo
         case ('soil_moisture_fraction_layer_2')
           do tile=1,LIS_rc%ntiles(nest)
             col = LIS_domain(nest)%tile(tile)%col
             row = LIS_domain(nest)%tile(tile)%row
-            Noahmp50_struc(nest)%noahmp50(tile)%smc(2) = farray(col,row)
+            if (farray(col,row) .ne. real(MISSINGVALUE,ESMF_KIND_FIELD)) then
+              Noahmp50_struc(nest)%noahmp50(tile)%smc(2) = farray(col,row)
+            endif
           enddo
         case ('soil_moisture_fraction_layer_3')
           do tile=1,LIS_rc%ntiles(nest)
             col = LIS_domain(nest)%tile(tile)%col
             row = LIS_domain(nest)%tile(tile)%row
-            Noahmp50_struc(nest)%noahmp50(tile)%smc(3) = farray(col,row)
+            if (farray(col,row) .ne. real(MISSINGVALUE,ESMF_KIND_FIELD)) then
+              Noahmp50_struc(nest)%noahmp50(tile)%smc(3) = farray(col,row)
+            endif
           enddo
         case ('soil_moisture_fraction_layer_4')
           do tile=1,LIS_rc%ntiles(nest)
             col = LIS_domain(nest)%tile(tile)%col
             row = LIS_domain(nest)%tile(tile)%row
-            Noahmp50_struc(nest)%noahmp50(tile)%smc(4) = farray(col,row)
+            if (farray(col,row) .ne. real(MISSINGVALUE,ESMF_KIND_FIELD)) then
+              Noahmp50_struc(nest)%noahmp50(tile)%smc(4) = farray(col,row)
+            endif
           enddo
         case ('soil_temperature_layer_1')
           do tile=1,LIS_rc%ntiles(nest)
             col = LIS_domain(nest)%tile(tile)%col
             row = LIS_domain(nest)%tile(tile)%row
-            Noahmp50_struc(nest)%noahmp50(tile)%tslb(1) = farray(col,row)
+            if (farray(col,row) .ne. real(MISSINGVALUE,ESMF_KIND_FIELD)) then
+              Noahmp50_struc(nest)%noahmp50(tile)%tslb(1) = farray(col,row)
+            endif
           enddo
         case ('soil_temperature_layer_2')
           do tile=1,LIS_rc%ntiles(nest)
             col = LIS_domain(nest)%tile(tile)%col
             row = LIS_domain(nest)%tile(tile)%row
-            Noahmp50_struc(nest)%noahmp50(tile)%tslb(2) = farray(col,row)
+            if (farray(col,row) .ne. real(MISSINGVALUE,ESMF_KIND_FIELD)) then
+              Noahmp50_struc(nest)%noahmp50(tile)%tslb(2) = farray(col,row)
+            endif
           enddo
         case ('soil_temperature_layer_3')
           do tile=1,LIS_rc%ntiles(nest)
             col = LIS_domain(nest)%tile(tile)%col
             row = LIS_domain(nest)%tile(tile)%row
-            Noahmp50_struc(nest)%noahmp50(tile)%tslb(3) = farray(col,row)
+            if (farray(col,row) .ne. real(MISSINGVALUE,ESMF_KIND_FIELD)) then
+              Noahmp50_struc(nest)%noahmp50(tile)%tslb(3) = farray(col,row)
+            endif
           enddo
         case ('soil_temperature_layer_4')
           do tile=1,LIS_rc%ntiles(nest)
             col = LIS_domain(nest)%tile(tile)%col
             row = LIS_domain(nest)%tile(tile)%row
-            Noahmp50_struc(nest)%noahmp50(tile)%tslb(4) = farray(col,row)
+            if (farray(col,row) .ne. real(MISSINGVALUE,ESMF_KIND_FIELD)) then
+              Noahmp50_struc(nest)%noahmp50(tile)%tslb(4) = farray(col,row)
+            endif
+          enddo
+        case ('ground_water_storage')
+          do tile=1,LIS_rc%ntiles(nest)
+            col = LIS_domain(nest)%tile(tile)%col
+            row = LIS_domain(nest)%tile(tile)%row
+            if (farray(col,row) .ne. real(MISSINGVALUE,ESMF_KIND_FIELD)) then
+              Noahmp50_struc(nest)%noahmp50(tile)%wa = farray(col,row)
+            endif
           enddo
 #ifdef WRF_HYDRO
         case ('surface_water_depth')
           do tile=1,LIS_rc%ntiles(nest)
             col = LIS_domain(nest)%tile(tile)%col
             row = LIS_domain(nest)%tile(tile)%row
-            Noahmp50_struc(nest)%noahmp50(tile)%sfcheadrt = farray(col,row)
+            if (farray(col,row) .ne. real(MISSINGVALUE,ESMF_KIND_FIELD)) then
+              Noahmp50_struc(nest)%noahmp50(tile)%sfcheadrt = farray(col,row)
+            endif
           enddo
 #endif
         case default
           call ESMF_LogSetError(ESMF_RC_ARG_BAD, &
-            msg="Cannot directly hookup to Noahmp401 "//trim(stdName), &
+            msg="Cannot directly hookup to Noahmp50 "//trim(stdName), &
             line=__LINE__, file=FILENAME, rcToReturn=rc)
-          return  ! bail ou
+          return
       end select
-
+    elseif ((missing .eq. MISSINGVAL_IGNORE) .or. &
+            (missing .eq. MISSINGVAL_FAIL)) then
+      if ((missing .eq. MISSINGVAL_FAIL) .and. &
+          any(farray .eq. real(MISSINGVALUE,ESMF_KIND_FIELD))) then
+        call ESMF_LogSetError(ESMF_RC_VAL_OUTOFRANGE, &
+          msg="Invalid import data "//trim(stdName), &
+          line=__LINE__, file=FILENAME, rcToReturn=rc)
+        return
+      endif
+      select case (trim(stdName))
+        case ('liquid_fraction_of_soil_moisture_layer_1')
+          do tile=1,LIS_rc%ntiles(nest)
+            col = LIS_domain(nest)%tile(tile)%col
+            row = LIS_domain(nest)%tile(tile)%row
+            Noahmp50_struc(nest)%noahmp50(tile)%sh2o(1) = farray(col,row)
+          enddo
+        case ('liquid_fraction_of_soil_moisture_layer_2')
+          do tile=1,LIS_rc%ntiles(nest)
+            col = LIS_domain(nest)%tile(tile)%col
+            row = LIS_domain(nest)%tile(tile)%row
+            Noahmp50_struc(nest)%noahmp50(tile)%sh2o(2) = farray(col,row)
+          enddo
+        case ('liquid_fraction_of_soil_moisture_layer_3')
+          do tile=1,LIS_rc%ntiles(nest)
+            col = LIS_domain(nest)%tile(tile)%col
+            row = LIS_domain(nest)%tile(tile)%row
+            Noahmp50_struc(nest)%noahmp50(tile)%sh2o(3) = farray(col,row)
+          enddo
+        case ('liquid_fraction_of_soil_moisture_layer_4')
+          do tile=1,LIS_rc%ntiles(nest)
+            col = LIS_domain(nest)%tile(tile)%col
+            row = LIS_domain(nest)%tile(tile)%row
+            Noahmp50_struc(nest)%noahmp50(tile)%sh2o(4) = farray(col,row)
+          enddo
+        case ('soil_moisture_fraction_layer_1')
+          do tile=1,LIS_rc%ntiles(nest)
+            col = LIS_domain(nest)%tile(tile)%col
+            row = LIS_domain(nest)%tile(tile)%row
+            Noahmp50_struc(nest)%noahmp50(tile)%smc(1) = farray(col,row)
+          enddo
+        case ('soil_moisture_fraction_layer_2')
+          do tile=1,LIS_rc%ntiles(nest)
+            col = LIS_domain(nest)%tile(tile)%col
+            row = LIS_domain(nest)%tile(tile)%row
+            Noahmp50_struc(nest)%noahmp50(tile)%smc(2) = farray(col,row)
+          enddo
+        case ('soil_moisture_fraction_layer_3')
+          do tile=1,LIS_rc%ntiles(nest)
+            col = LIS_domain(nest)%tile(tile)%col
+            row = LIS_domain(nest)%tile(tile)%row
+            Noahmp50_struc(nest)%noahmp50(tile)%smc(3) = farray(col,row)
+          enddo
+        case ('soil_moisture_fraction_layer_4')
+          do tile=1,LIS_rc%ntiles(nest)
+            col = LIS_domain(nest)%tile(tile)%col
+            row = LIS_domain(nest)%tile(tile)%row
+            Noahmp50_struc(nest)%noahmp50(tile)%smc(4) = farray(col,row)
+          enddo
+        case ('soil_temperature_layer_1')
+          do tile=1,LIS_rc%ntiles(nest)
+            col = LIS_domain(nest)%tile(tile)%col
+            row = LIS_domain(nest)%tile(tile)%row
+            Noahmp50_struc(nest)%noahmp50(tile)%tslb(1) = farray(col,row)
+          enddo
+        case ('soil_temperature_layer_2')
+          do tile=1,LIS_rc%ntiles(nest)
+            col = LIS_domain(nest)%tile(tile)%col
+            row = LIS_domain(nest)%tile(tile)%row
+            Noahmp50_struc(nest)%noahmp50(tile)%tslb(2) = farray(col,row)
+          enddo
+        case ('soil_temperature_layer_3')
+          do tile=1,LIS_rc%ntiles(nest)
+            col = LIS_domain(nest)%tile(tile)%col
+            row = LIS_domain(nest)%tile(tile)%row
+            Noahmp50_struc(nest)%noahmp50(tile)%tslb(3) = farray(col,row)
+          enddo
+        case ('soil_temperature_layer_4')
+          do tile=1,LIS_rc%ntiles(nest)
+            col = LIS_domain(nest)%tile(tile)%col
+            row = LIS_domain(nest)%tile(tile)%row
+            Noahmp50_struc(nest)%noahmp50(tile)%tslb(4) = farray(col,row)
+          enddo
+        case ('ground_water_storage')
+          do tile=1,LIS_rc%ntiles(nest)
+            col = LIS_domain(nest)%tile(tile)%col
+            row = LIS_domain(nest)%tile(tile)%row
+            Noahmp50_struc(nest)%noahmp50(tile)%wa = farray(col,row)
+          enddo
+#ifdef WRF_HYDRO
+        case ('surface_water_depth')
+          do tile=1,LIS_rc%ntiles(nest)
+            col = LIS_domain(nest)%tile(tile)%col
+            row = LIS_domain(nest)%tile(tile)%row
+            Noahmp50_struc(nest)%noahmp50(tile)%sfcheadrt = farray(col,row)
+          enddo
+#endif
+        case default
+          call ESMF_LogSetError(ESMF_RC_ARG_BAD, &
+            msg="Cannot directly hookup to Noahmp50 "//trim(stdName), &
+            line=__LINE__, file=FILENAME, rcToReturn=rc)
+          return
+      end select
+    else
+      call ESMF_LogSetError(ESMF_RC_ARG_BAD, &
+        msg="Unknown missing value option", &
+        line=__LINE__, file=FILENAME, rcToReturn=rc)
+      return
+    endif
   end subroutine
 
   !-----------------------------------------------------------------------------
@@ -2818,149 +2789,6 @@
             line=__LINE__, file=FILENAME, rcToReturn=rc)
           return
       end select
-<<<<<<< HEAD
-
-  end subroutine
-
-  !-----------------------------------------------------------------------------
-
-#undef METHOD
-#define METHOD "LIS_EnsFarrayR4CopyToNoahMP_5_0"
-
-  subroutine LIS_EnsFarrayR4CopyToNoahMP_5_0(farray,stdName,nest,rc)
-! !ARGUMENTS:
-    real(ESMF_KIND_R4),intent(in),pointer       :: farray(:,:,:)
-    character(*),intent(in)                     :: stdName
-    integer,intent(in)                          :: nest
-    integer,intent(out)                         :: rc
-! !LOCAL VARIABLES:
-    integer                         :: tile, col, row, ens
-! !DESCRIPTION:
-!  This routine copies from a 2D array to an LIS 1D array
-!EOP
-    rc = ESMF_SUCCESS
-    select case (trim(stdName))
-        case ('liquid_fraction_of_soil_moisture_layer_1')
-          do tile=1,LIS_rc%ntiles(nest)
-            col = LIS_domain(nest)%tile(tile)%col
-            row = LIS_domain(nest)%tile(tile)%row
-            ens = LIS_domain(nest)%tile(tile)%ensem
-            Noahmp50_struc(nest)%noahmp50(tile)%sh2o(1) = farray(col,row,ens)
-          enddo
-        case ('liquid_fraction_of_soil_moisture_layer_2')
-          do tile=1,LIS_rc%ntiles(nest)
-            col = LIS_domain(nest)%tile(tile)%col
-            row = LIS_domain(nest)%tile(tile)%row
-            ens = LIS_domain(nest)%tile(tile)%ensem
-            Noahmp50_struc(nest)%noahmp50(tile)%sh2o(2) = farray(col,row,ens)
-          enddo
-        case ('liquid_fraction_of_soil_moisture_layer_3')
-          do tile=1,LIS_rc%ntiles(nest)
-            col = LIS_domain(nest)%tile(tile)%col
-            row = LIS_domain(nest)%tile(tile)%row
-            ens = LIS_domain(nest)%tile(tile)%ensem
-            Noahmp50_struc(nest)%noahmp50(tile)%sh2o(3) = farray(col,row,ens)
-          enddo
-        case ('liquid_fraction_of_soil_moisture_layer_4')
-          do tile=1,LIS_rc%ntiles(nest)
-            col = LIS_domain(nest)%tile(tile)%col
-            row = LIS_domain(nest)%tile(tile)%row
-            ens = LIS_domain(nest)%tile(tile)%ensem
-            Noahmp50_struc(nest)%noahmp50(tile)%sh2o(4) = farray(col,row,ens)
-          enddo
-        case ('soil_moisture_fraction_layer_1')
-          do tile=1,LIS_rc%ntiles(nest)
-            col = LIS_domain(nest)%tile(tile)%col
-            row = LIS_domain(nest)%tile(tile)%row
-            ens = LIS_domain(nest)%tile(tile)%ensem
-            Noahmp50_struc(nest)%noahmp50(tile)%smc(1) = farray(col,row,ens)
-          enddo
-        case ('soil_moisture_fraction_layer_2')
-          do tile=1,LIS_rc%ntiles(nest)
-            col = LIS_domain(nest)%tile(tile)%col
-            row = LIS_domain(nest)%tile(tile)%row
-            ens = LIS_domain(nest)%tile(tile)%ensem
-            Noahmp50_struc(nest)%noahmp50(tile)%smc(2) = farray(col,row,ens)
-          enddo
-        case ('soil_moisture_fraction_layer_3')
-          do tile=1,LIS_rc%ntiles(nest)
-            col = LIS_domain(nest)%tile(tile)%col
-            row = LIS_domain(nest)%tile(tile)%row
-            ens = LIS_domain(nest)%tile(tile)%ensem
-            Noahmp50_struc(nest)%noahmp50(tile)%smc(3) = farray(col,row,ens)
-          enddo
-        case ('soil_moisture_fraction_layer_4')
-          do tile=1,LIS_rc%ntiles(nest)
-            col = LIS_domain(nest)%tile(tile)%col
-            row = LIS_domain(nest)%tile(tile)%row
-            ens = LIS_domain(nest)%tile(tile)%ensem
-            Noahmp50_struc(nest)%noahmp50(tile)%smc(4) = farray(col,row,ens)
-          enddo
-        case ('soil_temperature_layer_1')
-          do tile=1,LIS_rc%ntiles(nest)
-            col = LIS_domain(nest)%tile(tile)%col
-            row = LIS_domain(nest)%tile(tile)%row
-            ens = LIS_domain(nest)%tile(tile)%ensem
-            Noahmp50_struc(nest)%noahmp50(tile)%tslb(1) = farray(col,row,ens)
-          enddo
-        case ('soil_temperature_layer_2')
-          do tile=1,LIS_rc%ntiles(nest)
-            col = LIS_domain(nest)%tile(tile)%col
-            row = LIS_domain(nest)%tile(tile)%row
-            ens = LIS_domain(nest)%tile(tile)%ensem
-            Noahmp50_struc(nest)%noahmp50(tile)%tslb(2) = farray(col,row,ens)
-          enddo
-        case ('soil_temperature_layer_3')
-          do tile=1,LIS_rc%ntiles(nest)
-            col = LIS_domain(nest)%tile(tile)%col
-            row = LIS_domain(nest)%tile(tile)%row
-            ens = LIS_domain(nest)%tile(tile)%ensem
-            Noahmp50_struc(nest)%noahmp50(tile)%tslb(3) = farray(col,row,ens)
-          enddo
-        case ('soil_temperature_layer_4')
-          do tile=1,LIS_rc%ntiles(nest)
-            col = LIS_domain(nest)%tile(tile)%col
-            row = LIS_domain(nest)%tile(tile)%row
-            ens = LIS_domain(nest)%tile(tile)%ensem
-            Noahmp50_struc(nest)%noahmp50(tile)%tslb(4) = farray(col,row,ens)
-          enddo
-#ifdef WRF_HYDRO
-        case ('surface_water_depth')
-          do tile=1,LIS_rc%ntiles(nest)
-            col = LIS_domain(nest)%tile(tile)%col
-            row = LIS_domain(nest)%tile(tile)%row
-            ens = LIS_domain(nest)%tile(tile)%ensem
-            Noahmp50_struc(nest)%noahmp50(tile)%sfcheadrt = farray(col,row,ens)
-          enddo
-#endif
-        case default
-          call ESMF_LogSetError(ESMF_RC_ARG_BAD, &
-            msg="Cannot directly hookup to Noahmp401 "//trim(stdName), &
-            line=__LINE__, file=FILENAME, rcToReturn=rc)
-          return  ! bail ou
-      end select
-
-  end subroutine
-
-  !-----------------------------------------------------------------------------
-
-#undef METHOD
-#define METHOD "LIS_EnsFarrayR8CopyToNoah_3_3"
-
-  subroutine LIS_EnsFarrayR8CopyToNoah_3_3(farray,stdName,nest,rc)
-! !ARGUMENTS:
-    real(ESMF_KIND_R8),intent(in),pointer       :: farray(:,:,:)
-    character(*),intent(in)                     :: stdName
-    integer,intent(in)                          :: nest
-    integer,intent(out)                         :: rc
-! !LOCAL VARIABLES:
-    integer                         :: tile, col, row, ens
-! !DESCRIPTION:
-!  This routine copies from a 2D array to an LIS 1D array
-!EOP
-    rc = ESMF_SUCCESS
-    select case (trim(stdName))
-=======
     elseif ((missing .eq. MISSINGVAL_IGNORE) .or. &
             (missing .eq. MISSINGVAL_FAIL)) then
       if ((missing .eq. MISSINGVAL_FAIL) .and. &
@@ -2971,7 +2799,6 @@
         return
       endif
       select case (trim(stdName))
->>>>>>> 20ac11fc
         case ('liquid_fraction_of_soil_moisture_layer_1')
           do tile=1,LIS_rc%ntiles(nest)
             col = LIS_domain(nest)%tile(tile)%col
@@ -3366,13 +3193,14 @@
   !-----------------------------------------------------------------------------
 
 #undef METHOD
-#define METHOD "LIS_EnsFarrayR8CopyToNoahMP_5_0"
-
-  subroutine LIS_EnsFarrayR8CopyToNoahMP_5_0(farray,stdName,nest,rc)
-! !ARGUMENTS:
-    real(ESMF_KIND_R8),intent(in),pointer       :: farray(:,:,:)
+#define METHOD "LIS_EnsFarrayCopyToNoahMP_5_0"
+
+  subroutine LIS_EnsFarrayCopyToNoahMP_5_0(farray,stdName,nest,missing,rc)
+! !ARGUMENTS:
+    real(ESMF_KIND_FIELD),intent(in),pointer    :: farray(:,:,:)
     character(*),intent(in)                     :: stdName
     integer,intent(in)                          :: nest
+    type(missingval_flag),intent(in)            :: missing
     integer,intent(out)                         :: rc
 ! !LOCAL VARIABLES:
     integer                         :: tile, col, row, ens
@@ -3380,90 +3208,124 @@
 !  This routine copies from a 2D array to an LIS 1D array
 !EOP
     rc = ESMF_SUCCESS
-    select case (trim(stdName))
+    if (missing .eq. MISSINGVAL_SKPCPY) then
+      select case (trim(stdName))
         case ('liquid_fraction_of_soil_moisture_layer_1')
           do tile=1,LIS_rc%ntiles(nest)
             col = LIS_domain(nest)%tile(tile)%col
             row = LIS_domain(nest)%tile(tile)%row
             ens = LIS_domain(nest)%tile(tile)%ensem
-            Noahmp50_struc(nest)%noahmp50(tile)%sh2o(1) = farray(col,row,ens)
+            if (farray(col,row,ens) .ne. real(MISSINGVALUE,ESMF_KIND_FIELD)) then
+              Noahmp50_struc(nest)%noahmp50(tile)%sh2o(1) = farray(col,row,ens)
+            endif
           enddo
         case ('liquid_fraction_of_soil_moisture_layer_2')
           do tile=1,LIS_rc%ntiles(nest)
             col = LIS_domain(nest)%tile(tile)%col
             row = LIS_domain(nest)%tile(tile)%row
             ens = LIS_domain(nest)%tile(tile)%ensem
-            Noahmp50_struc(nest)%noahmp50(tile)%sh2o(2) = farray(col,row,ens)
+            if (farray(col,row,ens) .ne. real(MISSINGVALUE,ESMF_KIND_FIELD)) then
+              Noahmp50_struc(nest)%noahmp50(tile)%sh2o(2) = farray(col,row,ens)
+            endif
           enddo
         case ('liquid_fraction_of_soil_moisture_layer_3')
           do tile=1,LIS_rc%ntiles(nest)
             col = LIS_domain(nest)%tile(tile)%col
             row = LIS_domain(nest)%tile(tile)%row
             ens = LIS_domain(nest)%tile(tile)%ensem
-            Noahmp50_struc(nest)%noahmp50(tile)%sh2o(3) = farray(col,row,ens)
+            if (farray(col,row,ens) .ne. real(MISSINGVALUE,ESMF_KIND_FIELD)) then
+              Noahmp50_struc(nest)%noahmp50(tile)%sh2o(3) = farray(col,row,ens)
+            endif
           enddo
         case ('liquid_fraction_of_soil_moisture_layer_4')
           do tile=1,LIS_rc%ntiles(nest)
             col = LIS_domain(nest)%tile(tile)%col
             row = LIS_domain(nest)%tile(tile)%row
             ens = LIS_domain(nest)%tile(tile)%ensem
-            Noahmp50_struc(nest)%noahmp50(tile)%sh2o(4) = farray(col,row,ens)
+            if (farray(col,row,ens) .ne. real(MISSINGVALUE,ESMF_KIND_FIELD)) then
+              Noahmp50_struc(nest)%noahmp50(tile)%sh2o(4) = farray(col,row,ens)
+            endif
           enddo
         case ('soil_moisture_fraction_layer_1')
           do tile=1,LIS_rc%ntiles(nest)
             col = LIS_domain(nest)%tile(tile)%col
             row = LIS_domain(nest)%tile(tile)%row
             ens = LIS_domain(nest)%tile(tile)%ensem
-            Noahmp50_struc(nest)%noahmp50(tile)%smc(1) = farray(col,row,ens)
+            if (farray(col,row,ens) .ne. real(MISSINGVALUE,ESMF_KIND_FIELD)) then
+              Noahmp50_struc(nest)%noahmp50(tile)%smc(1) = farray(col,row,ens)
+            endif
           enddo
         case ('soil_moisture_fraction_layer_2')
           do tile=1,LIS_rc%ntiles(nest)
             col = LIS_domain(nest)%tile(tile)%col
             row = LIS_domain(nest)%tile(tile)%row
             ens = LIS_domain(nest)%tile(tile)%ensem
-            Noahmp50_struc(nest)%noahmp50(tile)%smc(2) = farray(col,row,ens)
+            if (farray(col,row,ens) .ne. real(MISSINGVALUE,ESMF_KIND_FIELD)) then
+              Noahmp50_struc(nest)%noahmp50(tile)%smc(2) = farray(col,row,ens)
+            endif
           enddo
         case ('soil_moisture_fraction_layer_3')
           do tile=1,LIS_rc%ntiles(nest)
             col = LIS_domain(nest)%tile(tile)%col
             row = LIS_domain(nest)%tile(tile)%row
             ens = LIS_domain(nest)%tile(tile)%ensem
-            Noahmp50_struc(nest)%noahmp50(tile)%smc(3) = farray(col,row,ens)
+            if (farray(col,row,ens) .ne. real(MISSINGVALUE,ESMF_KIND_FIELD)) then
+              Noahmp50_struc(nest)%noahmp50(tile)%smc(3) = farray(col,row,ens)
+            endif
           enddo
         case ('soil_moisture_fraction_layer_4')
           do tile=1,LIS_rc%ntiles(nest)
             col = LIS_domain(nest)%tile(tile)%col
             row = LIS_domain(nest)%tile(tile)%row
             ens = LIS_domain(nest)%tile(tile)%ensem
-            Noahmp50_struc(nest)%noahmp50(tile)%smc(4) = farray(col,row,ens)
+            if (farray(col,row,ens) .ne. real(MISSINGVALUE,ESMF_KIND_FIELD)) then
+              Noahmp50_struc(nest)%noahmp50(tile)%smc(4) = farray(col,row,ens)
+            endif
           enddo
         case ('soil_temperature_layer_1')
           do tile=1,LIS_rc%ntiles(nest)
             col = LIS_domain(nest)%tile(tile)%col
             row = LIS_domain(nest)%tile(tile)%row
             ens = LIS_domain(nest)%tile(tile)%ensem
-            Noahmp50_struc(nest)%noahmp50(tile)%tslb(1) = farray(col,row,ens)
+            if (farray(col,row,ens) .ne. real(MISSINGVALUE,ESMF_KIND_FIELD)) then
+              Noahmp50_struc(nest)%noahmp50(tile)%tslb(1) = farray(col,row,ens)
+            endif
           enddo
         case ('soil_temperature_layer_2')
           do tile=1,LIS_rc%ntiles(nest)
             col = LIS_domain(nest)%tile(tile)%col
             row = LIS_domain(nest)%tile(tile)%row
             ens = LIS_domain(nest)%tile(tile)%ensem
-            Noahmp50_struc(nest)%noahmp50(tile)%tslb(2) = farray(col,row,ens)
+            if (farray(col,row,ens) .ne. real(MISSINGVALUE,ESMF_KIND_FIELD)) then
+              Noahmp50_struc(nest)%noahmp50(tile)%tslb(2) = farray(col,row,ens)
+            endif
           enddo
         case ('soil_temperature_layer_3')
           do tile=1,LIS_rc%ntiles(nest)
             col = LIS_domain(nest)%tile(tile)%col
             row = LIS_domain(nest)%tile(tile)%row
             ens = LIS_domain(nest)%tile(tile)%ensem
-            Noahmp50_struc(nest)%noahmp50(tile)%tslb(3) = farray(col,row,ens)
+            if (farray(col,row,ens) .ne. real(MISSINGVALUE,ESMF_KIND_FIELD)) then
+              Noahmp50_struc(nest)%noahmp50(tile)%tslb(3) = farray(col,row,ens)
+            endif
           enddo
         case ('soil_temperature_layer_4')
           do tile=1,LIS_rc%ntiles(nest)
             col = LIS_domain(nest)%tile(tile)%col
             row = LIS_domain(nest)%tile(tile)%row
             ens = LIS_domain(nest)%tile(tile)%ensem
-            Noahmp50_struc(nest)%noahmp50(tile)%tslb(4) = farray(col,row,ens)
+            if (farray(col,row,ens) .ne. real(MISSINGVALUE,ESMF_KIND_FIELD)) then
+              Noahmp50_struc(nest)%noahmp50(tile)%tslb(4) = farray(col,row,ens)
+            endif
+          enddo
+        case ('ground_water_storage')
+          do tile=1,LIS_rc%ntiles(nest)
+            col = LIS_domain(nest)%tile(tile)%col
+            row = LIS_domain(nest)%tile(tile)%row
+            ens = LIS_domain(nest)%tile(tile)%ensem
+            if (farray(col,row,ens) .ne. real(MISSINGVALUE,ESMF_KIND_FIELD)) then
+              Noahmp50_struc(nest)%noahmp50(tile)%wa = farray(col,row,ens)
+            endif
           enddo
 #ifdef WRF_HYDRO
         case ('surface_water_depth')
@@ -3471,16 +3333,139 @@
             col = LIS_domain(nest)%tile(tile)%col
             row = LIS_domain(nest)%tile(tile)%row
             ens = LIS_domain(nest)%tile(tile)%ensem
-            Noahmp50_struc(nest)%noahmp50(tile)%sfcheadrt = farray(col,row,ens)
+            if (farray(col,row,ens) .ne. real(MISSINGVALUE,ESMF_KIND_FIELD)) then
+              Noahmp50_struc(nest)%noahmp50(tile)%sfcheadrt = farray(col,row,ens)
+            endif
           enddo
 #endif
         case default
           call ESMF_LogSetError(ESMF_RC_ARG_BAD, &
-            msg="Cannot directly hookup to Noahmp401 "//trim(stdName), &
+            msg="Cannot directly hookup to Noahmp50 "//trim(stdName), &
             line=__LINE__, file=FILENAME, rcToReturn=rc)
-          return  ! bail ou
+          return
       end select
-
+    elseif ((missing .eq. MISSINGVAL_IGNORE) .or. &
+            (missing .eq. MISSINGVAL_FAIL)) then
+      if ((missing .eq. MISSINGVAL_FAIL) .and. &
+          any(farray .eq. real(MISSINGVALUE,ESMF_KIND_FIELD))) then
+        call ESMF_LogSetError(ESMF_RC_VAL_OUTOFRANGE, &
+          msg="Invalid import data "//trim(stdName), &
+          line=__LINE__, file=FILENAME, rcToReturn=rc)
+        return
+      endif
+      select case (trim(stdName))
+        case ('liquid_fraction_of_soil_moisture_layer_1')
+          do tile=1,LIS_rc%ntiles(nest)
+            col = LIS_domain(nest)%tile(tile)%col
+            row = LIS_domain(nest)%tile(tile)%row
+            ens = LIS_domain(nest)%tile(tile)%ensem
+            Noahmp50_struc(nest)%noahmp50(tile)%sh2o(1) = farray(col,row,ens)
+          enddo
+        case ('liquid_fraction_of_soil_moisture_layer_2')
+          do tile=1,LIS_rc%ntiles(nest)
+            col = LIS_domain(nest)%tile(tile)%col
+            row = LIS_domain(nest)%tile(tile)%row
+            ens = LIS_domain(nest)%tile(tile)%ensem
+            Noahmp50_struc(nest)%noahmp50(tile)%sh2o(2) = farray(col,row,ens)
+          enddo
+        case ('liquid_fraction_of_soil_moisture_layer_3')
+          do tile=1,LIS_rc%ntiles(nest)
+            col = LIS_domain(nest)%tile(tile)%col
+            row = LIS_domain(nest)%tile(tile)%row
+            ens = LIS_domain(nest)%tile(tile)%ensem
+            Noahmp50_struc(nest)%noahmp50(tile)%sh2o(3) = farray(col,row,ens)
+          enddo
+        case ('liquid_fraction_of_soil_moisture_layer_4')
+          do tile=1,LIS_rc%ntiles(nest)
+            col = LIS_domain(nest)%tile(tile)%col
+            row = LIS_domain(nest)%tile(tile)%row
+            ens = LIS_domain(nest)%tile(tile)%ensem
+            Noahmp50_struc(nest)%noahmp50(tile)%sh2o(4) = farray(col,row,ens)
+          enddo
+        case ('soil_moisture_fraction_layer_1')
+          do tile=1,LIS_rc%ntiles(nest)
+            col = LIS_domain(nest)%tile(tile)%col
+            row = LIS_domain(nest)%tile(tile)%row
+            ens = LIS_domain(nest)%tile(tile)%ensem
+            Noahmp50_struc(nest)%noahmp50(tile)%smc(1) = farray(col,row,ens)
+          enddo
+        case ('soil_moisture_fraction_layer_2')
+          do tile=1,LIS_rc%ntiles(nest)
+            col = LIS_domain(nest)%tile(tile)%col
+            row = LIS_domain(nest)%tile(tile)%row
+            ens = LIS_domain(nest)%tile(tile)%ensem
+            Noahmp50_struc(nest)%noahmp50(tile)%smc(2) = farray(col,row,ens)
+          enddo
+        case ('soil_moisture_fraction_layer_3')
+          do tile=1,LIS_rc%ntiles(nest)
+            col = LIS_domain(nest)%tile(tile)%col
+            row = LIS_domain(nest)%tile(tile)%row
+            ens = LIS_domain(nest)%tile(tile)%ensem
+            Noahmp50_struc(nest)%noahmp50(tile)%smc(3) = farray(col,row,ens)
+          enddo
+        case ('soil_moisture_fraction_layer_4')
+          do tile=1,LIS_rc%ntiles(nest)
+            col = LIS_domain(nest)%tile(tile)%col
+            row = LIS_domain(nest)%tile(tile)%row
+            ens = LIS_domain(nest)%tile(tile)%ensem
+            Noahmp50_struc(nest)%noahmp50(tile)%smc(4) = farray(col,row,ens)
+          enddo
+        case ('soil_temperature_layer_1')
+          do tile=1,LIS_rc%ntiles(nest)
+            col = LIS_domain(nest)%tile(tile)%col
+            row = LIS_domain(nest)%tile(tile)%row
+            ens = LIS_domain(nest)%tile(tile)%ensem
+            Noahmp50_struc(nest)%noahmp50(tile)%tslb(1) = farray(col,row,ens)
+          enddo
+        case ('soil_temperature_layer_2')
+          do tile=1,LIS_rc%ntiles(nest)
+            col = LIS_domain(nest)%tile(tile)%col
+            row = LIS_domain(nest)%tile(tile)%row
+            ens = LIS_domain(nest)%tile(tile)%ensem
+            Noahmp50_struc(nest)%noahmp50(tile)%tslb(2) = farray(col,row,ens)
+          enddo
+        case ('soil_temperature_layer_3')
+          do tile=1,LIS_rc%ntiles(nest)
+            col = LIS_domain(nest)%tile(tile)%col
+            row = LIS_domain(nest)%tile(tile)%row
+            ens = LIS_domain(nest)%tile(tile)%ensem
+            Noahmp50_struc(nest)%noahmp50(tile)%tslb(3) = farray(col,row,ens)
+          enddo
+        case ('soil_temperature_layer_4')
+          do tile=1,LIS_rc%ntiles(nest)
+            col = LIS_domain(nest)%tile(tile)%col
+            row = LIS_domain(nest)%tile(tile)%row
+            ens = LIS_domain(nest)%tile(tile)%ensem
+            Noahmp50_struc(nest)%noahmp50(tile)%tslb(4) = farray(col,row,ens)
+          enddo
+        case ('ground_water_storage')
+          do tile=1,LIS_rc%ntiles(nest)
+            col = LIS_domain(nest)%tile(tile)%col
+            row = LIS_domain(nest)%tile(tile)%row
+            ens = LIS_domain(nest)%tile(tile)%ensem
+            Noahmp50_struc(nest)%noahmp50(tile)%wa = farray(col,row,ens)
+          enddo
+#ifdef WRF_HYDRO
+        case ('surface_water_depth')
+          do tile=1,LIS_rc%ntiles(nest)
+            col = LIS_domain(nest)%tile(tile)%col
+            row = LIS_domain(nest)%tile(tile)%row
+            ens = LIS_domain(nest)%tile(tile)%ensem
+            Noahmp50_struc(nest)%noahmp50(tile)%sfcheadrt = farray(col,row,ens)
+          enddo
+#endif
+        case default
+          call ESMF_LogSetError(ESMF_RC_ARG_BAD, &
+            msg="Cannot directly hookup to Noahmp50 "//trim(stdName), &
+            line=__LINE__, file=FILENAME, rcToReturn=rc)
+          return
+      end select
+    else
+      call ESMF_LogSetError(ESMF_RC_ARG_BAD, &
+        msg="Unknown missing value option", &
+        line=__LINE__, file=FILENAME, rcToReturn=rc)
+      return
+    endif
   end subroutine
 
   !-----------------------------------------------------------------------------
