--- conflicted
+++ resolved
@@ -27,13 +27,9 @@
 !
 !  08 Aug 2005: Sujay Kumar; Initial implementation
 !  08 Oct 2012: Kristi Arsenault; Expanded for forcing climatology datasets
-<<<<<<< HEAD
 !  07 Feb 2022: Eric Kemp/SSAI; Add CHELSAV21 precipitation climatology
 !  13 May 2022: Eric Kemp/SSAI; Add NAFPA background precip climatologies
 !  22 Jul 2022: Eric Kemp/SSAI; Add NAFPA IMERG precip climatologies
-=======
-!  28 Jun 2022: Eric Kemp; Added NAFPA GFS and GALWEM background datasets.
->>>>>>> a7436618
 !
   use ESMF
   use LDT_coreMod
@@ -105,15 +101,16 @@
     allocate(LDT_climate_struc(LDT_rc%nnest))
     output_ratio = 0
     call ESMF_ConfigFindLabel(LDT_config,"PPT climatology data source 2:",rc=rc)
-    ! EMK...Check source of second climatology.  Don't just assume NLDAS
+    !if (rc == 0) output_ratio =1
+    !EMK...Check source of second climatology. Don't just assume NLDAS
     if (rc == 0) then
-       output_ratio =1
-       do n=1,LDT_rc%nnest
-          call ESMF_ConfigGetAttribute(LDT_config,source,rc=rc)
-          call LDT_set_param_attribs(rc,LDT_climate_struc(n)%climppt2,&
+       output_ratio = 1
+       do n=1, LDT_rc%nnest
+          call ESMF_ConfigGetAttribute(LDT_config, source, rc=rc)
+          call LDT_set_param_attribs(rc, LDT_climate_struc(n)%climppt2, &
                "PPT_ratio", source)
-       enddo
-    end if
+       end do
+    endif
     call ESMF_ConfigFindLabel(LDT_config,"PPT climatology data source:",rc=rc)
     do n=1,LDT_rc%nnest
        call ESMF_ConfigGetAttribute(LDT_config,source,rc=rc)
@@ -189,6 +186,7 @@
                  'sep','oct','nov','dec'/
     data mon2d /'1','2','3','4','5','6','7','8','9','10','11','12'/
 
+    type(LDT_fillopts) :: climppt
     logical            :: climppt_select
     logical            :: climtmin_select
     logical            :: climtmax_select
@@ -197,11 +195,7 @@
     external :: setClimateParmsFullnames
     external :: readclimppt
     external :: read_nldas_climppt
-
-    external :: setClimateParmsFullnames
-    external :: readclimppt
-    external :: read_nldas_climppt
-    
+    external :: LDT_read_NAFPA_back_gfs_climppt2
 ! __________________________________________________________________
 
 
@@ -225,7 +219,6 @@
 
     !- Read in config file entries:
     if( climppt_select ) then
-<<<<<<< HEAD
        call ESMF_ConfigFindLabel(LDT_config, "PPT climatology maps:", rc=rc)
        do n=1, LDT_rc%nnest
           call ESMF_ConfigGetAttribute(LDT_config, &
@@ -233,23 +226,43 @@
           call LDT_verify(rc, 'PPT climatology maps: not specified')
        enddo
 
-       call ESMF_ConfigFindLabel(LDT_config, &
-            "NLDAS PPT climatology maps:", rc=rc)
-       do n = 1, LDT_rc%nnest
-          if (LDT_climate_struc(n)%output_climppt_ratio > 0) then
-             call ESMF_ConfigGetAttribute(LDT_config, &
-                  LDT_climate_struc(n)%climpptdir2, rc=rc)
-             call LDT_verify(rc,'NLDAS PPT climatology maps: not specified')
-
-             call ESMF_ConfigFindLabel(LDT_config, &
-                  "Climate params spatial transform 2:", rc=rc)
-             call ESMF_ConfigGetAttribute(LDT_config, &
-                  LDT_climate_struc(n)%clim_gridtransform2, &
-                  rc=rc)
-             call LDT_verify(rc, &
-                  'Climate params spatial transform 2: option not specified in the config file')
-          end if
-       enddo
+       do n=1,LDT_rc%nnest
+         if (LDT_climate_struc(n)%output_climppt_ratio >0) then
+            ! EMK...Legacy NLDAS logic
+            if (trim(LDT_climate_struc(n)%climppt2%source) .eq. "NLDAS") then
+               call ESMF_ConfigFindLabel(LDT_config,"NLDAS PPT climatology maps:",rc=rc)
+               call ESMF_ConfigGetAttribute(LDT_config,LDT_climate_struc(n)%climpptdir2,rc=rc)
+               call ESMF_ConfigFindLabel(LDT_config,"NLDAS PPT climatology maps:",rc=rc)
+            else
+               call ESMF_ConfigFindLabel(LDT_config,"PPT climatology maps 2:",rc=rc)
+               call ESMF_ConfigGetAttribute(LDT_config,LDT_climate_struc(n)%climpptdir2,rc=rc)
+               call ESMF_ConfigFindLabel(LDT_config,"PPT climatology maps 2:",rc=rc)
+            end if
+            call ESMF_ConfigFindLabel(LDT_config,"Climate params spatial transform 2:",rc=rc)
+            call ESMF_ConfigGetAttribute(LDT_config,LDT_climate_struc(n)%clim_gridtransform2,&
+                 rc=rc)
+            call LDT_verify(rc,&
+                 'Climate params spatial transform 2: option not specified in the config file')
+         end if
+      enddo
+
+       ! call ESMF_ConfigFindLabel(LDT_config, &
+       !      "NLDAS PPT climatology maps:", rc=rc)
+       ! do n = 1, LDT_rc%nnest
+       !    if (LDT_climate_struc(n)%output_climppt_ratio > 0) then
+       !       call ESMF_ConfigGetAttribute(LDT_config, &
+       !            LDT_climate_struc(n)%climpptdir2, rc=rc)
+       !       call LDT_verify(rc,'NLDAS PPT climatology maps: not specified')
+
+       !       call ESMF_ConfigFindLabel(LDT_config, &
+       !            "Climate params spatial transform 2:", rc=rc)
+       !       call ESMF_ConfigGetAttribute(LDT_config, &
+       !            LDT_climate_struc(n)%clim_gridtransform2, &
+       !            rc=rc)
+       !       call LDT_verify(rc, &
+       !            'Climate params spatial transform 2: option not specified in the config file')
+       !    end if
+       ! enddo
 
        LDT_rc%monthlyData = .false.
        call ESMF_ConfigFindLabel(LDT_config, "PPT climatology interval:", &
@@ -276,55 +289,6 @@
           call setClimateParmsFullnames( n, "climppt", &
                LDT_climate_struc(n)%climppt%source )
        enddo
-=======
-      call ESMF_ConfigFindLabel(LDT_config,"PPT climatology maps:",rc=rc)
-      do n=1,LDT_rc%nnest
-         call ESMF_ConfigGetAttribute(LDT_config,LDT_climate_struc(n)%climpptdir,rc=rc)
-         call LDT_verify(rc,'PPT climatology maps: not specified')
-      enddo
-
-      do n=1,LDT_rc%nnest
-         if (LDT_climate_struc(n)%output_climppt_ratio >0) then
-            ! EMK...Legacy NLDAS logic
-            if (trim(LDT_climate_struc(n)%climppt2%source) .eq. "NLDAS") then
-               call ESMF_ConfigFindLabel(LDT_config,"NLDAS PPT climatology maps:",rc=rc)
-               call ESMF_ConfigGetAttribute(LDT_config,LDT_climate_struc(n)%climpptdir2,rc=rc)
-               call ESMF_ConfigFindLabel(LDT_config,"NLDAS PPT climatology maps:",rc=rc)
-            else
-               call ESMF_ConfigFindLabel(LDT_config,"PPT climatology maps 2:",rc=rc)
-               call ESMF_ConfigGetAttribute(LDT_config,LDT_climate_struc(n)%climpptdir2,rc=rc)
-               call ESMF_ConfigFindLabel(LDT_config,"PPT climatology maps 2:",rc=rc)
-            end if
-            call ESMF_ConfigFindLabel(LDT_config,"Climate params spatial transform 2:",rc=rc)
-            call ESMF_ConfigGetAttribute(LDT_config,LDT_climate_struc(n)%clim_gridtransform2,&
-                 rc=rc)
-            call LDT_verify(rc,&
-                 'Climate params spatial transform 2: option not specified in the config file')
-         end if
-      enddo
-
-      LDT_rc%monthlyData = .false.
-      call ESMF_ConfigFindLabel(LDT_config,"PPT climatology interval:",rc=rc)
-      do n=1,LDT_rc%nnest
-         call ESMF_ConfigGetAttribute(LDT_config,LDT_climate_struc(n)%climpptInterval,rc=rc)
-         call LDT_verify(rc,'PPT climatology interval: not specified')
-         if( LDT_climate_struc(n)%climpptInterval == "monthly" ) then
-            LDT_rc%monthlyData(n) = .true.
-            LDT_climate_struc(n)%climppt%num_times = 12
-         else
-            write(LDT_logunit,*) "[ERR] NO OTHER TIME INTERVAL, OTHER THAN 'monthly'"
-            write(LDT_logunit,*) "   CURRENTLY EXISTS AS THIS TIME FOR CLIM PPT."
-            write(LDT_logunit,*) " Program stopping ..."
-            call LDT_endrun
-         endif
-      enddo
-    ! Set units and full names:
-      do n=1,LDT_rc%nnest
-         LDT_climate_struc(n)%climppt%units="mm"
-         call setClimateParmsFullnames( n, "climppt", &
-                 LDT_climate_struc(n)%climppt%source )
-      enddo
->>>>>>> a7436618
     endif
 
     if ( LDT_climate_struc(1)%climtmin%selectOpt == 1 ) then
@@ -472,7 +436,6 @@
                    LDT_climate_struc(n)%climpptfile = &
                         trim(LDT_climate_struc(n)%climpptdir)//&
                         trim(mon2d(k))
-<<<<<<< HEAD
                 case ( "CHELSAV21" )
                    LDT_climate_struc(n)%climpptfile = &
                         trim(LDT_climate_struc(n)%climpptdir)
@@ -497,70 +460,8 @@
                     write(LDT_logunit,*) " Program stopping ..."
                     call LDT_endrun
                  end select
-                 if (LDT_climate_struc(n)%output_climppt_ratio > 0) &
-                      LDT_climate_struc(n)%climpptfile2 = &
-                      trim(LDT_climate_struc(n)%climpptdir2)//'.'//&
-                      trim(months(k))//'.txt'
-
-                 !- Read monthly climatology files:
-                 write(LDT_logunit,*) &
-                      "Reading "//trim(LDT_climate_struc(n)%climpptfile)
-
-                 !- For LIS Run domain:
-                 call readclimppt( &
-                      trim(LDT_climate_struc(n)%climppt%source)//char(0), &
-                      n, LDT_rc%lnc(n), LDT_rc%lnr(n), LDT_rc%gridDesc(n,:), &
-                      LDT_climate_struc(n)%climppt%value(:,:,k) )
-
-                 !if the second climatology file exists, calculuate the ratios of the two
-                 if (LDT_climate_struc(n)%output_climppt_ratio > 0) then
-
-                    !- Read NLDAS PPT climatology for LIS Run domain:
-                    write(LDT_logunit,*) &
-                         "Reading "//trim(LDT_climate_struc(n)%climpptfile2)
-                    call read_NLDAS_climppt(n, LDT_rc%lnc(n), LDT_rc%lnr(n), &
-                         LDT_rc%gridDesc(n,:), &
-                         LDT_climate_struc(n)%climppt2%value(:,:,k))
-                    !calculate the ratio
-                    do ir = 1, LDT_rc%lnr(n)
-                       do ic = 1, LDT_rc%lnc(n)
-                          if (LDT_climate_struc(n)%climppt%value(ic,ir,k).ne.LDT_rc%udef .and. &
-                               LDT_climate_struc(n)%climppt2%value(ic,ir,k).ne.LDT_rc%udef) then
-                             LDT_climate_struc(n)%climppt%value(ic,ir,k) = LDT_climate_struc(n)%climppt%value(ic,ir,k)/ &
-                                  LDT_climate_struc(n)%climppt2%value(ic,ir,k)
-                          else
-                             LDT_climate_struc(n)%climppt%value(ic,ir,k)=1.0
-                          end if
-                       end do
-                    end do
-                 end if
-
-                 !- For Forcing domains:
-                if ( LDT_rc%nmetforc > 0 ) then
-                   do m = 1, LDT_rc%nmetforc_parms
-
-                      !- Transfer common parameter attribute entries:
-                      !  from LIS-run domain to MET-run domains.
-                      ! ( input_parmattribs -> output_parmattribs )
-                      call populate_param_attribs( &
-                           "PPTCLIM_"//trim(LDT_rc%metforc_parmsrc(m)),   &
-=======
-                 case ("NAFPA_BACK_GALWEM")
-                    LDT_climate_struc(n)%climpptfile = &
-                         trim(LDT_climate_struc(n)%climpptdir)
-                    read(mon2d(k),'(I)') LDT_climate_struc(n)%climpptimonth
-!                 case ("NAFPA_BACK_GFS")
-!                    LDT_climate_struc(n)%climpptfile = &
-!                         trim(LDT_climate_struc(n)%climpptdir)
-!                    read(mon2d(k),'(I)') LDT_climate_struc(n)%climpptimonth
-                 case default
-                    write(LDT_logunit,*) "[ERR] PPT Climatology Source Not Recognized"
-                    write(LDT_logunit,*) trim(LDT_climate_struc(n)%climppt%source)
-                    write(LDT_logunit,*) " Program stopping ..."
-                    call LDT_endrun
-                end select
-
-                if (LDT_climate_struc(n)%output_climppt_ratio>0) then
+
+                 if (LDT_climate_struc(n)%output_climppt_ratio>0) then
 
                    select case( trim(LDT_climate_struc(n)%climppt2%source) )
                    case( "NLDAS" )
@@ -581,41 +482,49 @@
                       write(LDT_logunit,*) " Program stopping ..."
                       call LDT_endrun
                    end select
-
-
-                end if
-
-               !- Read monthly climatology files:
-               write(LDT_logunit,*) "Reading "//trim(LDT_climate_struc(n)%climpptfile)
-
-             !- For LIS Run domain:
-               call readclimppt( trim(LDT_climate_struc(n)%climppt%source)//char(0),&
-                     n, LDT_rc%lnc(n), LDT_rc%lnr(n), LDT_rc%gridDesc(n,:), &
-                     LDT_climate_struc(n)%climppt%value(:,:,k) )
-
-                !if the second climatology file exists, calculuate the ratios of the two
-                if (LDT_climate_struc(n)%output_climppt_ratio>0) then
-
-                   !EMK Preserve legacy NLDAS logic
-                   if (trim(LDT_climate_struc(n)%climppt2%source) .eq. "NLDAS") then
+                 endif
+                 ! if (LDT_climate_struc(n)%output_climppt_ratio > 0) &
+                 !      LDT_climate_struc(n)%climpptfile2 = &
+                 !      trim(LDT_climate_struc(n)%climpptdir2)//'.'//&
+                 !      trim(months(k))//'.txt'
+
+                 !- Read monthly climatology files:
+                 write(LDT_logunit,*) &
+                      "Reading "//trim(LDT_climate_struc(n)%climpptfile)
+
+                 !- For LIS Run domain:
+                 call readclimppt( &
+                      trim(LDT_climate_struc(n)%climppt%source)//char(0), &
+                      n, LDT_rc%lnc(n), LDT_rc%lnr(n), LDT_rc%gridDesc(n,:), &
+                      LDT_climate_struc(n)%climppt%value(:,:,k) )
+
+                 !if the second climatology file exists, calculuate the ratios of the two
+                 if (LDT_climate_struc(n)%output_climppt_ratio > 0) then
+
+                    !EMK Preserve legacy NLDAS logic
+                    if (trim(LDT_climate_struc(n)%climppt2%source) .eq. "NLDAS") then
                       !- Read NLDAS PPT climatology for LIS Run domain:
                       write(LDT_logunit,*) "Reading "//trim(LDT_climate_struc(n)%climpptfile2)
                       call read_NLDAS_climppt(n, LDT_rc%lnc(n), LDT_rc%lnr(n), LDT_rc%gridDesc(n,:), &
                            LDT_climate_struc(n)%climppt2%value(:,:,k))
-                   else
-                      call readclimppt( trim(LDT_climate_struc(n)%climppt2%source)//char(0),&
-                           n, LDT_rc%lnc(n), LDT_rc%lnr(n), LDT_rc%gridDesc(n,:), &
-                           LDT_climate_struc(n)%climppt2%value(:,:,k) )
-                   end if
-
-                   !calculate the ratio
+                    else
+
+                       call LDT_read_NAFPA_back_gfs_climppt2(n, &
+                            LDT_rc%lnc(n), LDT_rc%lnr(n), &
+                            LDT_rc%gridDesc(n,:), &
+                            LDT_climate_struc(n)%climppt2%value(:,:,k))
+                       !call readclimppt( trim(LDT_climate_struc(n)%climppt2%source)//char(0),&
+                       !    n, LDT_rc%lnc(n), LDT_rc%lnr(n), LDT_rc%gridDesc(n,:), &
+                       !    LDT_climate_struc(n)%climppt2%value(:,:,k) )
+                    end if
+
+                    !calculate the ratio
                    do ir =1,LDT_rc%lnr(n)
                       do ic=1,LDT_rc%lnc(n)
                          ! Handle data voids
                          if (LDT_climate_struc(n)%climppt%value(ic,ir,k).eq.LDT_rc%udef .or. &
                               LDT_climate_struc(n)%climppt2%value(ic,ir,k).eq.LDT_rc%udef) then
                             ratio = 1.0
-
                          ! If both datasets average less than a monthly trace,
                          ! treat as a data void.
                          else if (LDT_climate_struc(n)%climppt%value(ic,ir,k) .lt. 0.1 .and. &
@@ -639,32 +548,39 @@
                                  LDT_climate_struc(n)%climppt2%value(ic,ir,k)
 
                          end if
-
-                         ! if (ratio .gt. 10) then
-                         !    write(LDT_logunit,*) &
-                         !         'EMK: ic,ir,k,top,bottom,diff,ratio = ', ic, ir, k, &
-                         !         LDT_climate_struc(n)%climppt%value(ic,ir,k), &
-                         !         LDT_climate_struc(n)%climppt2%value(ic,ir,k), &
-                         !         LDT_climate_struc(n)%climppt%value(ic,ir,k) - &
-                         !         LDT_climate_struc(n)%climppt2%value(ic,ir,k), &
-                         !         ratio
-                         ! end if
                          LDT_climate_struc(n)%climppt%value(ic,ir,k) = ratio
                       end do
                    end do
-                end if
-
-             !- For Forcing domains:
-                if( LDT_rc%nmetforc > 0 ) then
-                  do m = 1, LDT_rc%nmetforc_parms
-
-                  !- Transfer common parameter attribute entries:
-                  !  from LIS-run domain to MET-run domains.
-                  ! ( input_parmattribs -> output_parmattribs ) 
-                     call populate_param_attribs( &
-!                          "PPTCLIM_"//trim(LDT_rc%metforc_parms(m)),   &
-                          "PPTCLIM_"//trim(LDT_rc%metforc_parmsrc(m)),   &
->>>>>>> a7436618
+                    !!- Read NLDAS PPT climatology for LIS Run domain:
+                    !write(LDT_logunit,*) &
+                    !     "Reading "//trim(LDT_climate_struc(n)%climpptfile2)
+                    !call read_NLDAS_climppt(n, LDT_rc%lnc(n), LDT_rc%lnr(n), &
+                    !     LDT_rc%gridDesc(n,:), &
+                    !     LDT_climate_struc(n)%climppt2%value(:,:,k))
+
+                    ! !calculate the ratio
+                    ! do ir = 1, LDT_rc%lnr(n)
+                    !    do ic = 1, LDT_rc%lnc(n)
+                    !       if (LDT_climate_struc(n)%climppt%value(ic,ir,k).ne.LDT_rc%udef .and. &
+                    !            LDT_climate_struc(n)%climppt2%value(ic,ir,k).ne.LDT_rc%udef) then
+                    !          LDT_climate_struc(n)%climppt%value(ic,ir,k) = LDT_climate_struc(n)%climppt%value(ic,ir,k)/ &
+                    !               LDT_climate_struc(n)%climppt2%value(ic,ir,k)
+                    !       else
+                    !          LDT_climate_struc(n)%climppt%value(ic,ir,k)=1.0
+                    !       end if
+                    !    end do
+                    ! end do
+                 end if
+
+                 !- For Forcing domains:
+                if ( LDT_rc%nmetforc > 0 ) then
+                   do m = 1, LDT_rc%nmetforc_parms
+
+                      !- Transfer common parameter attribute entries:
+                      !  from LIS-run domain to MET-run domains.
+                      ! ( input_parmattribs -> output_parmattribs )
+                      call populate_param_attribs( &
+                           "PPTCLIM_"//trim(LDT_rc%metforc_parmsrc(m)),   &
                            LDT_climate_struc(n)%climppt%standard_name//&
                            " for "//trim(LDT_rc%metforc_parmsrc(m)), "mm", &
                            LDT_climate_struc(n)%climppt,               &
