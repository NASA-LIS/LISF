--- conflicted
+++ resolved
@@ -40,16 +40,10 @@
   ! Public type
   type, public :: smap_e_opl_dec
 
-<<<<<<< HEAD
     character(len=LDT_CONST_PATH_LEN) :: L1Bdir, L1Bresampledir, L1Bresampledir_02, SMoutdir 
     character(len=LDT_CONST_PATH_LEN)        :: LISdir, LISsnowdir
+    integer              :: snow_source
     character(len=LDT_CONST_PATH_LEN)        :: TAUdir, OMEGAfile, BDfile, &
-=======
-    character*100        :: L1Bdir, L1Bresampledir, L1Bresampledir_02, SMoutdir 
-    character*100        :: LISdir, LISsnowdir
-    integer              :: snow_source
-    character*100        :: TAUdir, OMEGAfile, BDfile, &
->>>>>>> 38762757
                             CLAYfile, Hfile, LCfile
     character(len=LDT_CONST_PATH_LEN)        :: dailystats_ref, dailystats_lis
     character*10         :: date_curr
